[package]
name = "agent2"
version = "0.1.0"
edition = "2021"
license = "GPL-3.0-or-later"
publish = false

[lib]
path = "src/agent2.rs"

[lints]
workspace = true

[dependencies]
acp_thread.workspace = true
agent-client-protocol.workspace = true
agent_settings.workspace = true
agent_servers.workspace = true
anyhow.workspace = true
assistant_tool.workspace = true
assistant_tools.workspace = true
cloud_llm_client.workspace = true
collections.workspace = true
fs.workspace = true
futures.workspace = true
gpui.workspace = true
handlebars = { workspace = true, features = ["rust-embed"] }
indoc.workspace = true
<<<<<<< HEAD
=======
itertools.workspace = true
>>>>>>> 5bfe086b
language.workspace = true
language_model.workspace = true
language_models.workspace = true
log.workspace = true
paths.workspace = true
project.workspace = true
prompt_store.workspace = true
rust-embed.workspace = true
schemars.workspace = true
serde.workspace = true
serde_json.workspace = true
settings.workspace = true
smol.workspace = true
ui.workspace = true
util.workspace = true
uuid.workspace = true
watch.workspace = true
workspace-hack.workspace = true

[dev-dependencies]
ctor.workspace = true
client = { workspace = true, "features" = ["test-support"] }
clock = { workspace = true, "features" = ["test-support"] }
env_logger.workspace = true
fs = { workspace = true, "features" = ["test-support"] }
gpui = { workspace = true, "features" = ["test-support"] }
gpui_tokio.workspace = true
language = { workspace = true, "features" = ["test-support"] }
language_model = { workspace = true, "features" = ["test-support"] }
project = { workspace = true, "features" = ["test-support"] }
reqwest_client.workspace = true
settings = { workspace = true, "features" = ["test-support"] }
worktree = { workspace = true, "features" = ["test-support"] }
pretty_assertions.workspace = true<|MERGE_RESOLUTION|>--- conflicted
+++ resolved
@@ -14,8 +14,8 @@
 [dependencies]
 acp_thread.workspace = true
 agent-client-protocol.workspace = true
+agent_servers.workspace = true
 agent_settings.workspace = true
-agent_servers.workspace = true
 anyhow.workspace = true
 assistant_tool.workspace = true
 assistant_tools.workspace = true
@@ -26,10 +26,7 @@
 gpui.workspace = true
 handlebars = { workspace = true, features = ["rust-embed"] }
 indoc.workspace = true
-<<<<<<< HEAD
-=======
 itertools.workspace = true
->>>>>>> 5bfe086b
 language.workspace = true
 language_model.workspace = true
 language_models.workspace = true
