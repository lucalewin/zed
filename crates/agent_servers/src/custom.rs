--- conflicted
+++ resolved
@@ -32,34 +32,6 @@
 
     fn connect(
         &self,
-<<<<<<< HEAD
-        root_dir: &Path,
-        delegate: AgentServerDelegate,
-        cx: &mut App,
-    ) -> Task<Result<Rc<dyn AgentConnection>>> {
-        let server_name = self.name();
-        let mut command = self.command.clone();
-        let root_dir = root_dir.to_path_buf();
-
-        // Get the project environment variables for the root directory
-        let project_env = delegate.project().update(cx, |project, cx| {
-            project.directory_environment(root_dir.as_path().into(), cx)
-        });
-
-        cx.spawn(async move |cx| {
-            // Start with project environment variables (from shell, .env files, etc.)
-            let mut env = project_env.await.unwrap_or_default();
-
-            // Merge with any existing command env (command env takes precedence)
-            if let Some(command_env) = &command.env {
-                env.extend(command_env.clone());
-            }
-
-            // Set the merged environment back on the command
-            command.env = Some(env);
-
-            crate::acp::connect(server_name, command, &root_dir, cx).await
-=======
         root_dir: Option<&Path>,
         delegate: AgentServerDelegate,
         cx: &mut App,
@@ -89,7 +61,6 @@
             let connection =
                 crate::acp::connect(name, command, root_dir.as_ref(), is_remote, cx).await?;
             Ok((connection, login))
->>>>>>> 734f94b7
         })
     }
 
