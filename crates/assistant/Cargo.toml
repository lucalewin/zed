[package]
name = "assistant"
version = "0.1.0"
edition = "2021"
publish = false

[lib]
path = "src/assistant.rs"
doctest = false

[dependencies]
ai = { path = "../ai" }
client = { path = "../client" }
collections = { path = "../collections"}
editor = { path = "../editor" }
fs = { path = "../fs" }
gpui = { path = "../gpui" }
language = { path = "../language" }
menu = { path = "../menu" }
search = { path = "../search" }
settings = { path = "../settings" }
theme = { path = "../theme" }
util = { path = "../util" }
workspace = { path = "../workspace" }
<<<<<<< HEAD
semantic_index = { path = "../semantic_index" }
project = { path = "../project" }
=======
uuid.workspace = true
>>>>>>> c46137e4

log.workspace = true
anyhow.workspace = true
chrono = { version = "0.4", features = ["serde"] }
futures.workspace = true
indoc.workspace = true
isahc.workspace = true
ordered-float.workspace = true
parking_lot.workspace = true
regex.workspace = true
schemars.workspace = true
serde.workspace = true
serde_json.workspace = true
smol.workspace = true
tiktoken-rs = "0.5"

[dev-dependencies]
editor = { path = "../editor", features = ["test-support"] }
project = { path = "../project", features = ["test-support"] }

ctor.workspace = true
env_logger.workspace = true
log.workspace = true
rand.workspace = true<|MERGE_RESOLUTION|>--- conflicted
+++ resolved
@@ -22,13 +22,10 @@
 theme = { path = "../theme" }
 util = { path = "../util" }
 workspace = { path = "../workspace" }
-<<<<<<< HEAD
 semantic_index = { path = "../semantic_index" }
 project = { path = "../project" }
-=======
+
 uuid.workspace = true
->>>>>>> c46137e4
-
 log.workspace = true
 anyhow.workspace = true
 chrono = { version = "0.4", features = ["serde"] }
