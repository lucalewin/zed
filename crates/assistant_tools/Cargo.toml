--- conflicted
+++ resolved
@@ -47,9 +47,6 @@
 schemars.workspace = true
 serde.workspace = true
 serde_json.workspace = true
-<<<<<<< HEAD
-smallvec.workspace = true
-=======
 settings.workspace = true
 smallvec.workspace = true
 streaming_diff.workspace = true
@@ -58,7 +55,6 @@
 terminal.workspace = true
 terminal_view.workspace = true
 theme.workspace = true
->>>>>>> 6e9c6c56
 ui.workspace = true
 util.workspace = true
 watch.workspace = true
@@ -77,10 +73,7 @@
 gpui_tokio.workspace = true
 fs = { workspace = true, features = ["test-support"] }
 language = { workspace = true, features = ["test-support"] }
-<<<<<<< HEAD
-=======
 language_model = { workspace = true, features = ["test-support"] }
->>>>>>> 6e9c6c56
 language_models.workspace = true
 project = { workspace = true, features = ["test-support"] }
 rand.workspace = true
