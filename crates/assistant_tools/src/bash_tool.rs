--- conflicted
+++ resolved
@@ -1,5 +1,5 @@
 use crate::schema::json_schema_for;
-use anyhow::{Context as _, anyhow};
+use anyhow::{Context as _, Result, anyhow};
 use assistant_tool::{ActionLog, Tool, ToolResult};
 use futures::io::BufReader;
 use futures::{AsyncBufReadExt, AsyncReadExt};
@@ -79,10 +79,7 @@
     ) -> ToolResult {
         let input: BashToolInput = match serde_json::from_value(input) {
             Ok(input) => input,
-            Err(err) => return ToolResult {
-                output: Task::ready(Err(anyhow!(err))),
-                card: None,
-            },
+            Err(err) => return Task::ready(Err(anyhow!(err))).into(),
         };
 
         let project = project.read(cx);
@@ -93,7 +90,9 @@
 
             let only_worktree = match worktrees.next() {
                 Some(worktree) => worktree,
-                None => return Task::ready(Err(anyhow!("No worktrees found in the project"))).into(),
+                None => {
+                    return Task::ready(Err(anyhow!("No worktrees found in the project"))).into();
+                }
             };
 
             if worktrees.next().is_some() {
@@ -111,7 +110,8 @@
             {
                 return Task::ready(Err(anyhow!(
                     "The absolute path must be within one of the project's worktrees"
-                ))).into();
+                )))
+                .into();
             }
 
             input_path.into()
@@ -120,121 +120,15 @@
                 return Task::ready(Err(anyhow!(
                     "`cd` directory {} not found in the project",
                     &input.cd
-                ))).into();
+                )))
+                .into();
             };
 
             worktree.read(cx).abs_path()
         };
 
-<<<<<<< HEAD
-        ToolResult {
-            output: cx.spawn(async move |_| {
-                // Add 2>&1 to merge stderr into stdout for proper interleaving.
-                let command = format!("({}) 2>&1", input.command);
-
-                let mut cmd = new_smol_command("bash")
-                    .arg("-c")
-                    .arg(&command)
-                    .current_dir(working_dir)
-                    .stdout(std::process::Stdio::piped())
-                    .spawn()
-                    .context("Failed to execute bash command")?;
-
-                // Capture stdout with a limit
-                let stdout = cmd.stdout.take().unwrap();
-                let mut reader = BufReader::new(stdout);
-
-                const MESSAGE_1: &str = "Command output too long. The first ";
-                const MESSAGE_2: &str = " bytes:\n\n";
-                const ERR_MESSAGE_1: &str = "Command failed with exit code ";
-                const ERR_MESSAGE_2: &str = "\n\n";
-
-                const STDOUT_LIMIT: usize = 8192;
-
-                const LIMIT: usize = STDOUT_LIMIT
-                    - (MESSAGE_1.len()
-                        + (STDOUT_LIMIT.ilog10() as usize + 1) // byte count
-                        + MESSAGE_2.len()
-                        + ERR_MESSAGE_1.len()
-                        + 3 // status code
-                        + ERR_MESSAGE_2.len());
-
-                // Read one more byte to determine whether the output was truncated
-                let mut buffer = vec![0; LIMIT + 1];
-                let mut bytes_read = 0;
-
-                // Read until we reach the limit
-                loop {
-                    let read = reader.read(&mut buffer).await?;
-                    if read == 0 {
-                        break;
-                    }
-
-                    bytes_read += read;
-                    if bytes_read > LIMIT {
-                        bytes_read = LIMIT + 1;
-                        break;
-                    }
-                }
-
-                // Repeatedly fill the output reader's buffer without copying it.
-                loop {
-                    let skipped_bytes = reader.fill_buf().await?;
-                    if skipped_bytes.is_empty() {
-                        break;
-                    }
-                    let skipped_bytes_len = skipped_bytes.len();
-                    reader.consume_unpin(skipped_bytes_len);
-                }
-
-                let output_bytes = &buffer[..bytes_read];
-
-                // Let the process continue running
-                let status = cmd.status().await.context("Failed to get command status")?;
-
-                let output_string = if bytes_read > LIMIT {
-                    // Valid to find `\n` in UTF-8 since 0-127 ASCII characters are not used in
-                    // multi-byte characters.
-                    let last_line_ix = output_bytes.iter().rposition(|b| *b == b'\n');
-                    let output_string = String::from_utf8_lossy(
-                        &output_bytes[..last_line_ix.unwrap_or(output_bytes.len())],
-                    );
-
-                    format!(
-                        "{}{}{}{}",
-                        MESSAGE_1,
-                        output_string.len(),
-                        MESSAGE_2,
-                        output_string
-                    )
-                } else {
-                    String::from_utf8_lossy(&output_bytes).into()
-                };
-
-                let output_with_status = if status.success() {
-                    if output_string.is_empty() {
-                        "Command executed successfully.".to_string()
-                    } else {
-                        output_string.to_string()
-                    }
-                } else {
-                    format!(
-                        "{}{}{}{}",
-                        ERR_MESSAGE_1,
-                        status.code().unwrap_or(-1),
-                        ERR_MESSAGE_2,
-                        output_string,
-                    )
-                };
-
-                debug_assert!(output_with_status.len() <= STDOUT_LIMIT);
-
-                Ok(output_with_status)
-            }),
-            card: None,
-        }
-=======
         cx.background_spawn(run_command_limited(working_dir, input.command))
+            .into()
     }
 }
 
@@ -413,6 +307,5 @@
         let content_length = content_end - content_start;
 
         assert!(content_length <= LIMIT);
->>>>>>> ba767a19
     }
 }