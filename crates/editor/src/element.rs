use crate::{
    display_map::{
        BlockContext, BlockStyle, DisplaySnapshot, FoldStatus, HighlightedChunk, ToDisplayPoint,
        TransformBlock,
    },
    editor_settings::{DoubleClickInMultibuffer, MultiCursorModifier, ShowScrollbar},
    git::{
        blame::{CommitDetails, GitBlame},
        diff_hunk_to_display, DisplayDiffHunk,
    },
    hover_popover::{
        self, hover_at, HOVER_POPOVER_GAP, MIN_POPOVER_CHARACTER_WIDTH, MIN_POPOVER_LINE_HEIGHT,
    },
    items::BufferSearchHighlights,
    mouse_context_menu::{self, MouseContextMenu},
    scroll::scroll_amount::ScrollAmount,
    CursorShape, DisplayPoint, DocumentHighlightRead, DocumentHighlightWrite, Editor, EditorMode,
    EditorSettings, EditorSnapshot, EditorStyle, GutterDimensions, HalfPageDown, HalfPageUp,
    HoveredCursor, LineDown, LineUp, OpenExcerpts, PageDown, PageUp, Point, SelectPhase, Selection,
    SoftWrap, ToPoint, CURSORS_VISIBLE_FOR, MAX_LINE_LEN,
};
use anyhow::Result;
use collections::{BTreeMap, HashMap};
use git::{blame::BlameEntry, diff::DiffHunkStatus, Oid};
use gpui::{
    anchored, deferred, div, fill, outline, point, px, quad, relative, size, svg,
    transparent_black, Action, AnchorCorner, AnyElement, AvailableSpace, Bounds, ClipboardItem,
    ContentMask, Corners, CursorStyle, DispatchPhase, Edges, Element, ElementContext,
    ElementInputHandler, Entity, Hitbox, Hsla, InteractiveElement, IntoElement,
    ModifiersChangedEvent, MouseButton, MouseDownEvent, MouseMoveEvent, MouseUpEvent, PaintQuad,
    ParentElement, Pixels, ScrollDelta, ScrollHandle, ScrollWheelEvent, ShapedLine, SharedString,
    Size, Stateful, StatefulInteractiveElement, Style, Styled, TextRun, TextStyle,
    TextStyleRefinement, View, ViewContext, WeakView, WindowContext,
};
use itertools::Itertools;
use language::language_settings::ShowWhitespaceSetting;
use lsp::DiagnosticSeverity;
use multi_buffer::Anchor;
use project::{
    project_settings::{GitGutterSetting, ProjectSettings},
    ProjectPath,
};
use settings::Settings;
use smallvec::SmallVec;
use std::{
    any::TypeId,
    borrow::Cow,
    cmp::{self, Ordering},
    fmt::Write,
    iter, mem,
    ops::Range,
    sync::Arc,
};
use sum_tree::Bias;
use theme::{ActiveTheme, PlayerColor, ThemeSettings};
use ui::{h_flex, ButtonLike, ButtonStyle, ContextMenu, Tooltip};
use ui::{prelude::*, tooltip_container};
use util::ResultExt;
use workspace::{item::Item, Workspace};

struct SelectionLayout {
    head: DisplayPoint,
    cursor_shape: CursorShape,
    is_newest: bool,
    is_local: bool,
    range: Range<DisplayPoint>,
    active_rows: Range<u32>,
    user_name: Option<SharedString>,
}

impl SelectionLayout {
    fn new<T: ToPoint + ToDisplayPoint + Clone>(
        selection: Selection<T>,
        line_mode: bool,
        cursor_shape: CursorShape,
        map: &DisplaySnapshot,
        is_newest: bool,
        is_local: bool,
        user_name: Option<SharedString>,
    ) -> Self {
        let point_selection = selection.map(|p| p.to_point(&map.buffer_snapshot));
        let display_selection = point_selection.map(|p| p.to_display_point(map));
        let mut range = display_selection.range();
        let mut head = display_selection.head();
        let mut active_rows = map.prev_line_boundary(point_selection.start).1.row()
            ..map.next_line_boundary(point_selection.end).1.row();

        // vim visual line mode
        if line_mode {
            let point_range = map.expand_to_line(point_selection.range());
            range = point_range.start.to_display_point(map)..point_range.end.to_display_point(map);
        }

        // any vim visual mode (including line mode)
        if cursor_shape == CursorShape::Block && !range.is_empty() && !selection.reversed {
            if head.column() > 0 {
                head = map.clip_point(DisplayPoint::new(head.row(), head.column() - 1), Bias::Left)
            } else if head.row() > 0 && head != map.max_point() {
                head = map.clip_point(
                    DisplayPoint::new(head.row() - 1, map.line_len(head.row() - 1)),
                    Bias::Left,
                );
                // updating range.end is a no-op unless you're cursor is
                // on the newline containing a multi-buffer divider
                // in which case the clip_point may have moved the head up
                // an additional row.
                range.end = DisplayPoint::new(head.row() + 1, 0);
                active_rows.end = head.row();
            }
        }

        Self {
            head,
            cursor_shape,
            is_newest,
            is_local,
            range,
            active_rows,
            user_name,
        }
    }
}

pub struct EditorElement {
    editor: View<Editor>,
    style: EditorStyle,
}

impl EditorElement {
    pub fn new(editor: &View<Editor>, style: EditorStyle) -> Self {
        Self {
            editor: editor.clone(),
            style,
        }
    }

    fn register_actions(&self, cx: &mut WindowContext) {
        let view = &self.editor;
        view.update(cx, |editor, cx| {
            for action in editor.editor_actions.iter() {
                (action)(cx)
            }
        });

        crate::rust_analyzer_ext::apply_related_actions(view, cx);
        register_action(view, cx, Editor::move_left);
        register_action(view, cx, Editor::move_right);
        register_action(view, cx, Editor::move_down);
        register_action(view, cx, Editor::move_down_by_lines);
        register_action(view, cx, Editor::select_down_by_lines);
        register_action(view, cx, Editor::move_up);
        register_action(view, cx, Editor::move_up_by_lines);
        register_action(view, cx, Editor::select_up_by_lines);
        register_action(view, cx, Editor::cancel);
        register_action(view, cx, Editor::newline);
        register_action(view, cx, Editor::newline_above);
        register_action(view, cx, Editor::newline_below);
        register_action(view, cx, Editor::backspace);
        register_action(view, cx, Editor::delete);
        register_action(view, cx, Editor::tab);
        register_action(view, cx, Editor::tab_prev);
        register_action(view, cx, Editor::indent);
        register_action(view, cx, Editor::outdent);
        register_action(view, cx, Editor::delete_line);
        register_action(view, cx, Editor::join_lines);
        register_action(view, cx, Editor::sort_lines_case_sensitive);
        register_action(view, cx, Editor::sort_lines_case_insensitive);
        register_action(view, cx, Editor::reverse_lines);
        register_action(view, cx, Editor::shuffle_lines);
        register_action(view, cx, Editor::convert_to_upper_case);
        register_action(view, cx, Editor::convert_to_lower_case);
        register_action(view, cx, Editor::convert_to_title_case);
        register_action(view, cx, Editor::convert_to_snake_case);
        register_action(view, cx, Editor::convert_to_kebab_case);
        register_action(view, cx, Editor::convert_to_upper_camel_case);
        register_action(view, cx, Editor::convert_to_lower_camel_case);
        register_action(view, cx, Editor::delete_to_previous_word_start);
        register_action(view, cx, Editor::delete_to_previous_subword_start);
        register_action(view, cx, Editor::delete_to_next_word_end);
        register_action(view, cx, Editor::delete_to_next_subword_end);
        register_action(view, cx, Editor::delete_to_beginning_of_line);
        register_action(view, cx, Editor::delete_to_end_of_line);
        register_action(view, cx, Editor::cut_to_end_of_line);
        register_action(view, cx, Editor::duplicate_line_up);
        register_action(view, cx, Editor::duplicate_line_down);
        register_action(view, cx, Editor::move_line_up);
        register_action(view, cx, Editor::move_line_down);
        register_action(view, cx, Editor::transpose);
        register_action(view, cx, Editor::cut);
        register_action(view, cx, Editor::copy);
        register_action(view, cx, Editor::paste);
        register_action(view, cx, Editor::undo);
        register_action(view, cx, Editor::redo);
        register_action(view, cx, Editor::move_page_up);
        register_action(view, cx, Editor::move_page_down);
        register_action(view, cx, Editor::next_screen);
        register_action(view, cx, Editor::scroll_cursor_top);
        register_action(view, cx, Editor::scroll_cursor_center);
        register_action(view, cx, Editor::scroll_cursor_bottom);
        register_action(view, cx, |editor, _: &LineDown, cx| {
            editor.scroll_screen(&ScrollAmount::Line(1.), cx)
        });
        register_action(view, cx, |editor, _: &LineUp, cx| {
            editor.scroll_screen(&ScrollAmount::Line(-1.), cx)
        });
        register_action(view, cx, |editor, _: &HalfPageDown, cx| {
            editor.scroll_screen(&ScrollAmount::Page(0.5), cx)
        });
        register_action(view, cx, |editor, _: &HalfPageUp, cx| {
            editor.scroll_screen(&ScrollAmount::Page(-0.5), cx)
        });
        register_action(view, cx, |editor, _: &PageDown, cx| {
            editor.scroll_screen(&ScrollAmount::Page(1.), cx)
        });
        register_action(view, cx, |editor, _: &PageUp, cx| {
            editor.scroll_screen(&ScrollAmount::Page(-1.), cx)
        });
        register_action(view, cx, Editor::move_to_previous_word_start);
        register_action(view, cx, Editor::move_to_previous_subword_start);
        register_action(view, cx, Editor::move_to_next_word_end);
        register_action(view, cx, Editor::move_to_next_subword_end);
        register_action(view, cx, Editor::move_to_beginning_of_line);
        register_action(view, cx, Editor::move_to_end_of_line);
        register_action(view, cx, Editor::move_to_start_of_paragraph);
        register_action(view, cx, Editor::move_to_end_of_paragraph);
        register_action(view, cx, Editor::move_to_beginning);
        register_action(view, cx, Editor::move_to_end);
        register_action(view, cx, Editor::select_up);
        register_action(view, cx, Editor::select_down);
        register_action(view, cx, Editor::select_left);
        register_action(view, cx, Editor::select_right);
        register_action(view, cx, Editor::select_to_previous_word_start);
        register_action(view, cx, Editor::select_to_previous_subword_start);
        register_action(view, cx, Editor::select_to_next_word_end);
        register_action(view, cx, Editor::select_to_next_subword_end);
        register_action(view, cx, Editor::select_to_beginning_of_line);
        register_action(view, cx, Editor::select_to_end_of_line);
        register_action(view, cx, Editor::select_to_start_of_paragraph);
        register_action(view, cx, Editor::select_to_end_of_paragraph);
        register_action(view, cx, Editor::select_to_beginning);
        register_action(view, cx, Editor::select_to_end);
        register_action(view, cx, Editor::select_all);
        register_action(view, cx, |editor, action, cx| {
            editor.select_all_matches(action, cx).log_err();
        });
        register_action(view, cx, Editor::select_line);
        register_action(view, cx, Editor::split_selection_into_lines);
        register_action(view, cx, Editor::add_selection_above);
        register_action(view, cx, Editor::add_selection_below);
        register_action(view, cx, |editor, action, cx| {
            editor.select_next(action, cx).log_err();
        });
        register_action(view, cx, |editor, action, cx| {
            editor.select_previous(action, cx).log_err();
        });
        register_action(view, cx, Editor::toggle_comments);
        register_action(view, cx, Editor::select_larger_syntax_node);
        register_action(view, cx, Editor::select_smaller_syntax_node);
        register_action(view, cx, Editor::move_to_enclosing_bracket);
        register_action(view, cx, Editor::undo_selection);
        register_action(view, cx, Editor::redo_selection);
        register_action(view, cx, Editor::go_to_diagnostic);
        register_action(view, cx, Editor::go_to_prev_diagnostic);
        register_action(view, cx, Editor::go_to_hunk);
        register_action(view, cx, Editor::go_to_prev_hunk);
        register_action(view, cx, |editor, a, cx| {
            editor.go_to_definition(a, cx).detach_and_log_err(cx);
        });
        register_action(view, cx, |editor, a, cx| {
            editor.go_to_definition_split(a, cx).detach_and_log_err(cx);
        });
        register_action(view, cx, |editor, a, cx| {
            editor.go_to_implementation(a, cx).detach_and_log_err(cx);
        });
        register_action(view, cx, |editor, a, cx| {
            editor
                .go_to_implementation_split(a, cx)
                .detach_and_log_err(cx);
        });
        register_action(view, cx, |editor, a, cx| {
            editor.go_to_type_definition(a, cx).detach_and_log_err(cx);
        });
        register_action(view, cx, |editor, a, cx| {
            editor
                .go_to_type_definition_split(a, cx)
                .detach_and_log_err(cx);
        });
        register_action(view, cx, Editor::open_url);
        register_action(view, cx, Editor::fold);
        register_action(view, cx, Editor::fold_at);
        register_action(view, cx, Editor::unfold_lines);
        register_action(view, cx, Editor::unfold_at);
        register_action(view, cx, Editor::fold_selected_ranges);
        register_action(view, cx, Editor::show_completions);
        register_action(view, cx, Editor::toggle_code_actions);
        register_action(view, cx, Editor::open_excerpts);
        register_action(view, cx, Editor::open_excerpts_in_split);
        register_action(view, cx, Editor::toggle_soft_wrap);
        register_action(view, cx, Editor::toggle_line_numbers);
        register_action(view, cx, Editor::toggle_inlay_hints);
        register_action(view, cx, hover_popover::hover);
        register_action(view, cx, Editor::reveal_in_finder);
        register_action(view, cx, Editor::copy_path);
        register_action(view, cx, Editor::copy_relative_path);
        register_action(view, cx, Editor::copy_highlight_json);
        register_action(view, cx, Editor::copy_permalink_to_line);
        register_action(view, cx, Editor::open_permalink_to_line);
        register_action(view, cx, Editor::toggle_git_blame);
        register_action(view, cx, Editor::toggle_git_blame_inline);
        register_action(view, cx, |editor, action, cx| {
            if let Some(task) = editor.format(action, cx) {
                task.detach_and_log_err(cx);
            } else {
                cx.propagate();
            }
        });
        register_action(view, cx, Editor::restart_language_server);
        register_action(view, cx, Editor::show_character_palette);
        register_action(view, cx, |editor, action, cx| {
            if let Some(task) = editor.confirm_completion(action, cx) {
                task.detach_and_log_err(cx);
            } else {
                cx.propagate();
            }
        });
        register_action(view, cx, |editor, action, cx| {
            if let Some(task) = editor.confirm_code_action(action, cx) {
                task.detach_and_log_err(cx);
            } else {
                cx.propagate();
            }
        });
        register_action(view, cx, |editor, action, cx| {
            if let Some(task) = editor.rename(action, cx) {
                task.detach_and_log_err(cx);
            } else {
                cx.propagate();
            }
        });
        register_action(view, cx, |editor, action, cx| {
            if let Some(task) = editor.confirm_rename(action, cx) {
                task.detach_and_log_err(cx);
            } else {
                cx.propagate();
            }
        });
        register_action(view, cx, |editor, action, cx| {
            if let Some(task) = editor.find_all_references(action, cx) {
                task.detach_and_log_err(cx);
            } else {
                cx.propagate();
            }
        });
        register_action(view, cx, Editor::next_inline_completion);
        register_action(view, cx, Editor::previous_inline_completion);
        register_action(view, cx, Editor::show_inline_completion);
        register_action(view, cx, Editor::context_menu_first);
        register_action(view, cx, Editor::context_menu_prev);
        register_action(view, cx, Editor::context_menu_next);
        register_action(view, cx, Editor::context_menu_last);
        register_action(view, cx, Editor::display_cursor_names);
        register_action(view, cx, Editor::unique_lines_case_insensitive);
        register_action(view, cx, Editor::unique_lines_case_sensitive);
        register_action(view, cx, Editor::accept_partial_inline_completion);
        register_action(view, cx, Editor::revert_selected_hunks);
    }

    fn register_key_listeners(&self, cx: &mut ElementContext, layout: &EditorLayout) {
        let position_map = layout.position_map.clone();
        cx.on_key_event({
            let editor = self.editor.clone();
            let text_hitbox = layout.text_hitbox.clone();
            move |event: &ModifiersChangedEvent, phase, cx| {
                if phase != DispatchPhase::Bubble {
                    return;
                }

                editor.update(cx, |editor, cx| {
                    Self::modifiers_changed(editor, event, &position_map, &text_hitbox, cx)
                })
            }
        });
    }

    fn modifiers_changed(
        editor: &mut Editor,
        event: &ModifiersChangedEvent,
        position_map: &PositionMap,
        text_hitbox: &Hitbox,
        cx: &mut ViewContext<Editor>,
    ) {
        let mouse_position = cx.mouse_position();
        if !text_hitbox.is_hovered(cx) {
            return;
        }

        editor.update_hovered_link(
            position_map.point_for_position(text_hitbox.bounds, mouse_position),
            &position_map.snapshot,
            event.modifiers,
            cx,
        )
    }

    fn mouse_left_down(
        editor: &mut Editor,
        event: &MouseDownEvent,
        position_map: &PositionMap,
        text_hitbox: &Hitbox,
        gutter_hitbox: &Hitbox,
        cx: &mut ViewContext<Editor>,
    ) {
        if cx.default_prevented() {
            return;
        }

        let mut click_count = event.click_count;
        let mut modifiers = event.modifiers;

        if gutter_hitbox.is_hovered(cx) {
            click_count = 3; // Simulate triple-click when clicking the gutter to select lines
        } else if !text_hitbox.is_hovered(cx) {
            return;
        }

        if click_count == 2 && !editor.buffer().read(cx).is_singleton() {
            match EditorSettings::get_global(cx).double_click_in_multibuffer {
                DoubleClickInMultibuffer::Select => {
                    // do nothing special on double click, all selection logic is below
                }
                DoubleClickInMultibuffer::Open => {
                    if modifiers.alt {
                        // if double click is made with alt, pretend it's a regular double click without opening and alt,
                        // and run the selection logic.
                        modifiers.alt = false;
                    } else {
                        // if double click is made without alt, open the corresponding excerp
                        editor.open_excerpts(&OpenExcerpts, cx);
                        return;
                    }
                }
            }
        }

        let point_for_position =
            position_map.point_for_position(text_hitbox.bounds, event.position);
        let position = point_for_position.previous_valid;
        if modifiers.shift && modifiers.alt {
            editor.select(
                SelectPhase::BeginColumnar {
                    position,
                    goal_column: point_for_position.exact_unclipped.column(),
                },
                cx,
            );
        } else if modifiers.shift && !modifiers.control && !modifiers.alt && !modifiers.secondary()
        {
            editor.select(
                SelectPhase::Extend {
                    position,
                    click_count,
                },
                cx,
            );
        } else {
            let multi_cursor_setting = EditorSettings::get_global(cx).multi_cursor_modifier;
            let multi_cursor_modifier = match multi_cursor_setting {
                MultiCursorModifier::Alt => modifiers.alt,
                MultiCursorModifier::CmdOrCtrl => modifiers.secondary(),
            };
            editor.select(
                SelectPhase::Begin {
                    position,
                    add: multi_cursor_modifier,
                    click_count,
                },
                cx,
            );
        }

        cx.stop_propagation();
    }

    fn mouse_right_down(
        editor: &mut Editor,
        event: &MouseDownEvent,
        position_map: &PositionMap,
        text_hitbox: &Hitbox,
        cx: &mut ViewContext<Editor>,
    ) {
        if !text_hitbox.is_hovered(cx) {
            return;
        }
        let point_for_position =
            position_map.point_for_position(text_hitbox.bounds, event.position);
        mouse_context_menu::deploy_context_menu(
            editor,
            event.position,
            point_for_position.previous_valid,
            cx,
        );
        cx.stop_propagation();
    }

    fn mouse_up(
        editor: &mut Editor,
        event: &MouseUpEvent,
        position_map: &PositionMap,
        text_hitbox: &Hitbox,
        cx: &mut ViewContext<Editor>,
    ) {
        let end_selection = editor.has_pending_selection();
        let pending_nonempty_selections = editor.has_pending_nonempty_selection();

        if end_selection {
            editor.select(SelectPhase::End, cx);
        }

        let multi_cursor_setting = EditorSettings::get_global(cx).multi_cursor_modifier;
        let multi_cursor_modifier = match multi_cursor_setting {
            MultiCursorModifier::Alt => event.modifiers.secondary(),
            MultiCursorModifier::CmdOrCtrl => event.modifiers.alt,
        };

        if !pending_nonempty_selections && multi_cursor_modifier && text_hitbox.is_hovered(cx) {
            let point = position_map.point_for_position(text_hitbox.bounds, event.position);
            editor.handle_click_hovered_link(point, event.modifiers, cx);

            cx.stop_propagation();
        } else if end_selection {
            cx.stop_propagation();
        }
    }

    fn mouse_dragged(
        editor: &mut Editor,
        event: &MouseMoveEvent,
        position_map: &PositionMap,
        text_bounds: Bounds<Pixels>,
        cx: &mut ViewContext<Editor>,
    ) {
        if !editor.has_pending_selection() {
            return;
        }

        let point_for_position = position_map.point_for_position(text_bounds, event.position);
        let mut scroll_delta = gpui::Point::<f32>::default();
        let vertical_margin = position_map.line_height.min(text_bounds.size.height / 3.0);
        let top = text_bounds.origin.y + vertical_margin;
        let bottom = text_bounds.lower_left().y - vertical_margin;
        if event.position.y < top {
            scroll_delta.y = -scale_vertical_mouse_autoscroll_delta(top - event.position.y);
        }
        if event.position.y > bottom {
            scroll_delta.y = scale_vertical_mouse_autoscroll_delta(event.position.y - bottom);
        }

        let horizontal_margin = position_map.line_height.min(text_bounds.size.width / 3.0);
        let left = text_bounds.origin.x + horizontal_margin;
        let right = text_bounds.upper_right().x - horizontal_margin;
        if event.position.x < left {
            scroll_delta.x = -scale_horizontal_mouse_autoscroll_delta(left - event.position.x);
        }
        if event.position.x > right {
            scroll_delta.x = scale_horizontal_mouse_autoscroll_delta(event.position.x - right);
        }

        editor.select(
            SelectPhase::Update {
                position: point_for_position.previous_valid,
                goal_column: point_for_position.exact_unclipped.column(),
                scroll_delta,
            },
            cx,
        );
    }

    fn mouse_moved(
        editor: &mut Editor,
        event: &MouseMoveEvent,
        position_map: &PositionMap,
        text_hitbox: &Hitbox,
        gutter_hitbox: &Hitbox,
        cx: &mut ViewContext<Editor>,
    ) {
        let modifiers = event.modifiers;
        let gutter_hovered = gutter_hitbox.is_hovered(cx);
        editor.set_gutter_hovered(gutter_hovered, cx);

        // Don't trigger hover popover if mouse is hovering over context menu
        if text_hitbox.is_hovered(cx) {
            let point_for_position =
                position_map.point_for_position(text_hitbox.bounds, event.position);

            editor.update_hovered_link(point_for_position, &position_map.snapshot, modifiers, cx);

            if let Some(point) = point_for_position.as_valid() {
                hover_at(editor, Some(point), cx);
                Self::update_visible_cursor(editor, point, position_map, cx);
            } else {
                hover_at(editor, None, cx);
            }
        } else {
            editor.hide_hovered_link(cx);
            hover_at(editor, None, cx);
            if gutter_hovered {
                cx.stop_propagation();
            }
        }
    }

    fn update_visible_cursor(
        editor: &mut Editor,
        point: DisplayPoint,
        position_map: &PositionMap,
        cx: &mut ViewContext<Editor>,
    ) {
        let snapshot = &position_map.snapshot;
        let Some(hub) = editor.collaboration_hub() else {
            return;
        };
        let range = DisplayPoint::new(point.row(), point.column().saturating_sub(1))
            ..DisplayPoint::new(
                point.row(),
                (point.column() + 1).min(snapshot.line_len(point.row())),
            );

        let range = snapshot
            .buffer_snapshot
            .anchor_at(range.start.to_point(&snapshot.display_snapshot), Bias::Left)
            ..snapshot
                .buffer_snapshot
                .anchor_at(range.end.to_point(&snapshot.display_snapshot), Bias::Right);

        let Some(selection) = snapshot.remote_selections_in_range(&range, hub, cx).next() else {
            return;
        };
        let key = crate::HoveredCursor {
            replica_id: selection.replica_id,
            selection_id: selection.selection.id,
        };
        editor.hovered_cursors.insert(
            key.clone(),
            cx.spawn(|editor, mut cx| async move {
                cx.background_executor().timer(CURSORS_VISIBLE_FOR).await;
                editor
                    .update(&mut cx, |editor, cx| {
                        editor.hovered_cursors.remove(&key);
                        cx.notify();
                    })
                    .ok();
            }),
        );
        cx.notify()
    }

    fn layout_selections(
        &self,
        start_anchor: Anchor,
        end_anchor: Anchor,
        snapshot: &EditorSnapshot,
        start_row: u32,
        end_row: u32,
        cx: &mut ElementContext,
    ) -> (
        Vec<(PlayerColor, Vec<SelectionLayout>)>,
        BTreeMap<u32, bool>,
        Option<DisplayPoint>,
    ) {
        let mut selections: Vec<(PlayerColor, Vec<SelectionLayout>)> = Vec::new();
        let mut active_rows = BTreeMap::new();
        let mut newest_selection_head = None;
        let editor = self.editor.read(cx);

        if editor.show_local_selections {
            let mut local_selections: Vec<Selection<Point>> = editor
                .selections
                .disjoint_in_range(start_anchor..end_anchor, cx);
            local_selections.extend(editor.selections.pending(cx));
            let mut layouts = Vec::new();
            let newest = editor.selections.newest(cx);
            for selection in local_selections.drain(..) {
                let is_empty = selection.start == selection.end;
                let is_newest = selection == newest;

                let layout = SelectionLayout::new(
                    selection,
                    editor.selections.line_mode,
                    editor.cursor_shape,
                    &snapshot.display_snapshot,
                    is_newest,
                    editor.leader_peer_id.is_none(),
                    None,
                );
                if is_newest {
                    newest_selection_head = Some(layout.head);
                }

                for row in cmp::max(layout.active_rows.start, start_row)
                    ..=cmp::min(layout.active_rows.end, end_row)
                {
                    let contains_non_empty_selection = active_rows.entry(row).or_insert(!is_empty);
                    *contains_non_empty_selection |= !is_empty;
                }
                layouts.push(layout);
            }

            let player = if editor.read_only(cx) {
                cx.theme().players().read_only()
            } else {
                self.style.local_player
            };

            selections.push((player, layouts));
        }

        if let Some(collaboration_hub) = &editor.collaboration_hub {
            // When following someone, render the local selections in their color.
            if let Some(leader_id) = editor.leader_peer_id {
                if let Some(collaborator) = collaboration_hub.collaborators(cx).get(&leader_id) {
                    if let Some(participant_index) = collaboration_hub
                        .user_participant_indices(cx)
                        .get(&collaborator.user_id)
                    {
                        if let Some((local_selection_style, _)) = selections.first_mut() {
                            *local_selection_style = cx
                                .theme()
                                .players()
                                .color_for_participant(participant_index.0);
                        }
                    }
                }
            }

            let mut remote_selections = HashMap::default();
            for selection in snapshot.remote_selections_in_range(
                &(start_anchor..end_anchor),
                collaboration_hub.as_ref(),
                cx,
            ) {
                let selection_style = if let Some(participant_index) = selection.participant_index {
                    cx.theme()
                        .players()
                        .color_for_participant(participant_index.0)
                } else {
                    cx.theme().players().absent()
                };

                // Don't re-render the leader's selections, since the local selections
                // match theirs.
                if Some(selection.peer_id) == editor.leader_peer_id {
                    continue;
                }
                let key = HoveredCursor {
                    replica_id: selection.replica_id,
                    selection_id: selection.selection.id,
                };

                let is_shown =
                    editor.show_cursor_names || editor.hovered_cursors.contains_key(&key);

                remote_selections
                    .entry(selection.replica_id)
                    .or_insert((selection_style, Vec::new()))
                    .1
                    .push(SelectionLayout::new(
                        selection.selection,
                        selection.line_mode,
                        selection.cursor_shape,
                        &snapshot.display_snapshot,
                        false,
                        false,
                        if is_shown { selection.user_name } else { None },
                    ));
            }

            selections.extend(remote_selections.into_values());
        }
        (selections, active_rows, newest_selection_head)
    }

    #[allow(clippy::too_many_arguments)]
    fn layout_folds(
        &self,
        snapshot: &EditorSnapshot,
        content_origin: gpui::Point<Pixels>,
        visible_anchor_range: Range<Anchor>,
        visible_display_row_range: Range<u32>,
        scroll_pixel_position: gpui::Point<Pixels>,
        line_height: Pixels,
        line_layouts: &[LineWithInvisibles],
        cx: &mut ElementContext,
    ) -> Vec<FoldLayout> {
        snapshot
            .folds_in_range(visible_anchor_range.clone())
            .filter_map(|fold| {
                let fold_range = fold.range.clone();
                let display_range = fold.range.start.to_display_point(&snapshot)
                    ..fold.range.end.to_display_point(&snapshot);
                debug_assert_eq!(display_range.start.row(), display_range.end.row());
                let row = display_range.start.row();
                debug_assert!(row < visible_display_row_range.end);
                let line_layout = line_layouts
                    .get((row - visible_display_row_range.start) as usize)
                    .map(|l| &l.line)?;

                let start_x = content_origin.x
                    + line_layout.x_for_index(display_range.start.column() as usize)
                    - scroll_pixel_position.x;
                let start_y = content_origin.y + row as f32 * line_height - scroll_pixel_position.y;
                let end_x = content_origin.x
                    + line_layout.x_for_index(display_range.end.column() as usize)
                    - scroll_pixel_position.x;

                let fold_bounds = Bounds {
                    origin: point(start_x, start_y),
                    size: size(end_x - start_x, line_height),
                };

                let mut hover_element = div()
                    .id(fold.id)
                    .size_full()
                    .cursor_pointer()
                    .on_mouse_down(MouseButton::Left, |_, cx| cx.stop_propagation())
                    .on_click(
                        cx.listener_for(&self.editor, move |editor: &mut Editor, _, cx| {
                            editor.unfold_ranges(
                                [fold_range.start..fold_range.end],
                                true,
                                false,
                                cx,
                            );
                            cx.stop_propagation();
                        }),
                    )
                    .into_any();
                hover_element.layout(fold_bounds.origin, fold_bounds.size.into(), cx);
                Some(FoldLayout {
                    display_range,
                    hover_element,
                })
            })
            .collect()
    }

    #[allow(clippy::too_many_arguments)]
    fn layout_cursors(
        &self,
        snapshot: &EditorSnapshot,
        selections: &[(PlayerColor, Vec<SelectionLayout>)],
        visible_display_row_range: Range<u32>,
        line_layouts: &[LineWithInvisibles],
        text_hitbox: &Hitbox,
        content_origin: gpui::Point<Pixels>,
        scroll_pixel_position: gpui::Point<Pixels>,
        line_height: Pixels,
        em_width: Pixels,
        cx: &mut ElementContext,
    ) -> Vec<CursorLayout> {
        self.editor.update(cx, |editor, cx| {
            let mut cursors = Vec::new();
            for (player_color, selections) in selections {
                for selection in selections {
                    let cursor_position = selection.head;
                    if (selection.is_local && !editor.show_local_cursors(cx))
                        || !visible_display_row_range.contains(&cursor_position.row())
                    {
                        continue;
                    }

                    let cursor_row_layout = &line_layouts
                        [(cursor_position.row() - visible_display_row_range.start) as usize]
                        .line;
                    let cursor_column = cursor_position.column() as usize;

                    let cursor_character_x = cursor_row_layout.x_for_index(cursor_column);
                    let mut block_width =
                        cursor_row_layout.x_for_index(cursor_column + 1) - cursor_character_x;
                    if block_width == Pixels::ZERO {
                        block_width = em_width;
                    }
                    let block_text = if let CursorShape::Block = selection.cursor_shape {
                        snapshot.display_chars_at(cursor_position).next().and_then(
                            |(character, _)| {
                                let text = if character == '\n' {
                                    SharedString::from(" ")
                                } else {
                                    SharedString::from(character.to_string())
                                };
                                let len = text.len();

                                let font = cursor_row_layout
                                    .font_id_for_index(cursor_column)
                                    .and_then(|cursor_font_id| {
                                        cx.text_system().get_font_for_id(cursor_font_id)
                                    })
                                    .unwrap_or(self.style.text.font());

                                cx.text_system()
                                    .shape_line(
                                        text,
                                        cursor_row_layout.font_size,
                                        &[TextRun {
                                            len,
                                            font: font,
                                            color: self.style.background,
                                            background_color: None,
                                            strikethrough: None,
                                            underline: None,
                                        }],
                                    )
                                    .log_err()
                            },
                        )
                    } else {
                        None
                    };

                    let x = cursor_character_x - scroll_pixel_position.x;
                    let y = (cursor_position.row() as f32 - scroll_pixel_position.y / line_height)
                        * line_height;
                    if selection.is_newest {
                        editor.pixel_position_of_newest_cursor = Some(point(
                            text_hitbox.origin.x + x + block_width / 2.,
                            text_hitbox.origin.y + y + line_height / 2.,
                        ))
                    }

                    let mut cursor = CursorLayout {
                        color: player_color.cursor,
                        block_width,
                        origin: point(x, y),
                        line_height,
                        shape: selection.cursor_shape,
                        block_text,
                        cursor_name: None,
                    };
                    let cursor_name = selection.user_name.clone().map(|name| CursorName {
                        string: name,
                        color: self.style.background,
                        is_top_row: cursor_position.row() == 0,
                    });
                    cx.with_element_context(|cx| cursor.layout(content_origin, cursor_name, cx));
                    cursors.push(cursor);
                }
            }
            cursors
        })
    }

    fn layout_scrollbar(
        &self,
        snapshot: &EditorSnapshot,
        bounds: Bounds<Pixels>,
        scroll_position: gpui::Point<f32>,
        line_height: Pixels,
        height_in_lines: f32,
        cx: &mut ElementContext,
    ) -> Option<ScrollbarLayout> {
        let scrollbar_settings = EditorSettings::get_global(cx).scrollbar;
        let show_scrollbars = match scrollbar_settings.show {
            ShowScrollbar::Auto => {
                let editor = self.editor.read(cx);
                let is_singleton = editor.is_singleton(cx);
                // Git
                (is_singleton && scrollbar_settings.git_diff && snapshot.buffer_snapshot.has_git_diffs())
                    ||
                    // Selections
                    (is_singleton && scrollbar_settings.selections && editor.has_background_highlights::<BufferSearchHighlights>())
                    ||
                    // Symbols Selections
                    (is_singleton && scrollbar_settings.symbols_selections && (editor.has_background_highlights::<DocumentHighlightRead>() || editor.has_background_highlights::<DocumentHighlightWrite>()))
                    ||
                    // Diagnostics
                    (is_singleton && scrollbar_settings.diagnostics && snapshot.buffer_snapshot.has_diagnostics())
                    ||
                    // Scrollmanager
                    editor.scroll_manager.scrollbars_visible()
            }
            ShowScrollbar::System => self.editor.read(cx).scroll_manager.scrollbars_visible(),
            ShowScrollbar::Always => true,
            ShowScrollbar::Never => false,
        };
        if snapshot.mode != EditorMode::Full {
            return None;
        }

        let visible_row_range = scroll_position.y..scroll_position.y + height_in_lines;

        // If a drag took place after we started dragging the scrollbar,
        // cancel the scrollbar drag.
        if cx.has_active_drag() {
            self.editor.update(cx, |editor, cx| {
                editor.scroll_manager.set_is_dragging_scrollbar(false, cx);
            });
        }

        let track_bounds = Bounds::from_corners(
            point(self.scrollbar_left(&bounds), bounds.origin.y),
            point(bounds.lower_right().x, bounds.lower_left().y),
        );

        let scroll_height = snapshot.max_point().row() as f32 + height_in_lines;
        let mut height = bounds.size.height;
        let mut first_row_y_offset = px(0.0);

        // Impose a minimum height on the scrollbar thumb
        let row_height = height / scroll_height;
        let min_thumb_height = line_height;
        let thumb_height = height_in_lines * row_height;
        if thumb_height < min_thumb_height {
            first_row_y_offset = (min_thumb_height - thumb_height) / 2.0;
            height -= min_thumb_height - thumb_height;
        }

        Some(ScrollbarLayout {
            hitbox: cx.insert_hitbox(track_bounds, false),
            visible_row_range,
            height,
            scroll_height,
            first_row_y_offset,
            row_height,
            visible: show_scrollbars,
        })
    }

    #[allow(clippy::too_many_arguments)]
    fn layout_gutter_fold_indicators(
        &self,
        fold_statuses: Vec<Option<(FoldStatus, u32, bool)>>,
        line_height: Pixels,
        gutter_dimensions: &GutterDimensions,
        gutter_settings: crate::editor_settings::Gutter,
        scroll_pixel_position: gpui::Point<Pixels>,
        gutter_hitbox: &Hitbox,
        cx: &mut ElementContext,
    ) -> Vec<Option<AnyElement>> {
        let mut indicators = self.editor.update(cx, |editor, cx| {
            editor.render_fold_indicators(
                fold_statuses,
                &self.style,
                editor.gutter_hovered,
                line_height,
                gutter_dimensions.margin,
                cx,
            )
        });

        for (ix, fold_indicator) in indicators.iter_mut().enumerate() {
            if let Some(fold_indicator) = fold_indicator {
                debug_assert!(gutter_settings.folds);
                let available_space = size(
                    AvailableSpace::MinContent,
                    AvailableSpace::Definite(line_height * 0.55),
                );
                let fold_indicator_size = fold_indicator.measure(available_space, cx);

                let position = point(
                    gutter_dimensions.width - gutter_dimensions.right_padding,
                    ix as f32 * line_height - (scroll_pixel_position.y % line_height),
                );
                let centering_offset = point(
                    (gutter_dimensions.right_padding + gutter_dimensions.margin
                        - fold_indicator_size.width)
                        / 2.,
                    (line_height - fold_indicator_size.height) / 2.,
                );
                let origin = gutter_hitbox.origin + position + centering_offset;
                fold_indicator.layout(origin, available_space, cx);
            }
        }

        indicators
    }

    //Folds contained in a hunk are ignored apart from shrinking visual size
    //If a fold contains any hunks then that fold line is marked as modified
    fn layout_git_gutters(
        &self,
        display_rows: Range<u32>,
        snapshot: &EditorSnapshot,
    ) -> Vec<DisplayDiffHunk> {
        let buffer_snapshot = &snapshot.buffer_snapshot;

        let buffer_start_row = DisplayPoint::new(display_rows.start, 0)
            .to_point(snapshot)
            .row;
        let buffer_end_row = DisplayPoint::new(display_rows.end, 0)
            .to_point(snapshot)
            .row;

        buffer_snapshot
            .git_diff_hunks_in_range(buffer_start_row..buffer_end_row)
            .map(|hunk| diff_hunk_to_display(hunk, snapshot))
            .dedup()
            .collect()
    }

    #[allow(clippy::too_many_arguments)]
    fn layout_inline_blame(
        &self,
        start_row: u32,
        row: u32,
        line_layouts: &[LineWithInvisibles],
        em_width: Pixels,
        content_origin: gpui::Point<Pixels>,
        scroll_pixel_position: gpui::Point<Pixels>,
        line_height: Pixels,
        cx: &mut ElementContext,
    ) -> Option<AnyElement> {
        if !self
            .editor
            .update(cx, |editor, cx| editor.render_git_blame_inline(cx))
        {
            return None;
        }

        let blame = self.editor.read(cx).blame.clone()?;
        let workspace = self
            .editor
            .read(cx)
            .workspace
            .as_ref()
            .map(|(w, _)| w.clone());
        let blame_entry = blame
            .update(cx, |blame, cx| blame.blame_for_rows([Some(row)], cx).next())
            .flatten()?;

        let mut element =
            render_inline_blame_entry(&blame, blame_entry, &self.style, workspace, cx);

        let start_y =
            content_origin.y + line_height * (row as f32 - scroll_pixel_position.y / line_height);

        let start_x = {
            let line_layout = &line_layouts[(row - start_row) as usize];
            let line_width = line_layout.line.width;

            // TODO: define the padding as a constant
            content_origin.x + line_width + (em_width * 6.)
        };

        let absolute_offset = point(start_x, start_y);
        let available_space = size(AvailableSpace::MinContent, AvailableSpace::MinContent);

        element.layout(absolute_offset, available_space, cx);

        Some(element)
    }

    #[allow(clippy::too_many_arguments)]
    fn layout_blame_entries(
        &self,
        buffer_rows: impl Iterator<Item = Option<u32>>,
        em_width: Pixels,
        scroll_position: gpui::Point<f32>,
        line_height: Pixels,
        gutter_hitbox: &Hitbox,
        max_width: Option<Pixels>,
        cx: &mut ElementContext,
    ) -> Option<Vec<AnyElement>> {
        if !self
            .editor
            .update(cx, |editor, cx| editor.render_git_blame_gutter(cx))
        {
            return None;
        }

        let blame = self.editor.read(cx).blame.clone()?;
        let blamed_rows: Vec<_> = blame.update(cx, |blame, cx| {
            blame.blame_for_rows(buffer_rows, cx).collect()
        });

        let width = if let Some(max_width) = max_width {
            AvailableSpace::Definite(max_width)
        } else {
            AvailableSpace::MaxContent
        };
        let scroll_top = scroll_position.y * line_height;
        let start_x = em_width * 1;

        let mut last_used_color: Option<(PlayerColor, Oid)> = None;

        let shaped_lines = blamed_rows
            .into_iter()
            .enumerate()
            .flat_map(|(ix, blame_entry)| {
                if let Some(blame_entry) = blame_entry {
                    let mut element = render_blame_entry(
                        ix,
                        &blame,
                        blame_entry,
                        &self.style,
                        &mut last_used_color,
                        self.editor.clone(),
                        cx,
                    );

                    let start_y = ix as f32 * line_height - (scroll_top % line_height);
                    let absolute_offset = gutter_hitbox.origin + point(start_x, start_y);

                    element.layout(absolute_offset, size(width, AvailableSpace::MinContent), cx);

                    Some(element)
                } else {
                    None
                }
            })
            .collect();

        Some(shaped_lines)
    }

    fn layout_code_actions_indicator(
        &self,
        line_height: Pixels,
        newest_selection_head: DisplayPoint,
        scroll_pixel_position: gpui::Point<Pixels>,
        gutter_dimensions: &GutterDimensions,
        gutter_hitbox: &Hitbox,
        cx: &mut ElementContext,
    ) -> Option<AnyElement> {
        let mut active = false;
        let mut button = None;
        self.editor.update(cx, |editor, cx| {
            active = matches!(
                editor.context_menu.read().as_ref(),
                Some(crate::ContextMenu::CodeActions(_))
            );
            button = editor.render_code_actions_indicator(&self.style, active, cx);
        });

        let mut button = button?.into_any_element();
        let available_space = size(
            AvailableSpace::MinContent,
            AvailableSpace::Definite(line_height),
        );
        let indicator_size = button.measure(available_space, cx);

        let blame_width = gutter_dimensions
            .git_blame_entries_width
            .unwrap_or(Pixels::ZERO);

        let mut x = blame_width;
        let available_width = gutter_dimensions.margin + gutter_dimensions.left_padding
            - indicator_size.width
            - blame_width;
        x += available_width / 2.;

        let mut y = newest_selection_head.row() as f32 * line_height - scroll_pixel_position.y;
        y += (line_height - indicator_size.height) / 2.;

        button.layout(gutter_hitbox.origin + point(x, y), available_space, cx);
        Some(button)
    }

    fn calculate_relative_line_numbers(
        &self,
        buffer_rows: Vec<Option<u32>>,
        rows: &Range<u32>,
        relative_to: Option<u32>,
    ) -> HashMap<u32, u32> {
        let mut relative_rows: HashMap<u32, u32> = Default::default();
        let Some(relative_to) = relative_to else {
            return relative_rows;
        };

        let start = rows.start.min(relative_to);

        let head_idx = relative_to - start;
        let mut delta = 1;
        let mut i = head_idx + 1;
        while i < buffer_rows.len() as u32 {
            if buffer_rows[i as usize].is_some() {
                if rows.contains(&(i + start)) {
                    relative_rows.insert(i + start, delta);
                }
                delta += 1;
            }
            i += 1;
        }
        delta = 1;
        i = head_idx.min(buffer_rows.len() as u32 - 1);
        while i > 0 && buffer_rows[i as usize].is_none() {
            i -= 1;
        }

        while i > 0 {
            i -= 1;
            if buffer_rows[i as usize].is_some() {
                if rows.contains(&(i + start)) {
                    relative_rows.insert(i + start, delta);
                }
                delta += 1;
            }
        }

        relative_rows
    }

    fn layout_line_numbers(
        &self,
        rows: Range<u32>,
        buffer_rows: impl Iterator<Item = Option<u32>>,
        active_rows: &BTreeMap<u32, bool>,
        newest_selection_head: Option<DisplayPoint>,
        snapshot: &EditorSnapshot,
        cx: &ElementContext,
    ) -> (
        Vec<Option<ShapedLine>>,
        Vec<Option<(FoldStatus, BufferRow, bool)>>,
    ) {
        let editor = self.editor.read(cx);
        let is_singleton = editor.is_singleton(cx);
        let newest_selection_head = newest_selection_head.unwrap_or_else(|| {
            let newest = editor.selections.newest::<Point>(cx);
            SelectionLayout::new(
                newest,
                editor.selections.line_mode,
                editor.cursor_shape,
                &snapshot.display_snapshot,
                true,
                true,
                None,
            )
            .head
        });
        let font_size = self.style.text.font_size.to_pixels(cx.rem_size());
        let include_line_numbers =
            EditorSettings::get_global(cx).gutter.line_numbers && snapshot.mode == EditorMode::Full;
        let include_fold_statuses =
            EditorSettings::get_global(cx).gutter.folds && snapshot.mode == EditorMode::Full;
        let mut shaped_line_numbers = Vec::with_capacity(rows.len());
        let mut fold_statuses = Vec::with_capacity(rows.len());
        let mut line_number = String::new();
        let is_relative = EditorSettings::get_global(cx).relative_line_numbers;
        let relative_to = if is_relative {
            Some(newest_selection_head.row())
        } else {
            None
        };

        let buffer_rows = buffer_rows.collect::<Vec<_>>();
        let relative_rows =
            self.calculate_relative_line_numbers(buffer_rows.clone(), &rows, relative_to);

        for (ix, row) in buffer_rows.into_iter().enumerate() {
            let display_row = rows.start + ix as u32;
            let (active, color) = if active_rows.contains_key(&display_row) {
                (true, cx.theme().colors().editor_active_line_number)
            } else {
                (false, cx.theme().colors().editor_line_number)
            };
            if let Some(buffer_row) = row {
                if include_line_numbers {
                    line_number.clear();
                    let default_number = buffer_row + 1;
                    let number = relative_rows
                        .get(&(ix as u32 + rows.start))
                        .unwrap_or(&default_number);
                    write!(&mut line_number, "{}", number).unwrap();
                    let run = TextRun {
                        len: line_number.len(),
                        font: self.style.text.font(),
                        color,
                        background_color: None,
                        underline: None,
                        strikethrough: None,
                    };
                    let shaped_line = cx
                        .text_system()
                        .shape_line(line_number.clone().into(), font_size, &[run])
                        .unwrap();
                    shaped_line_numbers.push(Some(shaped_line));
                }
                if include_fold_statuses {
                    fold_statuses.push(
                        is_singleton
                            .then(|| {
                                snapshot
                                    .fold_for_line(buffer_row)
                                    .map(|fold_status| (fold_status, buffer_row, active))
                            })
                            .flatten(),
                    )
                }
            } else {
                fold_statuses.push(None);
                shaped_line_numbers.push(None);
            }
        }

        (shaped_line_numbers, fold_statuses)
    }

    fn layout_lines(
        &self,
        rows: Range<u32>,
        line_number_layouts: &[Option<ShapedLine>],
        snapshot: &EditorSnapshot,
        cx: &ElementContext,
    ) -> Vec<LineWithInvisibles> {
        if rows.start >= rows.end {
            return Vec::new();
        }

        // Show the placeholder when the editor is empty
        if snapshot.is_empty() {
            let font_size = self.style.text.font_size.to_pixels(cx.rem_size());
            let placeholder_color = cx.theme().colors().text_placeholder;
            let placeholder_text = snapshot.placeholder_text();

            let placeholder_lines = placeholder_text
                .as_ref()
                .map_or("", AsRef::as_ref)
                .split('\n')
                .skip(rows.start as usize)
                .chain(iter::repeat(""))
                .take(rows.len());
            placeholder_lines
                .filter_map(move |line| {
                    let run = TextRun {
                        len: line.len(),
                        font: self.style.text.font(),
                        color: placeholder_color,
                        background_color: None,
                        underline: Default::default(),
                        strikethrough: None,
                    };
                    cx.text_system()
                        .shape_line(line.to_string().into(), font_size, &[run])
                        .log_err()
                })
                .map(|line| LineWithInvisibles {
                    line,
                    invisibles: Vec::new(),
                })
                .collect()
        } else {
            let chunks = snapshot.highlighted_chunks(rows.clone(), true, &self.style);
            LineWithInvisibles::from_chunks(
                chunks,
                &self.style.text,
                MAX_LINE_LEN,
                rows.len(),
                line_number_layouts,
                snapshot.mode,
                cx,
            )
        }
    }

    #[allow(clippy::too_many_arguments)]
    fn build_blocks(
        &self,
        rows: Range<u32>,
        snapshot: &EditorSnapshot,
        hitbox: &Hitbox,
        text_hitbox: &Hitbox,
        scroll_width: &mut Pixels,
        gutter_dimensions: &GutterDimensions,
        em_width: Pixels,
        text_x: Pixels,
        line_height: Pixels,
        line_layouts: &[LineWithInvisibles],
        cx: &mut ElementContext,
    ) -> Vec<BlockLayout> {
        let mut block_id = 0;
        let (fixed_blocks, non_fixed_blocks) = snapshot
            .blocks_in_range(rows.clone())
            .partition::<Vec<_>, _>(|(_, block)| match block {
                TransformBlock::ExcerptHeader { .. } => false,
                TransformBlock::Custom(block) => block.style() == BlockStyle::Fixed,
            });

        let render_block = |block: &TransformBlock,
                            available_space: Size<AvailableSpace>,
                            block_id: usize,
                            block_row_start: u32,
                            cx: &mut ElementContext| {
            let mut element = match block {
                TransformBlock::Custom(block) => {
                    let align_to = block
                        .position()
                        .to_point(&snapshot.buffer_snapshot)
                        .to_display_point(snapshot);
                    let anchor_x = text_x
                        + if rows.contains(&align_to.row()) {
                            line_layouts[(align_to.row() - rows.start) as usize]
                                .line
                                .x_for_index(align_to.column() as usize)
                        } else {
                            layout_line(align_to.row(), snapshot, &self.style, cx)
                                .unwrap()
                                .x_for_index(align_to.column() as usize)
                        };

                    block.render(&mut BlockContext {
                        context: cx,
                        anchor_x,
                        gutter_dimensions,
                        line_height,
                        em_width,
                        block_id,
                        max_width: text_hitbox.size.width.max(*scroll_width),
                        editor_style: &self.style,
                    })
                }

                TransformBlock::ExcerptHeader {
                    buffer,
                    range,
                    starts_new_buffer,
                    height,
                    ..
                } => {
                    let include_root = self
                        .editor
                        .read(cx)
                        .project
                        .as_ref()
                        .map(|project| project.read(cx).visible_worktrees(cx).count() > 1)
                        .unwrap_or_default();

                    #[derive(Clone)]
                    struct JumpData {
                        position: Point,
                        anchor: text::Anchor,
                        path: ProjectPath,
                        line_offset_from_top: u32,
                    }

                    let jump_data = project::File::from_dyn(buffer.file()).map(|file| {
                        let jump_path = ProjectPath {
                            worktree_id: file.worktree_id(cx),
                            path: file.path.clone(),
                        };
                        let jump_anchor = range
                            .primary
                            .as_ref()
                            .map_or(range.context.start, |primary| primary.start);

                        let excerpt_start = range.context.start;
                        let jump_position = language::ToPoint::to_point(&jump_anchor, buffer);
                        let offset_from_excerpt_start = if jump_anchor == excerpt_start {
                            0
                        } else {
                            let excerpt_start_row =
                                language::ToPoint::to_point(&jump_anchor, buffer).row;
                            jump_position.row - excerpt_start_row
                        };

                        let line_offset_from_top =
                            block_row_start + *height as u32 + offset_from_excerpt_start
                                - snapshot
                                    .scroll_anchor
                                    .scroll_position(&snapshot.display_snapshot)
                                    .y as u32;

                        JumpData {
                            position: jump_position,
                            anchor: jump_anchor,
                            path: jump_path,
                            line_offset_from_top,
                        }
                    });

                    let element = if *starts_new_buffer {
                        let path = buffer.resolve_file_path(cx, include_root);
                        let mut filename = None;
                        let mut parent_path = None;
                        // Can't use .and_then() because `.file_name()` and `.parent()` return references :(
                        if let Some(path) = path {
                            filename = path.file_name().map(|f| f.to_string_lossy().to_string());
                            parent_path = path
                                .parent()
                                .map(|p| SharedString::from(p.to_string_lossy().to_string() + "/"));
                        }

                        v_flex()
                            .id(("path header container", block_id))
                            .size_full()
                            .justify_center()
                            .p(gpui::px(6.))
                            .child(
                                h_flex()
                                    .id("path header block")
                                    .size_full()
                                    .pl(gpui::px(12.))
                                    .pr(gpui::px(8.))
                                    .rounded_md()
                                    .shadow_md()
                                    .border()
                                    .border_color(cx.theme().colors().border)
                                    .bg(cx.theme().colors().editor_subheader_background)
                                    .justify_between()
                                    .hover(|style| style.bg(cx.theme().colors().element_hover))
                                    .child(
                                        h_flex().gap_3().child(
                                            h_flex()
                                                .gap_2()
                                                .child(
                                                    filename
                                                        .map(SharedString::from)
                                                        .unwrap_or_else(|| "untitled".into()),
                                                )
                                                .when_some(parent_path, |then, path| {
                                                    then.child(
                                                        div().child(path).text_color(
                                                            cx.theme().colors().text_muted,
                                                        ),
                                                    )
                                                }),
                                        ),
                                    )
                                    .when_some(jump_data.clone(), |this, jump_data| {
                                        this.cursor_pointer()
                                            .tooltip(|cx| {
                                                Tooltip::for_action(
                                                    "Jump to File",
                                                    &OpenExcerpts,
                                                    cx,
                                                )
                                            })
                                            .on_mouse_down(MouseButton::Left, |_, cx| {
                                                cx.stop_propagation()
                                            })
                                            .on_click(cx.listener_for(&self.editor, {
                                                move |editor, _, cx| {
                                                    editor.jump(
                                                        jump_data.path.clone(),
                                                        jump_data.position,
                                                        jump_data.anchor,
                                                        jump_data.line_offset_from_top,
                                                        cx,
                                                    );
                                                }
                                            }))
                                    }),
                            )
                    } else {
                        v_flex()
                            .id(("collapsed context", block_id))
                            .size_full()
                            .child(
                                div()
                                    .flex()
                                    .v_flex()
                                    .justify_start()
                                    .id("jump to collapsed context")
                                    .w(relative(1.0))
                                    .h_full()
                                    .child(
                                        div()
                                            .h_px()
                                            .w_full()
                                            .bg(cx.theme().colors().border_variant)
                                            .group_hover("excerpt-jump-action", |style| {
                                                style.bg(cx.theme().colors().border)
                                            }),
                                    ),
                            )
                            .child(
                                h_flex()
                                    .justify_end()
                                    .flex_none()
                                    .w(
                                        gutter_dimensions.width - (gutter_dimensions.left_padding), // + gutter_dimensions.right_padding)
                                    )
                                    .h_full()
                                    .child(
                                        ButtonLike::new("jump-icon")
                                            .style(ButtonStyle::Transparent)
                                            .child(
                                                svg()
                                                    .path(IconName::ArrowUpRight.path())
                                                    .size(IconSize::XSmall.rems())
                                                    .text_color(cx.theme().colors().border)
                                                    .group_hover("excerpt-jump-action", |style| {
                                                        style.text_color(
                                                            cx.theme().colors().editor_line_number,
                                                        )
                                                    }),
                                            )
                                            .when_some(jump_data.clone(), |this, jump_data| {
                                                this.on_click(cx.listener_for(&self.editor, {
                                                    let path = jump_data.path.clone();
                                                    move |editor, _, cx| {
                                                        editor.jump(
                                                            path.clone(),
                                                            jump_data.position,
                                                            jump_data.anchor,
                                                            jump_data.line_offset_from_top,
                                                            cx,
                                                        );
                                                    }
                                                }))
                                                .tooltip({
                                                    move |cx| {
                                                        Tooltip::for_action(
                                                            format!(
                                                                "Jump to {}:L{}",
                                                                jump_data.path.path.display(),
                                                                jump_data.position.row + 1
                                                            ),
                                                            &OpenExcerpts,
                                                            cx,
                                                        )
                                                    }
                                                })
                                            }),
                                    ),
                            )
                            .group("excerpt-jump-action")
                            .cursor_pointer()
                            .when_some(jump_data.clone(), |this, jump_data| {
                                this.on_click(cx.listener_for(&self.editor, {
                                    let path = jump_data.path.clone();
                                    move |editor, _, cx| {
                                        cx.stop_propagation();

                                        editor.jump(
                                            path.clone(),
                                            jump_data.position,
                                            jump_data.anchor,
                                            jump_data.line_offset_from_top,
                                            cx,
                                        );
                                    }
                                }))
                                .tooltip(move |cx| {
                                    Tooltip::for_action(
                                        format!(
                                            "Jump to {}:L{}",
                                            jump_data.path.path.display(),
                                            jump_data.position.row + 1
                                        ),
                                        &OpenExcerpts,
                                        cx,
                                    )
                                })
                            })
                    };
                    element.into_any()
                }
            };

            let size = element.measure(available_space, cx);
            (element, size)
        };

        let mut fixed_block_max_width = Pixels::ZERO;
        let mut blocks = Vec::new();
        for (row, block) in fixed_blocks {
            let available_space = size(
                AvailableSpace::MinContent,
                AvailableSpace::Definite(block.height() as f32 * line_height),
            );
            let (element, element_size) = render_block(block, available_space, block_id, row, cx);
            block_id += 1;
            fixed_block_max_width = fixed_block_max_width.max(element_size.width + em_width);
            blocks.push(BlockLayout {
                row,
                element,
                available_space,
                style: BlockStyle::Fixed,
            });
        }
        for (row, block) in non_fixed_blocks {
            let style = match block {
                TransformBlock::Custom(block) => block.style(),
                TransformBlock::ExcerptHeader { .. } => BlockStyle::Sticky,
            };
            let width = match style {
                BlockStyle::Sticky => hitbox.size.width,
                BlockStyle::Flex => hitbox
                    .size
                    .width
                    .max(fixed_block_max_width)
                    .max(gutter_dimensions.width + *scroll_width),
                BlockStyle::Fixed => unreachable!(),
            };
            let available_space = size(
                AvailableSpace::Definite(width),
                AvailableSpace::Definite(block.height() as f32 * line_height),
            );
            let (element, _) = render_block(block, available_space, block_id, row, cx);
            block_id += 1;
            blocks.push(BlockLayout {
                row,
                element,
                available_space,
                style,
            });
        }

        *scroll_width = (*scroll_width).max(fixed_block_max_width - gutter_dimensions.width);
        blocks
    }

    fn layout_blocks(
        &self,
        blocks: &mut Vec<BlockLayout>,
        hitbox: &Hitbox,
        line_height: Pixels,
        scroll_pixel_position: gpui::Point<Pixels>,
        cx: &mut ElementContext,
    ) {
        for block in blocks {
            let mut origin = hitbox.origin
                + point(
                    Pixels::ZERO,
                    block.row as f32 * line_height - scroll_pixel_position.y,
                );
            if !matches!(block.style, BlockStyle::Sticky) {
                origin += point(-scroll_pixel_position.x, Pixels::ZERO);
            }
            block.element.layout(origin, block.available_space, cx);
        }
    }

    #[allow(clippy::too_many_arguments)]
    fn layout_context_menu(
        &self,
        line_height: Pixels,
        hitbox: &Hitbox,
        text_hitbox: &Hitbox,
        content_origin: gpui::Point<Pixels>,
        start_row: u32,
        scroll_pixel_position: gpui::Point<Pixels>,
        line_layouts: &[LineWithInvisibles],
        newest_selection_head: DisplayPoint,
        cx: &mut ElementContext,
    ) -> bool {
        let max_height = cmp::min(
            12. * line_height,
            cmp::max(3. * line_height, (hitbox.size.height - line_height) / 2.),
        );
        let Some((position, mut context_menu)) = self.editor.update(cx, |editor, cx| {
            if editor.context_menu_visible() {
                editor.render_context_menu(newest_selection_head, &self.style, max_height, cx)
            } else {
                None
            }
        }) else {
            return false;
        };

        let available_space = size(AvailableSpace::MinContent, AvailableSpace::MinContent);
        let context_menu_size = context_menu.measure(available_space, cx);

        let cursor_row_layout = &line_layouts[(position.row() - start_row) as usize].line;
        let x = cursor_row_layout.x_for_index(position.column() as usize) - scroll_pixel_position.x;
        let y = (position.row() + 1) as f32 * line_height - scroll_pixel_position.y;
        let mut list_origin = content_origin + point(x, y);
        let list_width = context_menu_size.width;
        let list_height = context_menu_size.height;

        // Snap the right edge of the list to the right edge of the window if
        // its horizontal bounds overflow.
        if list_origin.x + list_width > cx.viewport_size().width {
            list_origin.x = (cx.viewport_size().width - list_width).max(Pixels::ZERO);
        }

        if list_origin.y + list_height > text_hitbox.lower_right().y {
            list_origin.y -= line_height + list_height;
        }

        cx.defer_draw(context_menu, list_origin, 1);
        true
    }

    fn layout_mouse_context_menu(&self, cx: &mut ElementContext) -> Option<AnyElement> {
        let mouse_context_menu = self.editor.read(cx).mouse_context_menu.as_ref()?;
        let mut element = deferred(
            anchored()
                .position(mouse_context_menu.position)
                .child(mouse_context_menu.context_menu.clone())
                .anchor(AnchorCorner::TopLeft)
                .snap_to_window(),
        )
        .with_priority(1)
        .into_any();

        element.layout(gpui::Point::default(), AvailableSpace::min_size(), cx);
        Some(element)
    }

    #[allow(clippy::too_many_arguments)]
    fn layout_hover_popovers(
        &self,
        snapshot: &EditorSnapshot,
        hitbox: &Hitbox,
        text_hitbox: &Hitbox,
        visible_display_row_range: Range<u32>,
        content_origin: gpui::Point<Pixels>,
        scroll_pixel_position: gpui::Point<Pixels>,
        line_layouts: &[LineWithInvisibles],
        line_height: Pixels,
        em_width: Pixels,
        cx: &mut ElementContext,
    ) {
        struct MeasuredHoverPopover {
            element: AnyElement,
            size: Size<Pixels>,
            horizontal_offset: Pixels,
        }

        let max_size = size(
            (120. * em_width) // Default size
                .min(hitbox.size.width / 2.) // Shrink to half of the editor width
                .max(MIN_POPOVER_CHARACTER_WIDTH * em_width), // Apply minimum width of 20 characters
            (16. * line_height) // Default size
                .min(hitbox.size.height / 2.) // Shrink to half of the editor height
                .max(MIN_POPOVER_LINE_HEIGHT * line_height), // Apply minimum height of 4 lines
        );

        let hover_popovers = self.editor.update(cx, |editor, cx| {
            editor.hover_state.render(
                &snapshot,
                &self.style,
                visible_display_row_range.clone(),
                max_size,
                editor.workspace.as_ref().map(|(w, _)| w.clone()),
                cx,
            )
        });
        let Some((position, hover_popovers)) = hover_popovers else {
            return;
        };

        let available_space = size(AvailableSpace::MinContent, AvailableSpace::MinContent);

        // This is safe because we check on layout whether the required row is available
        let hovered_row_layout =
            &line_layouts[(position.row() - visible_display_row_range.start) as usize].line;

        // Compute Hovered Point
        let x =
            hovered_row_layout.x_for_index(position.column() as usize) - scroll_pixel_position.x;
        let y = position.row() as f32 * line_height - scroll_pixel_position.y;
        let hovered_point = content_origin + point(x, y);

        let mut overall_height = Pixels::ZERO;
        let mut measured_hover_popovers = Vec::new();
        for mut hover_popover in hover_popovers {
            let size = hover_popover.measure(available_space, cx);
            let horizontal_offset =
                (text_hitbox.upper_right().x - (hovered_point.x + size.width)).min(Pixels::ZERO);

            overall_height += HOVER_POPOVER_GAP + size.height;

            measured_hover_popovers.push(MeasuredHoverPopover {
                element: hover_popover,
                size,
                horizontal_offset,
            });
        }
        overall_height += HOVER_POPOVER_GAP;

        fn draw_occluder(width: Pixels, origin: gpui::Point<Pixels>, cx: &mut ElementContext) {
            let mut occlusion = div()
                .size_full()
                .occlude()
                .on_mouse_move(|_, cx| cx.stop_propagation())
                .into_any_element();
            occlusion.measure(size(width, HOVER_POPOVER_GAP).into(), cx);
            cx.defer_draw(occlusion, origin, 2);
        }

        if hovered_point.y > overall_height {
            // There is enough space above. Render popovers above the hovered point
            let mut current_y = hovered_point.y;
            for (position, popover) in measured_hover_popovers.into_iter().with_position() {
                let size = popover.size;
                let popover_origin = point(
                    hovered_point.x + popover.horizontal_offset,
                    current_y - size.height,
                );

                cx.defer_draw(popover.element, popover_origin, 2);
                if position != itertools::Position::Last {
                    let origin = point(popover_origin.x, popover_origin.y - HOVER_POPOVER_GAP);
                    draw_occluder(size.width, origin, cx);
                }

                current_y = popover_origin.y - HOVER_POPOVER_GAP;
            }
        } else {
            // There is not enough space above. Render popovers below the hovered point
            let mut current_y = hovered_point.y + line_height;
            for (position, popover) in measured_hover_popovers.into_iter().with_position() {
                let size = popover.size;
                let popover_origin = point(hovered_point.x + popover.horizontal_offset, current_y);

                cx.defer_draw(popover.element, popover_origin, 2);
                if position != itertools::Position::Last {
                    let origin = point(popover_origin.x, popover_origin.y + size.height);
                    draw_occluder(size.width, origin, cx);
                }

                current_y = popover_origin.y + size.height + HOVER_POPOVER_GAP;
            }
        }
    }

    fn paint_background(&self, layout: &EditorLayout, cx: &mut ElementContext) {
        cx.paint_layer(layout.hitbox.bounds, |cx| {
            let scroll_top = layout.position_map.snapshot.scroll_position().y;
            let gutter_bg = cx.theme().colors().editor_gutter_background;
            cx.paint_quad(fill(layout.gutter_hitbox.bounds, gutter_bg));
            cx.paint_quad(fill(layout.text_hitbox.bounds, self.style.background));

            if let EditorMode::Full = layout.mode {
                let mut active_rows = layout.active_rows.iter().peekable();
                while let Some((start_row, contains_non_empty_selection)) = active_rows.next() {
                    let mut end_row = *start_row;
                    while active_rows.peek().map_or(false, |r| {
                        *r.0 == end_row + 1 && r.1 == contains_non_empty_selection
                    }) {
                        active_rows.next().unwrap();
                        end_row += 1;
                    }

                    if !contains_non_empty_selection {
                        let origin = point(
                            layout.hitbox.origin.x,
                            layout.hitbox.origin.y
                                + (*start_row as f32 - scroll_top)
                                    * layout.position_map.line_height,
                        );
                        let size = size(
                            layout.hitbox.size.width,
                            layout.position_map.line_height * (end_row - start_row + 1) as f32,
                        );
                        let active_line_bg = cx.theme().colors().editor_active_line_background;
                        cx.paint_quad(fill(Bounds { origin, size }, active_line_bg));
                    }
                }

                let mut paint_highlight =
                    |highlight_row_start: u32, highlight_row_end: u32, color| {
                        let origin = point(
                            layout.hitbox.origin.x,
                            layout.hitbox.origin.y
                                + (highlight_row_start as f32 - scroll_top)
                                    * layout.position_map.line_height,
                        );
                        let size = size(
                            layout.hitbox.size.width,
                            layout.position_map.line_height
                                * (highlight_row_end + 1 - highlight_row_start) as f32,
                        );
                        cx.paint_quad(fill(Bounds { origin, size }, color));
                    };

                let mut last_row = None;
                let mut highlight_row_start = 0u32;
                let mut highlight_row_end = 0u32;
                for (&row, &color) in &layout.highlighted_rows {
                    let paint = last_row.map_or(false, |(last_row, last_color)| {
                        last_color != color || last_row + 1 < row
                    });

                    if paint {
                        let paint_range_is_unfinished = highlight_row_end == 0;
                        if paint_range_is_unfinished {
                            highlight_row_end = row;
                            last_row = None;
                        }
                        paint_highlight(highlight_row_start, highlight_row_end, color);
                        highlight_row_start = 0;
                        highlight_row_end = 0;
                        if !paint_range_is_unfinished {
                            highlight_row_start = row;
                            last_row = Some((row, color));
                        }
                    } else {
                        if last_row.is_none() {
                            highlight_row_start = row;
                        } else {
                            highlight_row_end = row;
                        }
                        last_row = Some((row, color));
                    }
                }
                if let Some((row, hsla)) = last_row {
                    highlight_row_end = row;
                    paint_highlight(highlight_row_start, highlight_row_end, hsla);
                }

                let scroll_left =
                    layout.position_map.snapshot.scroll_position().x * layout.position_map.em_width;

                for (wrap_position, active) in layout.wrap_guides.iter() {
                    let x = (layout.text_hitbox.origin.x
                        + *wrap_position
                        + layout.position_map.em_width / 2.)
                        - scroll_left;

                    let show_scrollbars = layout
                        .scrollbar_layout
                        .as_ref()
                        .map_or(false, |scrollbar| scrollbar.visible);
                    if x < layout.text_hitbox.origin.x
                        || (show_scrollbars && x > self.scrollbar_left(&layout.hitbox.bounds))
                    {
                        continue;
                    }

                    let color = if *active {
                        cx.theme().colors().editor_active_wrap_guide
                    } else {
                        cx.theme().colors().editor_wrap_guide
                    };
                    cx.paint_quad(fill(
                        Bounds {
                            origin: point(x, layout.text_hitbox.origin.y),
                            size: size(px(1.), layout.text_hitbox.size.height),
                        },
                        color,
                    ));
                }
            }
        })
    }

    fn paint_gutter(&mut self, layout: &mut EditorLayout, cx: &mut ElementContext) {
        let line_height = layout.position_map.line_height;

        let scroll_position = layout.position_map.snapshot.scroll_position();
        let scroll_top = scroll_position.y * line_height;

        cx.set_cursor_style(CursorStyle::Arrow, &layout.gutter_hitbox);

        let show_git_gutter = matches!(
            ProjectSettings::get_global(cx).git.git_gutter,
            Some(GitGutterSetting::TrackedFiles)
        );

        if show_git_gutter {
            Self::paint_diff_hunks(layout, cx);
        }

        if layout.blamed_display_rows.is_some() {
            self.paint_blamed_display_rows(layout, cx);
        }

        for (ix, line) in layout.line_numbers.iter().enumerate() {
            if let Some(line) = line {
                let line_origin = layout.gutter_hitbox.origin
                    + point(
                        layout.gutter_hitbox.size.width
                            - line.width
                            - layout.gutter_dimensions.right_padding,
                        ix as f32 * line_height - (scroll_top % line_height),
                    );

                line.paint(line_origin, line_height, cx).log_err();
            }
        }

        cx.paint_layer(layout.gutter_hitbox.bounds, |cx| {
            cx.with_element_id(Some("gutter_fold_indicators"), |cx| {
                for fold_indicator in layout.fold_indicators.iter_mut().flatten() {
                    fold_indicator.paint(cx);
                }
            });

            if let Some(indicator) = layout.code_actions_indicator.as_mut() {
                indicator.paint(cx);
            }
        })
    }

    fn paint_diff_hunks(layout: &EditorLayout, cx: &mut ElementContext) {
        if layout.display_hunks.is_empty() {
            return;
        }

        let line_height = layout.position_map.line_height;

        let scroll_position = layout.position_map.snapshot.scroll_position();
        let scroll_top = scroll_position.y * line_height;

        cx.paint_layer(layout.gutter_hitbox.bounds, |cx| {
            for hunk in &layout.display_hunks {
                let (display_row_range, status) = match hunk {
                    //TODO: This rendering is entirely a horrible hack
                    &DisplayDiffHunk::Folded { display_row: row } => {
                        let start_y = row as f32 * line_height - scroll_top;
                        let end_y = start_y + line_height;

                        let width = 0.275 * line_height;
                        let highlight_origin = layout.gutter_hitbox.origin + point(-width, start_y);
                        let highlight_size = size(width * 2., end_y - start_y);
                        let highlight_bounds = Bounds::new(highlight_origin, highlight_size);
                        cx.paint_quad(quad(
                            highlight_bounds,
                            Corners::all(1. * line_height),
                            cx.theme().status().modified,
                            Edges::default(),
                            transparent_black(),
                        ));

                        continue;
                    }

                    DisplayDiffHunk::Unfolded {
                        display_row_range,
                        status,
                    } => (display_row_range, status),
                };

                let color = match status {
                    DiffHunkStatus::Added => cx.theme().status().created,
                    DiffHunkStatus::Modified => cx.theme().status().modified,

                    //TODO: This rendering is entirely a horrible hack
                    DiffHunkStatus::Removed => {
                        let row = display_row_range.start;

                        let offset = line_height / 2.;
                        let start_y = row as f32 * line_height - offset - scroll_top;
                        let end_y = start_y + line_height;

                        let width = 0.275 * line_height;
                        let highlight_origin = layout.gutter_hitbox.origin + point(-width, start_y);
                        let highlight_size = size(width * 2., end_y - start_y);
                        let highlight_bounds = Bounds::new(highlight_origin, highlight_size);
                        cx.paint_quad(quad(
                            highlight_bounds,
                            Corners::all(1. * line_height),
                            cx.theme().status().deleted,
                            Edges::default(),
                            transparent_black(),
                        ));

                        continue;
                    }
                };

                let start_row = display_row_range.start;
                let end_row = display_row_range.end;
                // If we're in a multibuffer, row range span might include an
                // excerpt header, so if we were to draw the marker straight away,
                // the hunk might include the rows of that header.
                // Making the range inclusive doesn't quite cut it, as we rely on the exclusivity for the soft wrap.
                // Instead, we simply check whether the range we're dealing with includes
                // any excerpt headers and if so, we stop painting the diff hunk on the first row of that header.
                let end_row_in_current_excerpt = layout
                    .position_map
                    .snapshot
                    .blocks_in_range(start_row..end_row)
                    .find_map(|(start_row, block)| {
                        if matches!(block, TransformBlock::ExcerptHeader { .. }) {
                            Some(start_row)
                        } else {
                            None
                        }
                    })
                    .unwrap_or(end_row);

                let start_y = start_row as f32 * line_height - scroll_top;
                let end_y = end_row_in_current_excerpt as f32 * line_height - scroll_top;

                let width = 0.275 * line_height;
                let highlight_origin = layout.gutter_hitbox.origin + point(-width, start_y);
                let highlight_size = size(width * 2., end_y - start_y);
                let highlight_bounds = Bounds::new(highlight_origin, highlight_size);
                cx.paint_quad(quad(
                    highlight_bounds,
                    Corners::all(0.05 * line_height),
                    color,
                    Edges::default(),
                    transparent_black(),
                ));
            }
        })
    }

    fn paint_blamed_display_rows(&self, layout: &mut EditorLayout, cx: &mut ElementContext) {
        let Some(blamed_display_rows) = layout.blamed_display_rows.take() else {
            return;
        };

        cx.paint_layer(layout.gutter_hitbox.bounds, |cx| {
            for mut blame_element in blamed_display_rows.into_iter() {
                blame_element.paint(cx);
            }
        })
    }

    fn paint_text(&mut self, layout: &mut EditorLayout, cx: &mut ElementContext) {
        cx.with_content_mask(
            Some(ContentMask {
                bounds: layout.text_hitbox.bounds,
            }),
            |cx| {
                let cursor_style = if self
                    .editor
                    .read(cx)
                    .hovered_link_state
                    .as_ref()
                    .is_some_and(|hovered_link_state| !hovered_link_state.links.is_empty())
                {
                    CursorStyle::PointingHand
                } else {
                    CursorStyle::IBeam
                };
                cx.set_cursor_style(cursor_style, &layout.text_hitbox);

                cx.with_element_id(Some("folds"), |cx| self.paint_folds(layout, cx));
                let invisible_display_ranges = self.paint_highlights(layout, cx);
                self.paint_lines(&invisible_display_ranges, layout, cx);
                self.paint_redactions(layout, cx);
                self.paint_cursors(layout, cx);
                self.paint_inline_blame(layout, cx);
            },
        )
    }

    fn paint_highlights(
        &mut self,
        layout: &mut EditorLayout,
        cx: &mut ElementContext,
    ) -> SmallVec<[Range<DisplayPoint>; 32]> {
        cx.paint_layer(layout.text_hitbox.bounds, |cx| {
            let mut invisible_display_ranges = SmallVec::<[Range<DisplayPoint>; 32]>::new();
            let line_end_overshoot = 0.15 * layout.position_map.line_height;
            for (range, color) in &layout.highlighted_ranges {
                self.paint_highlighted_range(
                    range.clone(),
                    *color,
                    Pixels::ZERO,
                    line_end_overshoot,
                    layout,
                    cx,
                );
            }

            let corner_radius = 0.15 * layout.position_map.line_height;

            for (player_color, selections) in &layout.selections {
                for selection in selections.into_iter() {
                    self.paint_highlighted_range(
                        selection.range.clone(),
                        player_color.selection,
                        corner_radius,
                        corner_radius * 2.,
                        layout,
                        cx,
                    );

                    if selection.is_local && !selection.range.is_empty() {
                        invisible_display_ranges.push(selection.range.clone());
                    }
                }
            }
            invisible_display_ranges
        })
    }

    fn paint_lines(
        &mut self,
        invisible_display_ranges: &[Range<DisplayPoint>],
        layout: &EditorLayout,
        cx: &mut ElementContext,
    ) {
        let whitespace_setting = self
            .editor
            .read(cx)
            .buffer
            .read(cx)
            .settings_at(0, cx)
            .show_whitespaces;

        for (ix, line_with_invisibles) in layout.position_map.line_layouts.iter().enumerate() {
            let row = layout.visible_display_row_range.start + ix as u32;
            line_with_invisibles.draw(
                layout,
                row,
                layout.content_origin,
                whitespace_setting,
                invisible_display_ranges,
                cx,
            )
        }
    }

    fn paint_redactions(&mut self, layout: &EditorLayout, cx: &mut ElementContext) {
        if layout.redacted_ranges.is_empty() {
            return;
        }

        let line_end_overshoot = layout.line_end_overshoot();

        // A softer than perfect black
        let redaction_color = gpui::rgb(0x0e1111);

        cx.paint_layer(layout.text_hitbox.bounds, |cx| {
            for range in layout.redacted_ranges.iter() {
                self.paint_highlighted_range(
                    range.clone(),
                    redaction_color.into(),
                    Pixels::ZERO,
                    line_end_overshoot,
                    layout,
                    cx,
                );
            }
        });
    }

    fn paint_cursors(&mut self, layout: &mut EditorLayout, cx: &mut ElementContext) {
        for cursor in &mut layout.cursors {
            cursor.paint(layout.content_origin, cx);
        }
    }

    fn paint_scrollbar(&mut self, layout: &mut EditorLayout, cx: &mut ElementContext) {
        let Some(scrollbar_layout) = layout.scrollbar_layout.as_ref() else {
            return;
        };

        let thumb_bounds = scrollbar_layout.thumb_bounds();
        if scrollbar_layout.visible {
            cx.paint_layer(scrollbar_layout.hitbox.bounds, |cx| {
                cx.paint_quad(quad(
                    scrollbar_layout.hitbox.bounds,
                    Corners::default(),
                    cx.theme().colors().scrollbar_track_background,
                    Edges {
                        top: Pixels::ZERO,
                        right: Pixels::ZERO,
                        bottom: Pixels::ZERO,
                        left: ScrollbarLayout::BORDER_WIDTH,
                    },
                    cx.theme().colors().scrollbar_track_border,
                ));

                // Refresh scrollbar markers in the background. Below, we paint whatever markers have already been computed.
                self.refresh_scrollbar_markers(layout, scrollbar_layout, cx);

                let markers = self.editor.read(cx).scrollbar_marker_state.markers.clone();
                for marker in markers.iter() {
                    let mut marker = marker.clone();
                    marker.bounds.origin += scrollbar_layout.hitbox.origin;
                    cx.paint_quad(marker);
                }

                cx.paint_quad(quad(
                    thumb_bounds,
                    Corners::default(),
                    cx.theme().colors().scrollbar_thumb_background,
                    Edges {
                        top: Pixels::ZERO,
                        right: Pixels::ZERO,
                        bottom: Pixels::ZERO,
                        left: ScrollbarLayout::BORDER_WIDTH,
                    },
                    cx.theme().colors().scrollbar_thumb_border,
                ));
            });
        }

        cx.set_cursor_style(CursorStyle::Arrow, &scrollbar_layout.hitbox);

        let scroll_height = scrollbar_layout.scroll_height;
        let height = scrollbar_layout.height;
        let row_range = scrollbar_layout.visible_row_range.clone();

        cx.on_mouse_event({
            let editor = self.editor.clone();
            let hitbox = scrollbar_layout.hitbox.clone();
            let mut mouse_position = cx.mouse_position();
            move |event: &MouseMoveEvent, phase, cx| {
                if phase == DispatchPhase::Capture {
                    return;
                }

                editor.update(cx, |editor, cx| {
                    if event.pressed_button == Some(MouseButton::Left)
                        && editor.scroll_manager.is_dragging_scrollbar()
                    {
                        let y = mouse_position.y;
                        let new_y = event.position.y;
                        if (hitbox.top()..hitbox.bottom()).contains(&y) {
                            let mut position = editor.scroll_position(cx);
                            position.y += (new_y - y) * scroll_height / height;
                            if position.y < 0.0 {
                                position.y = 0.0;
                            }
                            editor.set_scroll_position(position, cx);
                        }

                        mouse_position = event.position;
                        cx.stop_propagation();
                    } else {
                        editor.scroll_manager.set_is_dragging_scrollbar(false, cx);
                        if hitbox.is_hovered(cx) {
                            editor.scroll_manager.show_scrollbar(cx);
                        }
                    }
                })
            }
        });

        if self.editor.read(cx).scroll_manager.is_dragging_scrollbar() {
            cx.on_mouse_event({
                let editor = self.editor.clone();
                move |_: &MouseUpEvent, phase, cx| {
                    if phase == DispatchPhase::Capture {
                        return;
                    }

                    editor.update(cx, |editor, cx| {
                        editor.scroll_manager.set_is_dragging_scrollbar(false, cx);
                        cx.stop_propagation();
                    });
                }
            });
        } else {
            cx.on_mouse_event({
                let editor = self.editor.clone();
                let hitbox = scrollbar_layout.hitbox.clone();
                move |event: &MouseDownEvent, phase, cx| {
                    if phase == DispatchPhase::Capture || !hitbox.is_hovered(cx) {
                        return;
                    }

                    editor.update(cx, |editor, cx| {
                        editor.scroll_manager.set_is_dragging_scrollbar(true, cx);

                        let y = event.position.y;
                        if y < thumb_bounds.top() || thumb_bounds.bottom() < y {
                            let center_row =
                                ((y - hitbox.top()) * scroll_height / height).round() as u32;
                            let top_row = center_row
                                .saturating_sub((row_range.end - row_range.start) as u32 / 2);
                            let mut position = editor.scroll_position(cx);
                            position.y = top_row as f32;
                            editor.set_scroll_position(position, cx);
                        } else {
                            editor.scroll_manager.show_scrollbar(cx);
                        }

                        cx.stop_propagation();
                    });
                }
            });
        }
    }

    fn refresh_scrollbar_markers(
        &self,
        layout: &EditorLayout,
        scrollbar_layout: &ScrollbarLayout,
        cx: &mut ElementContext,
    ) {
        self.editor.update(cx, |editor, cx| {
            if !editor.is_singleton(cx)
                || !editor
                    .scrollbar_marker_state
                    .should_refresh(scrollbar_layout.hitbox.size)
            {
                return;
            }

            let scrollbar_layout = scrollbar_layout.clone();
            let background_highlights = editor.background_highlights.clone();
            let snapshot = layout.position_map.snapshot.clone();
            let theme = cx.theme().clone();
            let scrollbar_settings = EditorSettings::get_global(cx).scrollbar;
            let max_row = layout.max_row;

            editor.scrollbar_marker_state.dirty = false;
            editor.scrollbar_marker_state.pending_refresh =
                Some(cx.spawn(|editor, mut cx| async move {
                    let scrollbar_size = scrollbar_layout.hitbox.size;
                    let scrollbar_markers = cx
                        .background_executor()
                        .spawn(async move {
                            let mut marker_quads = Vec::new();

                            if scrollbar_settings.git_diff {
                                let marker_row_ranges = snapshot
                                    .buffer_snapshot
                                    .git_diff_hunks_in_range(0..max_row)
                                    .map(|hunk| {
                                        let start_display_row =
                                            Point::new(hunk.associated_range.start, 0)
                                                .to_display_point(&snapshot.display_snapshot)
                                                .row();
                                        let mut end_display_row =
                                            Point::new(hunk.associated_range.end, 0)
                                                .to_display_point(&snapshot.display_snapshot)
                                                .row();
                                        if end_display_row != start_display_row {
                                            end_display_row -= 1;
                                        }
                                        let color = match hunk.status() {
                                            DiffHunkStatus::Added => theme.status().created,
                                            DiffHunkStatus::Modified => theme.status().modified,
                                            DiffHunkStatus::Removed => theme.status().deleted,
                                        };
                                        ColoredRange {
                                            start: start_display_row,
                                            end: end_display_row,
                                            color,
                                        }
                                    });

                                marker_quads.extend(
                                    scrollbar_layout.marker_quads_for_ranges(marker_row_ranges, 0),
                                );
                            }

                            for (background_highlight_id, (_, background_ranges)) in
                                background_highlights.iter()
                            {
                                if (*background_highlight_id
                                    == TypeId::of::<BufferSearchHighlights>()
                                    && scrollbar_settings.selections)
                                    || scrollbar_settings.symbols_selections
                                {
                                    let marker_row_ranges =
                                        background_ranges.into_iter().map(|range| {
                                            let display_start = range
                                                .start
                                                .to_display_point(&snapshot.display_snapshot);
                                            let display_end = range
                                                .end
                                                .to_display_point(&snapshot.display_snapshot);
                                            ColoredRange {
                                                start: display_start.row(),
                                                end: display_end.row(),
                                                color: theme.status().info,
                                            }
                                        });
                                    marker_quads.extend(
                                        scrollbar_layout
                                            .marker_quads_for_ranges(marker_row_ranges, 1),
                                    );
                                }
                            }

                            if scrollbar_settings.diagnostics {
                                let max_point =
                                    snapshot.display_snapshot.buffer_snapshot.max_point();

                                let diagnostics = snapshot
                                    .buffer_snapshot
                                    .diagnostics_in_range::<_, Point>(
                                        Point::zero()..max_point,
                                        false,
                                    )
                                    // We want to sort by severity, in order to paint the most severe diagnostics last.
                                    .sorted_by_key(|diagnostic| {
                                        std::cmp::Reverse(diagnostic.diagnostic.severity)
                                    });

                                let marker_row_ranges = diagnostics.into_iter().map(|diagnostic| {
                                    let start_display = diagnostic
                                        .range
                                        .start
                                        .to_display_point(&snapshot.display_snapshot);
                                    let end_display = diagnostic
                                        .range
                                        .end
                                        .to_display_point(&snapshot.display_snapshot);
                                    let color = match diagnostic.diagnostic.severity {
                                        DiagnosticSeverity::ERROR => theme.status().error,
                                        DiagnosticSeverity::WARNING => theme.status().warning,
                                        DiagnosticSeverity::INFORMATION => theme.status().info,
                                        _ => theme.status().hint,
                                    };
                                    ColoredRange {
                                        start: start_display.row(),
                                        end: end_display.row(),
                                        color,
                                    }
                                });
                                marker_quads.extend(
                                    scrollbar_layout.marker_quads_for_ranges(marker_row_ranges, 2),
                                );
                            }

                            Arc::from(marker_quads)
                        })
                        .await;

                    editor.update(&mut cx, |editor, cx| {
                        editor.scrollbar_marker_state.markers = scrollbar_markers;
                        editor.scrollbar_marker_state.scrollbar_size = scrollbar_size;
                        editor.scrollbar_marker_state.pending_refresh = None;
                        cx.notify();
                    })?;

                    Ok(())
                }));
        });
    }

    #[allow(clippy::too_many_arguments)]
    fn paint_highlighted_range(
        &self,
        range: Range<DisplayPoint>,
        color: Hsla,
        corner_radius: Pixels,
        line_end_overshoot: Pixels,
        layout: &EditorLayout,
        cx: &mut ElementContext,
    ) {
        let start_row = layout.visible_display_row_range.start;
        let end_row = layout.visible_display_row_range.end;
        if range.start != range.end {
            let row_range = if range.end.column() == 0 {
                cmp::max(range.start.row(), start_row)..cmp::min(range.end.row(), end_row)
            } else {
                cmp::max(range.start.row(), start_row)..cmp::min(range.end.row() + 1, end_row)
            };

            let highlighted_range = HighlightedRange {
                color,
                line_height: layout.position_map.line_height,
                corner_radius,
                start_y: layout.content_origin.y
                    + row_range.start as f32 * layout.position_map.line_height
                    - layout.position_map.scroll_pixel_position.y,
                lines: row_range
                    .into_iter()
                    .map(|row| {
                        let line_layout =
                            &layout.position_map.line_layouts[(row - start_row) as usize].line;
                        HighlightedRangeLine {
                            start_x: if row == range.start.row() {
                                layout.content_origin.x
                                    + line_layout.x_for_index(range.start.column() as usize)
                                    - layout.position_map.scroll_pixel_position.x
                            } else {
                                layout.content_origin.x
                                    - layout.position_map.scroll_pixel_position.x
                            },
                            end_x: if row == range.end.row() {
                                layout.content_origin.x
                                    + line_layout.x_for_index(range.end.column() as usize)
                                    - layout.position_map.scroll_pixel_position.x
                            } else {
                                layout.content_origin.x + line_layout.width + line_end_overshoot
                                    - layout.position_map.scroll_pixel_position.x
                            },
                        }
                    })
                    .collect(),
            };

            highlighted_range.paint(layout.text_hitbox.bounds, cx);
        }
    }

    fn paint_folds(&mut self, layout: &mut EditorLayout, cx: &mut ElementContext) {
        if layout.folds.is_empty() {
            return;
        }

        cx.paint_layer(layout.text_hitbox.bounds, |cx| {
            let fold_corner_radius = 0.15 * layout.position_map.line_height;
            for mut fold in mem::take(&mut layout.folds) {
                fold.hover_element.paint(cx);

                let hover_element = fold.hover_element.downcast_mut::<Stateful<Div>>().unwrap();
                let fold_background = if hover_element.interactivity().active.unwrap() {
                    cx.theme().colors().ghost_element_active
                } else if hover_element.interactivity().hovered.unwrap() {
                    cx.theme().colors().ghost_element_hover
                } else {
                    cx.theme().colors().ghost_element_background
                };

                self.paint_highlighted_range(
                    fold.display_range.clone(),
                    fold_background,
                    fold_corner_radius,
                    fold_corner_radius * 2.,
                    layout,
                    cx,
                );
            }
        })
    }

    fn paint_inline_blame(&mut self, layout: &mut EditorLayout, cx: &mut ElementContext) {
        if let Some(mut inline_blame) = layout.inline_blame.take() {
            cx.paint_layer(layout.text_hitbox.bounds, |cx| {
                inline_blame.paint(cx);
            })
        }
    }

    fn paint_blocks(&mut self, layout: &mut EditorLayout, cx: &mut ElementContext) {
        for mut block in layout.blocks.drain(..) {
            block.element.paint(cx);
        }
    }

    fn paint_mouse_context_menu(&mut self, layout: &mut EditorLayout, cx: &mut ElementContext) {
        if let Some(mouse_context_menu) = layout.mouse_context_menu.as_mut() {
            mouse_context_menu.paint(cx);
        }
    }

    fn paint_scroll_wheel_listener(&mut self, layout: &EditorLayout, cx: &mut ElementContext) {
        cx.on_mouse_event({
            let position_map = layout.position_map.clone();
            let editor = self.editor.clone();
            let hitbox = layout.hitbox.clone();
            let mut delta = ScrollDelta::default();

            // Set a minimum scroll_sensitivity of 0.01 to make sure the user doesn't
            // accidentally turn off their scrolling.
            let scroll_sensitivity = EditorSettings::get_global(cx).scroll_sensitivity.max(0.01);

            move |event: &ScrollWheelEvent, phase, cx| {
                if phase == DispatchPhase::Bubble && hitbox.is_hovered(cx) {
                    delta = delta.coalesce(event.delta);
                    editor.update(cx, |editor, cx| {
                        let position_map: &PositionMap = &position_map;

                        let line_height = position_map.line_height;
                        let max_glyph_width = position_map.em_width;
                        let (delta, axis) = match delta {
                            gpui::ScrollDelta::Pixels(mut pixels) => {
                                //Trackpad
                                let axis = position_map.snapshot.ongoing_scroll.filter(&mut pixels);
                                (pixels, axis)
                            }

                            gpui::ScrollDelta::Lines(lines) => {
                                //Not trackpad
                                let pixels =
                                    point(lines.x * max_glyph_width, lines.y * line_height);
                                (pixels, None)
                            }
                        };

                        let scroll_position = position_map.snapshot.scroll_position();
                        let x = (scroll_position.x * max_glyph_width
                            - (delta.x * scroll_sensitivity))
                            / max_glyph_width;
                        let y = (scroll_position.y * line_height - (delta.y * scroll_sensitivity))
                            / line_height;
                        let scroll_position =
                            point(x, y).clamp(&point(0., 0.), &position_map.scroll_max);
                        editor.scroll(scroll_position, axis, cx);
                        cx.stop_propagation();
                    });
                }
            }
        });
    }

    fn paint_mouse_listeners(&mut self, layout: &EditorLayout, cx: &mut ElementContext) {
        self.paint_scroll_wheel_listener(layout, cx);

        cx.on_mouse_event({
            let position_map = layout.position_map.clone();
            let editor = self.editor.clone();
            let text_hitbox = layout.text_hitbox.clone();
            let gutter_hitbox = layout.gutter_hitbox.clone();

            move |event: &MouseDownEvent, phase, cx| {
                if phase == DispatchPhase::Bubble {
                    match event.button {
                        MouseButton::Left => editor.update(cx, |editor, cx| {
                            Self::mouse_left_down(
                                editor,
                                event,
                                &position_map,
                                &text_hitbox,
                                &gutter_hitbox,
                                cx,
                            );
                        }),
                        MouseButton::Right => editor.update(cx, |editor, cx| {
                            Self::mouse_right_down(editor, event, &position_map, &text_hitbox, cx);
                        }),
                        _ => {}
                    };
                }
            }
        });

        cx.on_mouse_event({
            let editor = self.editor.clone();
            let position_map = layout.position_map.clone();
            let text_hitbox = layout.text_hitbox.clone();

            move |event: &MouseUpEvent, phase, cx| {
                if phase == DispatchPhase::Bubble {
                    editor.update(cx, |editor, cx| {
                        Self::mouse_up(editor, event, &position_map, &text_hitbox, cx)
                    });
                }
            }
        });
        cx.on_mouse_event({
            let position_map = layout.position_map.clone();
            let editor = self.editor.clone();
            let text_hitbox = layout.text_hitbox.clone();
            let gutter_hitbox = layout.gutter_hitbox.clone();

            move |event: &MouseMoveEvent, phase, cx| {
                if phase == DispatchPhase::Bubble {
                    editor.update(cx, |editor, cx| {
                        if event.pressed_button == Some(MouseButton::Left) {
                            Self::mouse_dragged(
                                editor,
                                event,
                                &position_map,
                                text_hitbox.bounds,
                                cx,
                            )
                        }

                        Self::mouse_moved(
                            editor,
                            event,
                            &position_map,
                            &text_hitbox,
                            &gutter_hitbox,
                            cx,
                        )
                    });
                }
            }
        });
    }

    fn scrollbar_left(&self, bounds: &Bounds<Pixels>) -> Pixels {
        bounds.upper_right().x - self.style.scrollbar_width
    }

    fn column_pixels(&self, column: usize, cx: &WindowContext) -> Pixels {
        let style = &self.style;
        let font_size = style.text.font_size.to_pixels(cx.rem_size());
        let layout = cx
            .text_system()
            .shape_line(
                SharedString::from(" ".repeat(column)),
                font_size,
                &[TextRun {
                    len: column,
                    font: style.text.font(),
                    color: Hsla::default(),
                    background_color: None,
                    underline: None,
                    strikethrough: None,
                }],
            )
            .unwrap();

        layout.width
    }

    fn max_line_number_width(&self, snapshot: &EditorSnapshot, cx: &WindowContext) -> Pixels {
        let digit_count = (snapshot.max_buffer_row() as f32 + 1.).log10().floor() as usize + 1;
        self.column_pixels(digit_count, cx)
    }
}

fn render_inline_blame_entry(
    blame: &gpui::Model<GitBlame>,
    blame_entry: BlameEntry,
    style: &EditorStyle,
    workspace: Option<WeakView<Workspace>>,
    cx: &mut ElementContext<'_>,
) -> AnyElement {
    let relative_timestamp = blame_entry_relative_timestamp(&blame_entry, cx);

    let author = blame_entry.author.as_deref().unwrap_or_default();
    let text = format!("{}, {}", author, relative_timestamp);

    let details = blame.read(cx).details_for_entry(&blame_entry);

    let tooltip = cx.new_view(|_| BlameEntryTooltip::new(blame_entry, details, style, workspace));

    h_flex()
        .id("inline-blame")
        .w_full()
        .font(style.text.font().family)
        .text_color(cx.theme().status().hint)
        .line_height(style.text.line_height)
        .child(Icon::new(IconName::FileGit).color(Color::Hint))
        .child(text)
        .gap_2()
        .hoverable_tooltip(move |_| tooltip.clone().into())
        .into_any()
}

fn blame_entry_timestamp(
    blame_entry: &BlameEntry,
    format: time_format::TimestampFormat,
    cx: &WindowContext,
) -> String {
    match blame_entry.author_offset_date_time() {
        Ok(timestamp) => time_format::format_localized_timestamp(
            timestamp,
            time::OffsetDateTime::now_utc(),
            cx.local_timezone(),
            format,
        ),
        Err(_) => "Error parsing date".to_string(),
    }
}

fn blame_entry_relative_timestamp(blame_entry: &BlameEntry, cx: &WindowContext) -> String {
    blame_entry_timestamp(blame_entry, time_format::TimestampFormat::Relative, cx)
}

fn blame_entry_absolute_timestamp(blame_entry: &BlameEntry, cx: &WindowContext) -> String {
    blame_entry_timestamp(
        blame_entry,
        time_format::TimestampFormat::MediumAbsolute,
        cx,
    )
}

struct BlameEntryTooltip {
    blame_entry: BlameEntry,
    details: Option<CommitDetails>,
    style: EditorStyle,
    workspace: Option<WeakView<Workspace>>,
    scroll_handle: ScrollHandle,
}

impl BlameEntryTooltip {
    fn new(
        blame_entry: BlameEntry,
        details: Option<CommitDetails>,
        style: &EditorStyle,
        workspace: Option<WeakView<Workspace>>,
    ) -> Self {
        Self {
            style: style.clone(),
            blame_entry,
            details,
            workspace,
            scroll_handle: ScrollHandle::new(),
        }
    }
}

impl Render for BlameEntryTooltip {
    fn render(&mut self, cx: &mut ViewContext<Self>) -> impl IntoElement {
        let author = self
            .blame_entry
            .author
            .clone()
            .unwrap_or("<no name>".to_string());

        let author_email = self.blame_entry.author_mail.clone();

        let pretty_commit_id = format!("{}", self.blame_entry.sha);
        let short_commit_id = pretty_commit_id.chars().take(6).collect::<String>();
        let absolute_timestamp = blame_entry_absolute_timestamp(&self.blame_entry, cx);

        let message = self
            .details
            .as_ref()
            .map(|details| {
                crate::render_parsed_markdown(
                    "blame-message",
                    &details.parsed_message,
                    &self.style,
                    self.workspace.clone(),
                    cx,
                )
                .into_any()
            })
            .unwrap_or("<no commit message>".into_any());

        let ui_font_size = ThemeSettings::get_global(cx).ui_font_size;
        let message_max_height = cx.line_height() * 12 + (ui_font_size / 0.4);

        tooltip_container(cx, move |this, cx| {
            this.occlude()
                .on_mouse_move(|_, cx| cx.stop_propagation())
                .child(
                    v_flex()
                        .w(gpui::rems(30.))
                        .gap_4()
                        .child(
                            h_flex()
                                .gap_2()
                                .child(author)
                                .when_some(author_email, |this, author_email| {
                                    this.child(
                                        div()
                                            .text_color(cx.theme().colors().text_muted)
                                            .child(author_email),
                                    )
                                })
                                .pb_1()
                                .border_b_1()
                                .border_color(cx.theme().colors().border),
                        )
                        .child(
                            div()
                                .id("inline-blame-commit-message")
                                .occlude()
                                .child(message)
                                .max_h(message_max_height)
                                .overflow_y_scroll()
                                .track_scroll(&self.scroll_handle),
                        )
                        .child(
                            h_flex()
                                .text_color(cx.theme().colors().text_muted)
                                .w_full()
                                .justify_between()
                                .child(absolute_timestamp)
                                .child(
                                    Button::new("commit-sha-button", short_commit_id.clone())
                                        .style(ButtonStyle::Transparent)
                                        .color(Color::Muted)
                                        .icon(IconName::FileGit)
                                        .icon_color(Color::Muted)
                                        .icon_position(IconPosition::Start)
                                        .disabled(
                                            self.details.as_ref().map_or(true, |details| {
                                                details.permalink.is_none()
                                            }),
                                        )
                                        .when_some(
                                            self.details
                                                .as_ref()
                                                .and_then(|details| details.permalink.clone()),
                                            |this, url| {
                                                this.on_click(move |_, cx| {
                                                    cx.stop_propagation();
                                                    cx.open_url(url.as_str())
                                                })
                                            },
                                        ),
                                ),
                        ),
                )
        })
    }
}

fn render_blame_entry(
    ix: usize,
    blame: &gpui::Model<GitBlame>,
    blame_entry: BlameEntry,
    style: &EditorStyle,
    last_used_color: &mut Option<(PlayerColor, Oid)>,
    editor: View<Editor>,
    cx: &mut ElementContext<'_>,
) -> AnyElement {
    let mut sha_color = cx
        .theme()
        .players()
        .color_for_participant(blame_entry.sha.into());
    // If the last color we used is the same as the one we get for this line, but
    // the commit SHAs are different, then we try again to get a different color.
    match *last_used_color {
        Some((color, sha)) if sha != blame_entry.sha && color.cursor == sha_color.cursor => {
            let index: u32 = blame_entry.sha.into();
            sha_color = cx.theme().players().color_for_participant(index + 1);
        }
        _ => {}
    };
    last_used_color.replace((sha_color, blame_entry.sha));

    let relative_timestamp = blame_entry_relative_timestamp(&blame_entry, cx);

    let pretty_commit_id = format!("{}", blame_entry.sha);
    let short_commit_id = pretty_commit_id.chars().take(6).collect::<String>();

    let author_name = blame_entry.author.as_deref().unwrap_or("<no name>");
    let name = util::truncate_and_trailoff(author_name, 20);

    let details = blame.read(cx).details_for_entry(&blame_entry);

    let workspace = editor.read(cx).workspace.as_ref().map(|(w, _)| w.clone());

    let tooltip = cx.new_view(|_| {
        BlameEntryTooltip::new(blame_entry.clone(), details.clone(), style, workspace)
    });

    h_flex()
        .w_full()
<<<<<<< HEAD
        .font_family(text_style.font().family)
        .line_height(text_style.line_height)
=======
        .font(style.text.font().family)
        .line_height(style.text.line_height)
>>>>>>> 200e3631
        .id(("blame", ix))
        .children([
            div()
                .text_color(sha_color.cursor)
                .child(short_commit_id)
                .mr_2(),
            div()
                .w_full()
                .h_flex()
                .justify_between()
                .text_color(cx.theme().status().hint)
                .child(name)
                .child(relative_timestamp),
        ])
        .on_mouse_down(MouseButton::Right, {
            let blame_entry = blame_entry.clone();
            move |event, cx| {
                deploy_blame_entry_context_menu(&blame_entry, editor.clone(), event.position, cx);
            }
        })
        .hover(|style| style.bg(cx.theme().colors().element_hover))
        .when_some(
            details.and_then(|details| details.permalink),
            |this, url| {
                let url = url.clone();
                this.cursor_pointer().on_click(move |_, cx| {
                    cx.stop_propagation();
                    cx.open_url(url.as_str())
                })
            },
        )
        .hoverable_tooltip(move |_| tooltip.clone().into())
        .into_any()
}

fn deploy_blame_entry_context_menu(
    blame_entry: &BlameEntry,
    editor: View<Editor>,
    position: gpui::Point<Pixels>,
    cx: &mut WindowContext<'_>,
) {
    let context_menu = ContextMenu::build(cx, move |this, _| {
        let sha = format!("{}", blame_entry.sha);
        this.entry("Copy commit SHA", None, move |cx| {
            cx.write_to_clipboard(ClipboardItem::new(sha.clone()));
        })
    });

    editor.update(cx, move |editor, cx| {
        editor.mouse_context_menu = Some(MouseContextMenu::new(position, context_menu, cx));
        cx.notify();
    });
}

#[derive(Debug)]
pub(crate) struct LineWithInvisibles {
    pub line: ShapedLine,
    invisibles: Vec<Invisible>,
}

impl LineWithInvisibles {
    fn from_chunks<'a>(
        chunks: impl Iterator<Item = HighlightedChunk<'a>>,
        text_style: &TextStyle,
        max_line_len: usize,
        max_line_count: usize,
        line_number_layouts: &[Option<ShapedLine>],
        editor_mode: EditorMode,
        cx: &WindowContext,
    ) -> Vec<Self> {
        let mut layouts = Vec::with_capacity(max_line_count);
        let mut line = String::new();
        let mut invisibles = Vec::new();
        let mut styles = Vec::new();
        let mut non_whitespace_added = false;
        let mut row = 0;
        let mut line_exceeded_max_len = false;
        let font_size = text_style.font_size.to_pixels(cx.rem_size());

        for highlighted_chunk in chunks.chain([HighlightedChunk {
            chunk: "\n",
            style: None,
            is_tab: false,
        }]) {
            for (ix, mut line_chunk) in highlighted_chunk.chunk.split('\n').enumerate() {
                if ix > 0 {
                    let shaped_line = cx
                        .text_system()
                        .shape_line(line.clone().into(), font_size, &styles)
                        .unwrap();
                    layouts.push(Self {
                        line: shaped_line,
                        invisibles: std::mem::take(&mut invisibles),
                    });

                    line.clear();
                    styles.clear();
                    row += 1;
                    line_exceeded_max_len = false;
                    non_whitespace_added = false;
                    if row == max_line_count {
                        return layouts;
                    }
                }

                if !line_chunk.is_empty() && !line_exceeded_max_len {
                    let text_style = if let Some(style) = highlighted_chunk.style {
                        Cow::Owned(text_style.clone().highlight(style))
                    } else {
                        Cow::Borrowed(text_style)
                    };

                    if line.len() + line_chunk.len() > max_line_len {
                        let mut chunk_len = max_line_len - line.len();
                        while !line_chunk.is_char_boundary(chunk_len) {
                            chunk_len -= 1;
                        }
                        line_chunk = &line_chunk[..chunk_len];
                        line_exceeded_max_len = true;
                    }

                    styles.push(TextRun {
                        len: line_chunk.len(),
                        font: text_style.font(),
                        color: text_style.color,
                        background_color: text_style.background_color,
                        underline: text_style.underline,
                        strikethrough: text_style.strikethrough,
                    });

                    if editor_mode == EditorMode::Full {
                        // Line wrap pads its contents with fake whitespaces,
                        // avoid printing them
                        let inside_wrapped_string = line_number_layouts
                            .get(row)
                            .and_then(|layout| layout.as_ref())
                            .is_none();
                        if highlighted_chunk.is_tab {
                            if non_whitespace_added || !inside_wrapped_string {
                                invisibles.push(Invisible::Tab {
                                    line_start_offset: line.len(),
                                });
                            }
                        } else {
                            invisibles.extend(
                                line_chunk
                                    .chars()
                                    .enumerate()
                                    .filter(|(_, line_char)| {
                                        let is_whitespace = line_char.is_whitespace();
                                        non_whitespace_added |= !is_whitespace;
                                        is_whitespace
                                            && (non_whitespace_added || !inside_wrapped_string)
                                    })
                                    .map(|(whitespace_index, _)| Invisible::Whitespace {
                                        line_offset: line.len() + whitespace_index,
                                    }),
                            )
                        }
                    }

                    line.push_str(line_chunk);
                }
            }
        }

        layouts
    }

    fn draw(
        &self,
        layout: &EditorLayout,
        row: u32,
        content_origin: gpui::Point<Pixels>,
        whitespace_setting: ShowWhitespaceSetting,
        selection_ranges: &[Range<DisplayPoint>],
        cx: &mut ElementContext,
    ) {
        let line_height = layout.position_map.line_height;
        let line_y =
            line_height * (row as f32 - layout.position_map.scroll_pixel_position.y / line_height);

        let line_origin =
            content_origin + gpui::point(-layout.position_map.scroll_pixel_position.x, line_y);
        self.line.paint(line_origin, line_height, cx).log_err();

        self.draw_invisibles(
            &selection_ranges,
            layout,
            content_origin,
            line_y,
            row,
            line_height,
            whitespace_setting,
            cx,
        );
    }

    #[allow(clippy::too_many_arguments)]
    fn draw_invisibles(
        &self,
        selection_ranges: &[Range<DisplayPoint>],
        layout: &EditorLayout,
        content_origin: gpui::Point<Pixels>,
        line_y: Pixels,
        row: u32,
        line_height: Pixels,
        whitespace_setting: ShowWhitespaceSetting,
        cx: &mut ElementContext,
    ) {
        let allowed_invisibles_regions = match whitespace_setting {
            ShowWhitespaceSetting::None => return,
            ShowWhitespaceSetting::Selection => Some(selection_ranges),
            ShowWhitespaceSetting::All => None,
        };

        for invisible in &self.invisibles {
            let (&token_offset, invisible_symbol) = match invisible {
                Invisible::Tab { line_start_offset } => (line_start_offset, &layout.tab_invisible),
                Invisible::Whitespace { line_offset } => (line_offset, &layout.space_invisible),
            };

            let x_offset = self.line.x_for_index(token_offset);
            let invisible_offset =
                (layout.position_map.em_width - invisible_symbol.width).max(Pixels::ZERO) / 2.0;
            let origin = content_origin
                + gpui::point(
                    x_offset + invisible_offset - layout.position_map.scroll_pixel_position.x,
                    line_y,
                );

            if let Some(allowed_regions) = allowed_invisibles_regions {
                let invisible_point = DisplayPoint::new(row, token_offset as u32);
                if !allowed_regions
                    .iter()
                    .any(|region| region.start <= invisible_point && invisible_point < region.end)
                {
                    continue;
                }
            }
            invisible_symbol.paint(origin, line_height, cx).log_err();
        }
    }
}

#[derive(Debug, Clone, Copy, PartialEq, Eq)]
enum Invisible {
    Tab { line_start_offset: usize },
    Whitespace { line_offset: usize },
}

impl Element for EditorElement {
    type BeforeLayout = ();
    type AfterLayout = EditorLayout;

    fn before_layout(&mut self, cx: &mut ElementContext) -> (gpui::LayoutId, ()) {
        self.editor.update(cx, |editor, cx| {
            editor.set_style(self.style.clone(), cx);

            let layout_id = match editor.mode {
                EditorMode::SingleLine => {
                    let rem_size = cx.rem_size();
                    let mut style = Style::default();
                    style.size.width = relative(1.).into();
                    style.size.height = self.style.text.line_height_in_pixels(rem_size).into();
                    cx.with_element_context(|cx| cx.request_layout(&style, None))
                }
                EditorMode::AutoHeight { max_lines } => {
                    let editor_handle = cx.view().clone();
                    let max_line_number_width =
                        self.max_line_number_width(&editor.snapshot(cx), cx);
                    cx.with_element_context(|cx| {
                        cx.request_measured_layout(
                            Style::default(),
                            move |known_dimensions, _, cx| {
                                editor_handle
                                    .update(cx, |editor, cx| {
                                        compute_auto_height_layout(
                                            editor,
                                            max_lines,
                                            max_line_number_width,
                                            known_dimensions,
                                            cx,
                                        )
                                    })
                                    .unwrap_or_default()
                            },
                        )
                    })
                }
                EditorMode::Full => {
                    let mut style = Style::default();
                    style.size.width = relative(1.).into();
                    style.size.height = relative(1.).into();
                    cx.with_element_context(|cx| cx.request_layout(&style, None))
                }
            };

            (layout_id, ())
        })
    }

    fn after_layout(
        &mut self,
        bounds: Bounds<Pixels>,
        _: &mut Self::BeforeLayout,
        cx: &mut ElementContext,
    ) -> Self::AfterLayout {
        let text_style = TextStyleRefinement {
            font_size: Some(self.style.text.font_size),
            line_height: Some(self.style.text.line_height),
            ..Default::default()
        };
        cx.with_text_style(Some(text_style), |cx| {
            cx.with_content_mask(Some(ContentMask { bounds }), |cx| {
                let mut snapshot = self.editor.update(cx, |editor, cx| editor.snapshot(cx));
                let style = self.style.clone();

                let font_id = cx.text_system().resolve_font(&style.text.font());
                let font_size = style.text.font_size.to_pixels(cx.rem_size());
                let line_height = style.text.line_height_in_pixels(cx.rem_size());
                let em_width = cx
                    .text_system()
                    .typographic_bounds(font_id, font_size, 'm')
                    .unwrap()
                    .size
                    .width;
                let em_advance = cx
                    .text_system()
                    .advance(font_id, font_size, 'm')
                    .unwrap()
                    .width;

                let gutter_dimensions = snapshot.gutter_dimensions(
                    font_id,
                    font_size,
                    em_width,
                    self.max_line_number_width(&snapshot, cx),
                    cx,
                );
                let text_width = bounds.size.width - gutter_dimensions.width;
                let overscroll = size(em_width, px(0.));

                snapshot = self.editor.update(cx, |editor, cx| {
                    editor.last_bounds = Some(bounds);
                    editor.gutter_width = gutter_dimensions.width;
                    editor.set_visible_line_count(bounds.size.height / line_height, cx);

                    let editor_width =
                        text_width - gutter_dimensions.margin - overscroll.width - em_width;
                    let wrap_width = match editor.soft_wrap_mode(cx) {
                        SoftWrap::None => (MAX_LINE_LEN / 2) as f32 * em_advance,
                        SoftWrap::EditorWidth => editor_width,
                        SoftWrap::Column(column) => editor_width.min(column as f32 * em_advance),
                    };

                    if editor.set_wrap_width(Some(wrap_width), cx) {
                        editor.snapshot(cx)
                    } else {
                        snapshot
                    }
                });

                let wrap_guides = self
                    .editor
                    .read(cx)
                    .wrap_guides(cx)
                    .iter()
                    .map(|(guide, active)| (self.column_pixels(*guide, cx), *active))
                    .collect::<SmallVec<[_; 2]>>();

                let hitbox = cx.insert_hitbox(bounds, false);
                let gutter_hitbox = cx.insert_hitbox(
                    Bounds {
                        origin: bounds.origin,
                        size: size(gutter_dimensions.width, bounds.size.height),
                    },
                    false,
                );
                let text_hitbox = cx.insert_hitbox(
                    Bounds {
                        origin: gutter_hitbox.upper_right(),
                        size: size(text_width, bounds.size.height),
                    },
                    false,
                );
                // Offset the content_bounds from the text_bounds by the gutter margin (which
                // is roughly half a character wide) to make hit testing work more like how we want.
                let content_origin =
                    text_hitbox.origin + point(gutter_dimensions.margin, Pixels::ZERO);

                let autoscroll_horizontally = self.editor.update(cx, |editor, cx| {
                    let autoscroll_horizontally =
                        editor.autoscroll_vertically(bounds, line_height, cx);
                    snapshot = editor.snapshot(cx);
                    autoscroll_horizontally
                });

                let mut scroll_position = snapshot.scroll_position();
                // The scroll position is a fractional point, the whole number of which represents
                // the top of the window in terms of display rows.
                let start_row = scroll_position.y as u32;
                let height_in_lines = bounds.size.height / line_height;
                let max_row = snapshot.max_point().row();

                // Add 1 to ensure selections bleed off screen
                let end_row =
                    1 + cmp::min((scroll_position.y + height_in_lines).ceil() as u32, max_row);

                let buffer_rows = snapshot
                    .buffer_rows(start_row)
                    .take((start_row..end_row).len());

                let start_anchor = if start_row == 0 {
                    Anchor::min()
                } else {
                    snapshot.buffer_snapshot.anchor_before(
                        DisplayPoint::new(start_row, 0).to_offset(&snapshot, Bias::Left),
                    )
                };
                let end_anchor = if end_row > max_row {
                    Anchor::max()
                } else {
                    snapshot.buffer_snapshot.anchor_before(
                        DisplayPoint::new(end_row, 0).to_offset(&snapshot, Bias::Right),
                    )
                };

                let highlighted_rows = self
                    .editor
                    .update(cx, |editor, cx| editor.highlighted_display_rows(cx));
                let highlighted_ranges = self.editor.read(cx).background_highlights_in_range(
                    start_anchor..end_anchor,
                    &snapshot.display_snapshot,
                    cx.theme().colors(),
                );

                let redacted_ranges = self.editor.read(cx).redacted_ranges(
                    start_anchor..end_anchor,
                    &snapshot.display_snapshot,
                    cx,
                );

                let (selections, active_rows, newest_selection_head) = self.layout_selections(
                    start_anchor,
                    end_anchor,
                    &snapshot,
                    start_row,
                    end_row,
                    cx,
                );

                let (line_numbers, fold_statuses) = self.layout_line_numbers(
                    start_row..end_row,
                    buffer_rows.clone(),
                    &active_rows,
                    newest_selection_head,
                    &snapshot,
                    cx,
                );

                let display_hunks = self.layout_git_gutters(start_row..end_row, &snapshot);

                let mut max_visible_line_width = Pixels::ZERO;
                let line_layouts =
                    self.layout_lines(start_row..end_row, &line_numbers, &snapshot, cx);
                for line_with_invisibles in &line_layouts {
                    if line_with_invisibles.line.width > max_visible_line_width {
                        max_visible_line_width = line_with_invisibles.line.width;
                    }
                }

                let longest_line_width = layout_line(snapshot.longest_row(), &snapshot, &style, cx)
                    .unwrap()
                    .width;
                let mut scroll_width =
                    longest_line_width.max(max_visible_line_width) + overscroll.width;
                let mut blocks = self.build_blocks(
                    start_row..end_row,
                    &snapshot,
                    &hitbox,
                    &text_hitbox,
                    &mut scroll_width,
                    &gutter_dimensions,
                    em_width,
                    gutter_dimensions.width + gutter_dimensions.margin,
                    line_height,
                    &line_layouts,
                    cx,
                );

                let scroll_pixel_position = point(
                    scroll_position.x * em_width,
                    scroll_position.y * line_height,
                );

                let mut inline_blame = None;
                if let Some(newest_selection_head) = newest_selection_head {
                    if (start_row..end_row).contains(&newest_selection_head.row()) {
                        inline_blame = self.layout_inline_blame(
                            start_row,
                            newest_selection_head.row(),
                            &line_layouts,
                            em_width,
                            content_origin,
                            scroll_pixel_position,
                            line_height,
                            cx,
                        );
                    }
                }

                let blamed_display_rows = self.layout_blame_entries(
                    buffer_rows,
                    em_width,
                    scroll_position,
                    line_height,
                    &gutter_hitbox,
                    gutter_dimensions.git_blame_entries_width,
                    cx,
                );

                let scroll_max = point(
                    ((scroll_width - text_hitbox.size.width) / em_width).max(0.0),
                    max_row as f32,
                );

                self.editor.update(cx, |editor, cx| {
                    let clamped = editor.scroll_manager.clamp_scroll_left(scroll_max.x);

                    let autoscrolled = if autoscroll_horizontally {
                        editor.autoscroll_horizontally(
                            start_row,
                            text_hitbox.size.width,
                            scroll_width,
                            em_width,
                            &line_layouts,
                            cx,
                        )
                    } else {
                        false
                    };

                    if clamped || autoscrolled {
                        snapshot = editor.snapshot(cx);
                        scroll_position = snapshot.scroll_position();
                    }
                });

                cx.with_element_id(Some("blocks"), |cx| {
                    self.layout_blocks(
                        &mut blocks,
                        &hitbox,
                        line_height,
                        scroll_pixel_position,
                        cx,
                    );
                });

                let cursors = self.layout_cursors(
                    &snapshot,
                    &selections,
                    start_row..end_row,
                    &line_layouts,
                    &text_hitbox,
                    content_origin,
                    scroll_pixel_position,
                    line_height,
                    em_width,
                    cx,
                );

                let scrollbar_layout = self.layout_scrollbar(
                    &snapshot,
                    bounds,
                    scroll_position,
                    line_height,
                    height_in_lines,
                    cx,
                );

                let folds = cx.with_element_id(Some("folds"), |cx| {
                    self.layout_folds(
                        &snapshot,
                        content_origin,
                        start_anchor..end_anchor,
                        start_row..end_row,
                        scroll_pixel_position,
                        line_height,
                        &line_layouts,
                        cx,
                    )
                });

                let gutter_settings = EditorSettings::get_global(cx).gutter;

                let mut context_menu_visible = false;
                let mut code_actions_indicator = None;
                if let Some(newest_selection_head) = newest_selection_head {
                    if (start_row..end_row).contains(&newest_selection_head.row()) {
                        context_menu_visible = self.layout_context_menu(
                            line_height,
                            &hitbox,
                            &text_hitbox,
                            content_origin,
                            start_row,
                            scroll_pixel_position,
                            &line_layouts,
                            newest_selection_head,
                            cx,
                        );
                        if gutter_settings.code_actions {
                            code_actions_indicator = self.layout_code_actions_indicator(
                                line_height,
                                newest_selection_head,
                                scroll_pixel_position,
                                &gutter_dimensions,
                                &gutter_hitbox,
                                cx,
                            );
                        }
                    }
                }

                if !context_menu_visible && !cx.has_active_drag() {
                    self.layout_hover_popovers(
                        &snapshot,
                        &hitbox,
                        &text_hitbox,
                        start_row..end_row,
                        content_origin,
                        scroll_pixel_position,
                        &line_layouts,
                        line_height,
                        em_width,
                        cx,
                    );
                }

                let mouse_context_menu = self.layout_mouse_context_menu(cx);

                let fold_indicators = if gutter_settings.folds {
                    cx.with_element_id(Some("gutter_fold_indicators"), |cx| {
                        self.layout_gutter_fold_indicators(
                            fold_statuses,
                            line_height,
                            &gutter_dimensions,
                            gutter_settings,
                            scroll_pixel_position,
                            &gutter_hitbox,
                            cx,
                        )
                    })
                } else {
                    Vec::new()
                };

                let invisible_symbol_font_size = font_size / 2.;
                let tab_invisible = cx
                    .text_system()
                    .shape_line(
                        "→".into(),
                        invisible_symbol_font_size,
                        &[TextRun {
                            len: "→".len(),
                            font: self.style.text.font(),
                            color: cx.theme().colors().editor_invisible,
                            background_color: None,
                            underline: None,
                            strikethrough: None,
                        }],
                    )
                    .unwrap();
                let space_invisible = cx
                    .text_system()
                    .shape_line(
                        "•".into(),
                        invisible_symbol_font_size,
                        &[TextRun {
                            len: "•".len(),
                            font: self.style.text.font(),
                            color: cx.theme().colors().editor_invisible,
                            background_color: None,
                            underline: None,
                            strikethrough: None,
                        }],
                    )
                    .unwrap();

                EditorLayout {
                    mode: snapshot.mode,
                    position_map: Arc::new(PositionMap {
                        size: bounds.size,
                        scroll_pixel_position,
                        scroll_max,
                        line_layouts,
                        line_height,
                        em_width,
                        em_advance,
                        snapshot,
                    }),
                    visible_display_row_range: start_row..end_row,
                    wrap_guides,
                    hitbox,
                    text_hitbox,
                    gutter_hitbox,
                    gutter_dimensions,
                    content_origin,
                    scrollbar_layout,
                    max_row,
                    active_rows,
                    highlighted_rows,
                    highlighted_ranges,
                    redacted_ranges,
                    line_numbers,
                    display_hunks,
                    blamed_display_rows,
                    inline_blame,
                    folds,
                    blocks,
                    cursors,
                    selections,
                    mouse_context_menu,
                    code_actions_indicator,
                    fold_indicators,
                    tab_invisible,
                    space_invisible,
                }
            })
        })
    }

    fn paint(
        &mut self,
        bounds: Bounds<gpui::Pixels>,
        _: &mut Self::BeforeLayout,
        layout: &mut Self::AfterLayout,
        cx: &mut ElementContext,
    ) {
        let focus_handle = self.editor.focus_handle(cx);
        let key_context = self.editor.read(cx).key_context(cx);
        cx.set_focus_handle(&focus_handle);
        cx.set_key_context(key_context);
        cx.set_view_id(self.editor.entity_id());
        cx.handle_input(
            &focus_handle,
            ElementInputHandler::new(bounds, self.editor.clone()),
        );
        self.register_actions(cx);
        self.register_key_listeners(cx, layout);

        let text_style = TextStyleRefinement {
            font_size: Some(self.style.text.font_size),
            line_height: Some(self.style.text.line_height),
            ..Default::default()
        };
        cx.with_text_style(Some(text_style), |cx| {
            cx.with_content_mask(Some(ContentMask { bounds }), |cx| {
                self.paint_mouse_listeners(layout, cx);

                self.paint_background(layout, cx);
                if layout.gutter_hitbox.size.width > Pixels::ZERO {
                    self.paint_gutter(layout, cx);
                }
                self.paint_text(layout, cx);

                if !layout.blocks.is_empty() {
                    cx.with_element_id(Some("blocks"), |cx| {
                        self.paint_blocks(layout, cx);
                    });
                }

                self.paint_scrollbar(layout, cx);
                self.paint_mouse_context_menu(layout, cx);
            });
        })
    }
}

impl IntoElement for EditorElement {
    type Element = Self;

    fn into_element(self) -> Self::Element {
        self
    }
}

type BufferRow = u32;

pub struct EditorLayout {
    position_map: Arc<PositionMap>,
    hitbox: Hitbox,
    text_hitbox: Hitbox,
    gutter_hitbox: Hitbox,
    gutter_dimensions: GutterDimensions,
    content_origin: gpui::Point<Pixels>,
    scrollbar_layout: Option<ScrollbarLayout>,
    mode: EditorMode,
    wrap_guides: SmallVec<[(Pixels, bool); 2]>,
    visible_display_row_range: Range<u32>,
    active_rows: BTreeMap<u32, bool>,
    highlighted_rows: BTreeMap<u32, Hsla>,
    line_numbers: Vec<Option<ShapedLine>>,
    display_hunks: Vec<DisplayDiffHunk>,
    blamed_display_rows: Option<Vec<AnyElement>>,
    inline_blame: Option<AnyElement>,
    folds: Vec<FoldLayout>,
    blocks: Vec<BlockLayout>,
    highlighted_ranges: Vec<(Range<DisplayPoint>, Hsla)>,
    redacted_ranges: Vec<Range<DisplayPoint>>,
    cursors: Vec<CursorLayout>,
    selections: Vec<(PlayerColor, Vec<SelectionLayout>)>,
    max_row: u32,
    code_actions_indicator: Option<AnyElement>,
    fold_indicators: Vec<Option<AnyElement>>,
    mouse_context_menu: Option<AnyElement>,
    tab_invisible: ShapedLine,
    space_invisible: ShapedLine,
}

impl EditorLayout {
    fn line_end_overshoot(&self) -> Pixels {
        0.15 * self.position_map.line_height
    }
}

struct ColoredRange<T> {
    start: T,
    end: T,
    color: Hsla,
}

#[derive(Clone)]
struct ScrollbarLayout {
    hitbox: Hitbox,
    visible_row_range: Range<f32>,
    visible: bool,
    height: Pixels,
    scroll_height: f32,
    first_row_y_offset: Pixels,
    row_height: Pixels,
}

impl ScrollbarLayout {
    const BORDER_WIDTH: Pixels = px(1.0);
    const MIN_MARKER_HEIGHT: Pixels = px(2.0);

    fn thumb_bounds(&self) -> Bounds<Pixels> {
        let thumb_top = self.y_for_row(self.visible_row_range.start) - self.first_row_y_offset;
        let thumb_bottom = self.y_for_row(self.visible_row_range.end) + self.first_row_y_offset;
        Bounds::from_corners(
            point(self.hitbox.left(), thumb_top),
            point(self.hitbox.right(), thumb_bottom),
        )
    }

    fn y_for_row(&self, row: f32) -> Pixels {
        self.hitbox.top() + self.first_row_y_offset + row * self.row_height
    }

    fn marker_quads_for_ranges(
        &self,
        row_ranges: impl IntoIterator<Item = ColoredRange<u32>>,
        column: usize,
    ) -> Vec<PaintQuad> {
        let column_width =
            px(((self.hitbox.size.width - ScrollbarLayout::BORDER_WIDTH).0 / 3.0).floor());

        let left_x = ScrollbarLayout::BORDER_WIDTH + (column as f32 * column_width);
        let right_x = left_x + column_width;

        let mut background_pixel_ranges = row_ranges
            .into_iter()
            .map(|range| {
                let start_y = self.first_row_y_offset + range.start as f32 * self.row_height;
                let end_y = self.first_row_y_offset + (range.end + 1) as f32 * self.row_height;
                ColoredRange {
                    start: start_y,
                    end: end_y,
                    color: range.color,
                }
            })
            .peekable();

        let mut quads = Vec::new();
        while let Some(mut pixel_range) = background_pixel_ranges.next() {
            pixel_range.end = pixel_range
                .end
                .max(pixel_range.start + Self::MIN_MARKER_HEIGHT);
            while let Some(next_pixel_range) = background_pixel_ranges.peek() {
                if pixel_range.end >= next_pixel_range.start
                    && pixel_range.color == next_pixel_range.color
                {
                    pixel_range.end = next_pixel_range.end.max(pixel_range.end);
                    background_pixel_ranges.next();
                } else {
                    break;
                }
            }

            let bounds = Bounds::from_corners(
                point(left_x, pixel_range.start),
                point(right_x, pixel_range.end),
            );
            quads.push(quad(
                bounds,
                Corners::default(),
                pixel_range.color,
                Edges::default(),
                Hsla::transparent_black(),
            ));
        }

        quads
    }
}

struct FoldLayout {
    display_range: Range<DisplayPoint>,
    hover_element: AnyElement,
}

struct PositionMap {
    size: Size<Pixels>,
    line_height: Pixels,
    scroll_pixel_position: gpui::Point<Pixels>,
    scroll_max: gpui::Point<f32>,
    em_width: Pixels,
    em_advance: Pixels,
    line_layouts: Vec<LineWithInvisibles>,
    snapshot: EditorSnapshot,
}

#[derive(Debug, Copy, Clone)]
pub struct PointForPosition {
    pub previous_valid: DisplayPoint,
    pub next_valid: DisplayPoint,
    pub exact_unclipped: DisplayPoint,
    pub column_overshoot_after_line_end: u32,
}

impl PointForPosition {
    pub fn as_valid(&self) -> Option<DisplayPoint> {
        if self.previous_valid == self.exact_unclipped && self.next_valid == self.exact_unclipped {
            Some(self.previous_valid)
        } else {
            None
        }
    }
}

impl PositionMap {
    fn point_for_position(
        &self,
        text_bounds: Bounds<Pixels>,
        position: gpui::Point<Pixels>,
    ) -> PointForPosition {
        let scroll_position = self.snapshot.scroll_position();
        let position = position - text_bounds.origin;
        let y = position.y.max(px(0.)).min(self.size.height);
        let x = position.x + (scroll_position.x * self.em_width);
        let row = ((y / self.line_height) + scroll_position.y) as u32;

        let (column, x_overshoot_after_line_end) = if let Some(line) = self
            .line_layouts
            .get(row as usize - scroll_position.y as usize)
            .map(|LineWithInvisibles { line, .. }| line)
        {
            if let Some(ix) = line.index_for_x(x) {
                (ix as u32, px(0.))
            } else {
                (line.len as u32, px(0.).max(x - line.width))
            }
        } else {
            (0, x)
        };

        let mut exact_unclipped = DisplayPoint::new(row, column);
        let previous_valid = self.snapshot.clip_point(exact_unclipped, Bias::Left);
        let next_valid = self.snapshot.clip_point(exact_unclipped, Bias::Right);

        let column_overshoot_after_line_end = (x_overshoot_after_line_end / self.em_advance) as u32;
        *exact_unclipped.column_mut() += column_overshoot_after_line_end;
        PointForPosition {
            previous_valid,
            next_valid,
            exact_unclipped,
            column_overshoot_after_line_end,
        }
    }
}

struct BlockLayout {
    row: u32,
    element: AnyElement,
    available_space: Size<AvailableSpace>,
    style: BlockStyle,
}

fn layout_line(
    row: u32,
    snapshot: &EditorSnapshot,
    style: &EditorStyle,
    cx: &WindowContext,
) -> Result<ShapedLine> {
    let mut line = snapshot.line(row);

    if line.len() > MAX_LINE_LEN {
        let mut len = MAX_LINE_LEN;
        while !line.is_char_boundary(len) {
            len -= 1;
        }

        line.truncate(len);
    }

    cx.text_system().shape_line(
        line.into(),
        style.text.font_size.to_pixels(cx.rem_size()),
        &[TextRun {
            len: snapshot.line_len(row) as usize,
            font: style.text.font(),
            color: Hsla::default(),
            background_color: None,
            underline: None,
            strikethrough: None,
        }],
    )
}

pub struct CursorLayout {
    origin: gpui::Point<Pixels>,
    block_width: Pixels,
    line_height: Pixels,
    color: Hsla,
    shape: CursorShape,
    block_text: Option<ShapedLine>,
    cursor_name: Option<AnyElement>,
}

#[derive(Debug)]
pub struct CursorName {
    string: SharedString,
    color: Hsla,
    is_top_row: bool,
}

impl CursorLayout {
    pub fn new(
        origin: gpui::Point<Pixels>,
        block_width: Pixels,
        line_height: Pixels,
        color: Hsla,
        shape: CursorShape,
        block_text: Option<ShapedLine>,
    ) -> CursorLayout {
        CursorLayout {
            origin,
            block_width,
            line_height,
            color,
            shape,
            block_text,
            cursor_name: None,
        }
    }

    pub fn bounding_rect(&self, origin: gpui::Point<Pixels>) -> Bounds<Pixels> {
        Bounds {
            origin: self.origin + origin,
            size: size(self.block_width, self.line_height),
        }
    }

    fn bounds(&self, origin: gpui::Point<Pixels>) -> Bounds<Pixels> {
        match self.shape {
            CursorShape::Bar => Bounds {
                origin: self.origin + origin,
                size: size(px(2.0), self.line_height),
            },
            CursorShape::Block | CursorShape::Hollow => Bounds {
                origin: self.origin + origin,
                size: size(self.block_width, self.line_height),
            },
            CursorShape::Underscore => Bounds {
                origin: self.origin
                    + origin
                    + gpui::Point::new(Pixels::ZERO, self.line_height - px(2.0)),
                size: size(self.block_width, px(2.0)),
            },
        }
    }

    pub fn layout(
        &mut self,
        origin: gpui::Point<Pixels>,
        cursor_name: Option<CursorName>,
        cx: &mut ElementContext,
    ) {
        if let Some(cursor_name) = cursor_name {
            let bounds = self.bounds(origin);
            let text_size = self.line_height / 1.5;

            let name_origin = if cursor_name.is_top_row {
                point(bounds.right() - px(1.), bounds.top())
            } else {
                point(bounds.left(), bounds.top() - text_size / 2. - px(1.))
            };
            let mut name_element = div()
                .bg(self.color)
                .text_size(text_size)
                .px_0p5()
                .line_height(text_size + px(2.))
                .text_color(cursor_name.color)
                .child(cursor_name.string.clone())
                .into_any_element();

            name_element.layout(
                name_origin,
                size(AvailableSpace::MinContent, AvailableSpace::MinContent),
                cx,
            );

            self.cursor_name = Some(name_element);
        }
    }

    pub fn paint(&mut self, origin: gpui::Point<Pixels>, cx: &mut ElementContext) {
        let bounds = self.bounds(origin);

        //Draw background or border quad
        let cursor = if matches!(self.shape, CursorShape::Hollow) {
            outline(bounds, self.color)
        } else {
            fill(bounds, self.color)
        };

        if let Some(name) = &mut self.cursor_name {
            name.paint(cx);
        }

        cx.paint_quad(cursor);

        if let Some(block_text) = &self.block_text {
            block_text
                .paint(self.origin + origin, self.line_height, cx)
                .log_err();
        }
    }

    pub fn shape(&self) -> CursorShape {
        self.shape
    }
}

#[derive(Debug)]
pub struct HighlightedRange {
    pub start_y: Pixels,
    pub line_height: Pixels,
    pub lines: Vec<HighlightedRangeLine>,
    pub color: Hsla,
    pub corner_radius: Pixels,
}

#[derive(Debug)]
pub struct HighlightedRangeLine {
    pub start_x: Pixels,
    pub end_x: Pixels,
}

impl HighlightedRange {
    pub fn paint(&self, bounds: Bounds<Pixels>, cx: &mut ElementContext) {
        if self.lines.len() >= 2 && self.lines[0].start_x > self.lines[1].end_x {
            self.paint_lines(self.start_y, &self.lines[0..1], bounds, cx);
            self.paint_lines(
                self.start_y + self.line_height,
                &self.lines[1..],
                bounds,
                cx,
            );
        } else {
            self.paint_lines(self.start_y, &self.lines, bounds, cx);
        }
    }

    fn paint_lines(
        &self,
        start_y: Pixels,
        lines: &[HighlightedRangeLine],
        _bounds: Bounds<Pixels>,
        cx: &mut ElementContext,
    ) {
        if lines.is_empty() {
            return;
        }

        let first_line = lines.first().unwrap();
        let last_line = lines.last().unwrap();

        let first_top_left = point(first_line.start_x, start_y);
        let first_top_right = point(first_line.end_x, start_y);

        let curve_height = point(Pixels::ZERO, self.corner_radius);
        let curve_width = |start_x: Pixels, end_x: Pixels| {
            let max = (end_x - start_x) / 2.;
            let width = if max < self.corner_radius {
                max
            } else {
                self.corner_radius
            };

            point(width, Pixels::ZERO)
        };

        let top_curve_width = curve_width(first_line.start_x, first_line.end_x);
        let mut path = gpui::Path::new(first_top_right - top_curve_width);
        path.curve_to(first_top_right + curve_height, first_top_right);

        let mut iter = lines.iter().enumerate().peekable();
        while let Some((ix, line)) = iter.next() {
            let bottom_right = point(line.end_x, start_y + (ix + 1) as f32 * self.line_height);

            if let Some((_, next_line)) = iter.peek() {
                let next_top_right = point(next_line.end_x, bottom_right.y);

                match next_top_right.x.partial_cmp(&bottom_right.x).unwrap() {
                    Ordering::Equal => {
                        path.line_to(bottom_right);
                    }
                    Ordering::Less => {
                        let curve_width = curve_width(next_top_right.x, bottom_right.x);
                        path.line_to(bottom_right - curve_height);
                        if self.corner_radius > Pixels::ZERO {
                            path.curve_to(bottom_right - curve_width, bottom_right);
                        }
                        path.line_to(next_top_right + curve_width);
                        if self.corner_radius > Pixels::ZERO {
                            path.curve_to(next_top_right + curve_height, next_top_right);
                        }
                    }
                    Ordering::Greater => {
                        let curve_width = curve_width(bottom_right.x, next_top_right.x);
                        path.line_to(bottom_right - curve_height);
                        if self.corner_radius > Pixels::ZERO {
                            path.curve_to(bottom_right + curve_width, bottom_right);
                        }
                        path.line_to(next_top_right - curve_width);
                        if self.corner_radius > Pixels::ZERO {
                            path.curve_to(next_top_right + curve_height, next_top_right);
                        }
                    }
                }
            } else {
                let curve_width = curve_width(line.start_x, line.end_x);
                path.line_to(bottom_right - curve_height);
                if self.corner_radius > Pixels::ZERO {
                    path.curve_to(bottom_right - curve_width, bottom_right);
                }

                let bottom_left = point(line.start_x, bottom_right.y);
                path.line_to(bottom_left + curve_width);
                if self.corner_radius > Pixels::ZERO {
                    path.curve_to(bottom_left - curve_height, bottom_left);
                }
            }
        }

        if first_line.start_x > last_line.start_x {
            let curve_width = curve_width(last_line.start_x, first_line.start_x);
            let second_top_left = point(last_line.start_x, start_y + self.line_height);
            path.line_to(second_top_left + curve_height);
            if self.corner_radius > Pixels::ZERO {
                path.curve_to(second_top_left + curve_width, second_top_left);
            }
            let first_bottom_left = point(first_line.start_x, second_top_left.y);
            path.line_to(first_bottom_left - curve_width);
            if self.corner_radius > Pixels::ZERO {
                path.curve_to(first_bottom_left - curve_height, first_bottom_left);
            }
        }

        path.line_to(first_top_left + curve_height);
        if self.corner_radius > Pixels::ZERO {
            path.curve_to(first_top_left + top_curve_width, first_top_left);
        }
        path.line_to(first_top_right - top_curve_width);

        cx.paint_path(path, self.color);
    }
}

pub fn scale_vertical_mouse_autoscroll_delta(delta: Pixels) -> f32 {
    (delta.pow(1.5) / 100.0).into()
}

fn scale_horizontal_mouse_autoscroll_delta(delta: Pixels) -> f32 {
    (delta.pow(1.2) / 300.0).into()
}

#[cfg(test)]
mod tests {
    use super::*;
    use crate::{
        display_map::{BlockDisposition, BlockProperties},
        editor_tests::{init_test, update_test_language_settings},
        Editor, MultiBuffer,
    };
    use gpui::TestAppContext;
    use language::language_settings;
    use log::info;
    use std::num::NonZeroU32;
    use util::test::sample_text;

    #[gpui::test]
    fn test_shape_line_numbers(cx: &mut TestAppContext) {
        init_test(cx, |_| {});
        let window = cx.add_window(|cx| {
            let buffer = MultiBuffer::build_simple(&sample_text(6, 6, 'a'), cx);
            Editor::new(EditorMode::Full, buffer, None, cx)
        });

        let editor = window.root(cx).unwrap();
        let style = cx.update(|cx| editor.read(cx).style().unwrap().clone());
        let element = EditorElement::new(&editor, style);
        let snapshot = window.update(cx, |editor, cx| editor.snapshot(cx)).unwrap();

        let layouts = cx
            .update_window(*window, |_, cx| {
                cx.with_element_context(|cx| {
                    element
                        .layout_line_numbers(
                            0..6,
                            (0..6).map(Some),
                            &Default::default(),
                            Some(DisplayPoint::new(0, 0)),
                            &snapshot,
                            cx,
                        )
                        .0
                })
            })
            .unwrap();
        assert_eq!(layouts.len(), 6);

        let relative_rows =
            element.calculate_relative_line_numbers((0..6).map(Some).collect(), &(0..6), Some(3));
        assert_eq!(relative_rows[&0], 3);
        assert_eq!(relative_rows[&1], 2);
        assert_eq!(relative_rows[&2], 1);
        // current line has no relative number
        assert_eq!(relative_rows[&4], 1);
        assert_eq!(relative_rows[&5], 2);

        // works if cursor is before screen
        let relative_rows =
            element.calculate_relative_line_numbers((0..6).map(Some).collect(), &(3..6), Some(1));
        assert_eq!(relative_rows.len(), 3);
        assert_eq!(relative_rows[&3], 2);
        assert_eq!(relative_rows[&4], 3);
        assert_eq!(relative_rows[&5], 4);

        // works if cursor is after screen
        let relative_rows =
            element.calculate_relative_line_numbers((0..6).map(Some).collect(), &(0..3), Some(6));
        assert_eq!(relative_rows.len(), 3);
        assert_eq!(relative_rows[&0], 5);
        assert_eq!(relative_rows[&1], 4);
        assert_eq!(relative_rows[&2], 3);
    }

    #[gpui::test]
    async fn test_vim_visual_selections(cx: &mut TestAppContext) {
        init_test(cx, |_| {});

        let window = cx.add_window(|cx| {
            let buffer = MultiBuffer::build_simple(&(sample_text(6, 6, 'a') + "\n"), cx);
            Editor::new(EditorMode::Full, buffer, None, cx)
        });
        let editor = window.root(cx).unwrap();
        let style = cx.update(|cx| editor.read(cx).style().unwrap().clone());
        let mut element = EditorElement::new(&editor, style);

        window
            .update(cx, |editor, cx| {
                editor.cursor_shape = CursorShape::Block;
                editor.change_selections(None, cx, |s| {
                    s.select_ranges([
                        Point::new(0, 0)..Point::new(1, 0),
                        Point::new(3, 2)..Point::new(3, 3),
                        Point::new(5, 6)..Point::new(6, 0),
                    ]);
                });
            })
            .unwrap();
        let state = cx
            .update_window(window.into(), |_view, cx| {
                cx.with_element_context(|cx| {
                    element.after_layout(
                        Bounds {
                            origin: point(px(500.), px(500.)),
                            size: size(px(500.), px(500.)),
                        },
                        &mut (),
                        cx,
                    )
                })
            })
            .unwrap();

        assert_eq!(state.selections.len(), 1);
        let local_selections = &state.selections[0].1;
        assert_eq!(local_selections.len(), 3);
        // moves cursor back one line
        assert_eq!(local_selections[0].head, DisplayPoint::new(0, 6));
        assert_eq!(
            local_selections[0].range,
            DisplayPoint::new(0, 0)..DisplayPoint::new(1, 0)
        );

        // moves cursor back one column
        assert_eq!(
            local_selections[1].range,
            DisplayPoint::new(3, 2)..DisplayPoint::new(3, 3)
        );
        assert_eq!(local_selections[1].head, DisplayPoint::new(3, 2));

        // leaves cursor on the max point
        assert_eq!(
            local_selections[2].range,
            DisplayPoint::new(5, 6)..DisplayPoint::new(6, 0)
        );
        assert_eq!(local_selections[2].head, DisplayPoint::new(6, 0));

        // active lines does not include 1 (even though the range of the selection does)
        assert_eq!(
            state.active_rows.keys().cloned().collect::<Vec<u32>>(),
            vec![0, 3, 5, 6]
        );

        // multi-buffer support
        // in DisplayPoint coordinates, this is what we're dealing with:
        //  0: [[file
        //  1:   header]]
        //  2: aaaaaa
        //  3: bbbbbb
        //  4: cccccc
        //  5:
        //  6: ...
        //  7: ffffff
        //  8: gggggg
        //  9: hhhhhh
        // 10:
        // 11: [[file
        // 12:   header]]
        // 13: bbbbbb
        // 14: cccccc
        // 15: dddddd
        let window = cx.add_window(|cx| {
            let buffer = MultiBuffer::build_multi(
                [
                    (
                        &(sample_text(8, 6, 'a') + "\n"),
                        vec![
                            Point::new(0, 0)..Point::new(3, 0),
                            Point::new(4, 0)..Point::new(7, 0),
                        ],
                    ),
                    (
                        &(sample_text(8, 6, 'a') + "\n"),
                        vec![Point::new(1, 0)..Point::new(3, 0)],
                    ),
                ],
                cx,
            );
            Editor::new(EditorMode::Full, buffer, None, cx)
        });
        let editor = window.root(cx).unwrap();
        let style = cx.update(|cx| editor.read(cx).style().unwrap().clone());
        let mut element = EditorElement::new(&editor, style);
        let _state = window.update(cx, |editor, cx| {
            editor.cursor_shape = CursorShape::Block;
            editor.change_selections(None, cx, |s| {
                s.select_display_ranges([
                    DisplayPoint::new(4, 0)..DisplayPoint::new(7, 0),
                    DisplayPoint::new(10, 0)..DisplayPoint::new(13, 0),
                ]);
            });
        });

        let state = cx
            .update_window(window.into(), |_view, cx| {
                cx.with_element_context(|cx| {
                    element.after_layout(
                        Bounds {
                            origin: point(px(500.), px(500.)),
                            size: size(px(500.), px(500.)),
                        },
                        &mut (),
                        cx,
                    )
                })
            })
            .unwrap();
        assert_eq!(state.selections.len(), 1);
        let local_selections = &state.selections[0].1;
        assert_eq!(local_selections.len(), 2);

        // moves cursor on excerpt boundary back a line
        // and doesn't allow selection to bleed through
        assert_eq!(
            local_selections[0].range,
            DisplayPoint::new(4, 0)..DisplayPoint::new(6, 0)
        );
        assert_eq!(local_selections[0].head, DisplayPoint::new(5, 0));
        // moves cursor on buffer boundary back two lines
        // and doesn't allow selection to bleed through
        assert_eq!(
            local_selections[1].range,
            DisplayPoint::new(10, 0)..DisplayPoint::new(11, 0)
        );
        assert_eq!(local_selections[1].head, DisplayPoint::new(10, 0));
    }

    #[gpui::test]
    fn test_layout_with_placeholder_text_and_blocks(cx: &mut TestAppContext) {
        init_test(cx, |_| {});

        let window = cx.add_window(|cx| {
            let buffer = MultiBuffer::build_simple("", cx);
            Editor::new(EditorMode::Full, buffer, None, cx)
        });
        let editor = window.root(cx).unwrap();
        let style = cx.update(|cx| editor.read(cx).style().unwrap().clone());
        window
            .update(cx, |editor, cx| {
                editor.set_placeholder_text("hello", cx);
                editor.insert_blocks(
                    [BlockProperties {
                        style: BlockStyle::Fixed,
                        disposition: BlockDisposition::Above,
                        height: 3,
                        position: Anchor::min(),
                        render: Box::new(|_| div().into_any()),
                    }],
                    None,
                    cx,
                );

                // Blur the editor so that it displays placeholder text.
                cx.blur();
            })
            .unwrap();

        let mut element = EditorElement::new(&editor, style);
        let state = cx
            .update_window(window.into(), |_view, cx| {
                cx.with_element_context(|cx| {
                    element.after_layout(
                        Bounds {
                            origin: point(px(500.), px(500.)),
                            size: size(px(500.), px(500.)),
                        },
                        &mut (),
                        cx,
                    )
                })
            })
            .unwrap();

        assert_eq!(state.position_map.line_layouts.len(), 4);
        assert_eq!(
            state
                .line_numbers
                .iter()
                .map(Option::is_some)
                .collect::<Vec<_>>(),
            &[false, false, false, true]
        );
    }

    #[gpui::test]
    fn test_all_invisibles_drawing(cx: &mut TestAppContext) {
        const TAB_SIZE: u32 = 4;

        let input_text = "\t \t|\t| a b";
        let expected_invisibles = vec![
            Invisible::Tab {
                line_start_offset: 0,
            },
            Invisible::Whitespace {
                line_offset: TAB_SIZE as usize,
            },
            Invisible::Tab {
                line_start_offset: TAB_SIZE as usize + 1,
            },
            Invisible::Tab {
                line_start_offset: TAB_SIZE as usize * 2 + 1,
            },
            Invisible::Whitespace {
                line_offset: TAB_SIZE as usize * 3 + 1,
            },
            Invisible::Whitespace {
                line_offset: TAB_SIZE as usize * 3 + 3,
            },
        ];
        assert_eq!(
            expected_invisibles.len(),
            input_text
                .chars()
                .filter(|initial_char| initial_char.is_whitespace())
                .count(),
            "Hardcoded expected invisibles differ from the actual ones in '{input_text}'"
        );

        init_test(cx, |s| {
            s.defaults.show_whitespaces = Some(ShowWhitespaceSetting::All);
            s.defaults.tab_size = NonZeroU32::new(TAB_SIZE);
        });

        let actual_invisibles =
            collect_invisibles_from_new_editor(cx, EditorMode::Full, &input_text, px(500.0));

        assert_eq!(expected_invisibles, actual_invisibles);
    }

    #[gpui::test]
    fn test_invisibles_dont_appear_in_certain_editors(cx: &mut TestAppContext) {
        init_test(cx, |s| {
            s.defaults.show_whitespaces = Some(ShowWhitespaceSetting::All);
            s.defaults.tab_size = NonZeroU32::new(4);
        });

        for editor_mode_without_invisibles in [
            EditorMode::SingleLine,
            EditorMode::AutoHeight { max_lines: 100 },
        ] {
            let invisibles = collect_invisibles_from_new_editor(
                cx,
                editor_mode_without_invisibles,
                "\t\t\t| | a b",
                px(500.0),
            );
            assert!(invisibles.is_empty(),
                    "For editor mode {editor_mode_without_invisibles:?} no invisibles was expected but got {invisibles:?}");
        }
    }

    #[gpui::test]
    fn test_wrapped_invisibles_drawing(cx: &mut TestAppContext) {
        let tab_size = 4;
        let input_text = "a\tbcd   ".repeat(9);
        let repeated_invisibles = [
            Invisible::Tab {
                line_start_offset: 1,
            },
            Invisible::Whitespace {
                line_offset: tab_size as usize + 3,
            },
            Invisible::Whitespace {
                line_offset: tab_size as usize + 4,
            },
            Invisible::Whitespace {
                line_offset: tab_size as usize + 5,
            },
        ];
        let expected_invisibles = std::iter::once(repeated_invisibles)
            .cycle()
            .take(9)
            .flatten()
            .collect::<Vec<_>>();
        assert_eq!(
            expected_invisibles.len(),
            input_text
                .chars()
                .filter(|initial_char| initial_char.is_whitespace())
                .count(),
            "Hardcoded expected invisibles differ from the actual ones in '{input_text}'"
        );
        info!("Expected invisibles: {expected_invisibles:?}");

        init_test(cx, |_| {});

        // Put the same string with repeating whitespace pattern into editors of various size,
        // take deliberately small steps during resizing, to put all whitespace kinds near the wrap point.
        let resize_step = 10.0;
        let mut editor_width = 200.0;
        while editor_width <= 1000.0 {
            update_test_language_settings(cx, |s| {
                s.defaults.tab_size = NonZeroU32::new(tab_size);
                s.defaults.show_whitespaces = Some(ShowWhitespaceSetting::All);
                s.defaults.preferred_line_length = Some(editor_width as u32);
                s.defaults.soft_wrap = Some(language_settings::SoftWrap::PreferredLineLength);
            });

            let actual_invisibles = collect_invisibles_from_new_editor(
                cx,
                EditorMode::Full,
                &input_text,
                px(editor_width),
            );

            // Whatever the editor size is, ensure it has the same invisible kinds in the same order
            // (no good guarantees about the offsets: wrapping could trigger padding and its tests should check the offsets).
            let mut i = 0;
            for (actual_index, actual_invisible) in actual_invisibles.iter().enumerate() {
                i = actual_index;
                match expected_invisibles.get(i) {
                    Some(expected_invisible) => match (expected_invisible, actual_invisible) {
                        (Invisible::Whitespace { .. }, Invisible::Whitespace { .. })
                        | (Invisible::Tab { .. }, Invisible::Tab { .. }) => {}
                        _ => {
                            panic!("At index {i}, expected invisible {expected_invisible:?} does not match actual {actual_invisible:?} by kind. Actual invisibles: {actual_invisibles:?}")
                        }
                    },
                    None => panic!("Unexpected extra invisible {actual_invisible:?} at index {i}"),
                }
            }
            let missing_expected_invisibles = &expected_invisibles[i + 1..];
            assert!(
                missing_expected_invisibles.is_empty(),
                "Missing expected invisibles after index {i}: {missing_expected_invisibles:?}"
            );

            editor_width += resize_step;
        }
    }

    fn collect_invisibles_from_new_editor(
        cx: &mut TestAppContext,
        editor_mode: EditorMode,
        input_text: &str,
        editor_width: Pixels,
    ) -> Vec<Invisible> {
        info!(
            "Creating editor with mode {editor_mode:?}, width {}px and text '{input_text}'",
            editor_width.0
        );
        let window = cx.add_window(|cx| {
            let buffer = MultiBuffer::build_simple(&input_text, cx);
            Editor::new(editor_mode, buffer, None, cx)
        });
        let editor = window.root(cx).unwrap();
        let style = cx.update(|cx| editor.read(cx).style().unwrap().clone());
        let mut element = EditorElement::new(&editor, style);
        window
            .update(cx, |editor, cx| {
                editor.set_soft_wrap_mode(language_settings::SoftWrap::EditorWidth, cx);
                editor.set_wrap_width(Some(editor_width), cx);
            })
            .unwrap();
        let layout_state = cx
            .update_window(window.into(), |_, cx| {
                cx.with_element_context(|cx| {
                    element.after_layout(
                        Bounds {
                            origin: point(px(500.), px(500.)),
                            size: size(px(500.), px(500.)),
                        },
                        &mut (),
                        cx,
                    )
                })
            })
            .unwrap();

        layout_state
            .position_map
            .line_layouts
            .iter()
            .flat_map(|line_with_invisibles| &line_with_invisibles.invisibles)
            .cloned()
            .collect()
    }
}

pub fn register_action<T: Action>(
    view: &View<Editor>,
    cx: &mut WindowContext,
    listener: impl Fn(&mut Editor, &T, &mut ViewContext<Editor>) + 'static,
) {
    let view = view.clone();
    cx.on_action(TypeId::of::<T>(), move |action, phase, cx| {
        let action = action.downcast_ref().unwrap();
        if phase == DispatchPhase::Bubble {
            view.update(cx, |editor, cx| {
                listener(editor, action, cx);
            })
        }
    })
}

fn compute_auto_height_layout(
    editor: &mut Editor,
    max_lines: usize,
    max_line_number_width: Pixels,
    known_dimensions: Size<Option<Pixels>>,
    cx: &mut ViewContext<Editor>,
) -> Option<Size<Pixels>> {
    let width = known_dimensions.width?;
    if let Some(height) = known_dimensions.height {
        return Some(size(width, height));
    }

    let style = editor.style.as_ref().unwrap();
    let font_id = cx.text_system().resolve_font(&style.text.font());
    let font_size = style.text.font_size.to_pixels(cx.rem_size());
    let line_height = style.text.line_height_in_pixels(cx.rem_size());
    let em_width = cx
        .text_system()
        .typographic_bounds(font_id, font_size, 'm')
        .unwrap()
        .size
        .width;

    let mut snapshot = editor.snapshot(cx);
    let gutter_dimensions =
        snapshot.gutter_dimensions(font_id, font_size, em_width, max_line_number_width, cx);

    editor.gutter_width = gutter_dimensions.width;
    let text_width = width - gutter_dimensions.width;
    let overscroll = size(em_width, px(0.));

    let editor_width = text_width - gutter_dimensions.margin - overscroll.width - em_width;
    if editor.set_wrap_width(Some(editor_width), cx) {
        snapshot = editor.snapshot(cx);
    }

    let scroll_height = Pixels::from(snapshot.max_point().row() + 1) * line_height;
    let height = scroll_height
        .max(line_height)
        .min(line_height * max_lines as f32);

    Some(size(width, height))
}<|MERGE_RESOLUTION|>--- conflicted
+++ resolved
@@ -2988,7 +2988,7 @@
     h_flex()
         .id("inline-blame")
         .w_full()
-        .font(style.text.font().family)
+        .font_family(style.text.font().family)
         .text_color(cx.theme().status().hint)
         .line_height(style.text.line_height)
         .child(Icon::new(IconName::FileGit).color(Color::Hint))
@@ -3192,13 +3192,8 @@
 
     h_flex()
         .w_full()
-<<<<<<< HEAD
-        .font_family(text_style.font().family)
-        .line_height(text_style.line_height)
-=======
-        .font(style.text.font().family)
+        .font_family(style.text.font().family)
         .line_height(style.text.line_height)
->>>>>>> 200e3631
         .id(("blame", ix))
         .children([
             div()
