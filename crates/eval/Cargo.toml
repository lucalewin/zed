[package]
name = "eval"
version = "0.1.0"
publish.workspace = true
edition.workspace = true
license = "GPL-3.0-or-later"
default-run = "eval"

[lints]
workspace = true

[[bin]]
name = "eval"
path = "src/eval.rs"

[[bin]]
name = "explorer"
path = "src/explorer.rs"

[dependencies]
agent.workspace = true
agent_ui.workspace = true
agent_settings.workspace = true
anyhow.workspace = true
assistant_tool.workspace = true
assistant_tools.workspace = true
async-trait.workspace = true
buffer_diff.workspace = true
chrono.workspace = true
clap.workspace = true
client.workspace = true
collections.workspace = true
debug_adapter_extension.workspace = true
dirs.workspace = true
dotenv.workspace = true
env_logger.workspace = true
extension.workspace = true
fs.workspace = true
futures.workspace = true
gpui.workspace = true
gpui_tokio.workspace = true
handlebars.workspace = true
language.workspace = true
language_extension.workspace = true
language_model.workspace = true
language_models.workspace = true
languages = { workspace = true, features = ["load-grammars"] }
markdown.workspace = true
node_runtime.workspace = true
pathdiff.workspace = true
paths.workspace = true
pretty_assertions.workspace = true
project.workspace = true
prompt_store.workspace = true
regex.workspace = true
release_channel.workspace = true
reqwest_client.workspace = true
serde.workspace = true
serde_json.workspace = true
settings.workspace = true
shellexpand.workspace = true
smol.workspace = true
telemetry.workspace = true
terminal_view.workspace = true
toml.workspace = true
unindent.workspace = true
util.workspace = true
uuid.workspace = true
watch.workspace = true
workspace-hack.workspace = true
<<<<<<< HEAD

[[bin]]
name = "eval"
path = "src/eval.rs"

[lints]
workspace = true
=======
zed_llm_client.workspace = true
>>>>>>> 6e9c6c56
<|MERGE_RESOLUTION|>--- conflicted
+++ resolved
@@ -68,14 +68,4 @@
 uuid.workspace = true
 watch.workspace = true
 workspace-hack.workspace = true
-<<<<<<< HEAD
-
-[[bin]]
-name = "eval"
-path = "src/eval.rs"
-
-[lints]
-workspace = true
-=======
-zed_llm_client.workspace = true
->>>>>>> 6e9c6c56
+zed_llm_client.workspace = true