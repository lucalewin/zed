pub mod connection_manager;
pub mod debounced_delay;
pub mod lsp_command;
pub mod lsp_ext_command;
mod prettier_support;
pub mod project_settings;
pub mod search;
mod task_inventory;
pub mod terminals;

#[cfg(test)]
mod project_tests;
pub mod search_history;

use anyhow::{anyhow, bail, Context as _, Result};
use async_trait::async_trait;
use client::{
    proto, Client, Collaborator, DevServerProjectId, PendingEntitySubscription, ProjectId,
    TypedEnvelope, UserStore,
};
use clock::ReplicaId;
use collections::{btree_map, hash_map, BTreeMap, HashMap, HashSet, VecDeque};
use dap::{
    client::{DebugAdapterClient, DebugAdapterClientId},
    transport::Events,
    SourceBreakpoint,
};
use debounced_delay::DebouncedDelay;
<<<<<<< HEAD
=======
use debugger_inventory::DebuggerInventory;
>>>>>>> cce58570
use futures::{
    channel::{
        mpsc::{self, UnboundedReceiver},
        oneshot,
    },
    future::{join_all, try_join_all, Shared},
    prelude::future::BoxFuture,
    select,
    stream::FuturesUnordered,
    AsyncWriteExt, Future, FutureExt, StreamExt, TryFutureExt,
};
use fuzzy::CharBag;
use git::{blame::Blame, repository::GitRepository};
use globset::{Glob, GlobSet, GlobSetBuilder};
use gpui::{
    AnyModel, AppContext, AsyncAppContext, BackgroundExecutor, BorrowAppContext, Context, Entity,
    EventEmitter, Model, ModelContext, PromptLevel, SharedString, Task, WeakModel, WindowContext,
};
use http::{HttpClient, Url};
use itertools::Itertools;
use language::{
    language_settings::{
        language_settings, AllLanguageSettings, FormatOnSave, Formatter, InlayHintKind,
    },
    markdown, point_to_lsp, prepare_completion_documentation,
    proto::{
        deserialize_anchor, deserialize_line_ending, deserialize_version, serialize_anchor,
        serialize_line_ending, serialize_version, split_operations,
    },
    range_from_lsp, Bias, Buffer, BufferRow, BufferSnapshot, CachedLspAdapter, Capability,
    CodeLabel, ContextProvider, Diagnostic, DiagnosticEntry, DiagnosticSet, Diff, Documentation,
    Event as BufferEvent, File as _, Language, LanguageRegistry, LanguageServerName, LocalFile,
    LspAdapterDelegate, Operation, Patch, PendingLanguageServer, PointUtf16, TextBufferSnapshot,
    ToOffset, ToPointUtf16, Transaction, Unclipped,
};
use log::error;
use lsp::{
    CompletionContext, DiagnosticSeverity, DiagnosticTag, DidChangeWatchedFilesRegistrationOptions,
    DocumentHighlightKind, Edit, FileSystemWatcher, InsertTextFormat, LanguageServer,
    LanguageServerBinary, LanguageServerId, LspRequestFuture, MessageActionItem, OneOf,
    ServerCapabilities, ServerHealthStatus, ServerStatus, TextEdit, WorkDoneProgressCancelParams,
};
use lsp_command::*;
use node_runtime::NodeRuntime;
use parking_lot::{Mutex, RwLock};
use paths::{
    local_debug_file_relative_path, local_settings_file_relative_path,
    local_tasks_file_relative_path, local_vscode_launch_file_relative_path,
    local_vscode_tasks_file_relative_path,
};
use postage::watch;
use prettier_support::{DefaultPrettier, PrettierInstance};
use project_settings::{LspSettings, ProjectSettings};
use rand::prelude::*;
use rpc::{ErrorCode, ErrorExt as _};
use search::SearchQuery;
use search_history::SearchHistory;
use serde::Serialize;
use settings::{watch_config_file, Settings, SettingsLocation, SettingsStore};
use sha2::{Digest, Sha256};
use similar::{ChangeTag, TextDiff};
use smol::channel::{Receiver, Sender};
use smol::lock::Semaphore;
use snippet::Snippet;
use std::{
    borrow::Cow,
    cmp::{self, Ordering},
    convert::TryInto,
    env,
    ffi::OsStr,
    hash::Hash,
    io, iter, mem,
    num::NonZeroU32,
    ops::Range,
    path::{self, Component, Path, PathBuf},
    process::Stdio,
    str::{self, FromStr},
    sync::{
        atomic::{AtomicUsize, Ordering::SeqCst},
        Arc,
    },
    time::{Duration, Instant},
};
use task::{
    static_source::{StaticSource, TrackedFile},
    DebugRequestType, RevealStrategy, TaskContext, TaskTemplate, TaskVariables, VariableName,
};
use terminals::Terminals;
use text::{Anchor, BufferId, LineEnding};
use unicase::UniCase;
use util::{
    debug_panic, defer, maybe, merge_json_value_into, parse_env_output, post_inc,
    NumericPrefixWithSuffix, ResultExt, TryFutureExt as _,
};
use worktree::{CreatedEntry, RemoteWorktreeClient, Snapshot, Traversal};

pub use fs::*;
pub use language::Location;
#[cfg(any(test, feature = "test-support"))]
pub use prettier::FORMAT_SUFFIX as TEST_PRETTIER_FORMAT_SUFFIX;
pub use task_inventory::{
    BasicContextProvider, ContextProviderWithTasks, Inventory, TaskSourceKind,
};
pub use worktree::{
    Entry, EntryKind, File, LocalWorktree, PathChange, ProjectEntryId, RepositoryEntry,
    UpdatedEntriesSet, UpdatedGitRepositoriesSet, Worktree, WorktreeId, WorktreeSettings,
    FS_WATCH_LATENCY,
};

const MAX_SERVER_REINSTALL_ATTEMPT_COUNT: u64 = 4;
const SERVER_REINSTALL_DEBOUNCE_TIMEOUT: Duration = Duration::from_secs(1);
const SERVER_LAUNCHING_BEFORE_SHUTDOWN_TIMEOUT: Duration = Duration::from_secs(5);
pub const SERVER_PROGRESS_THROTTLE_TIMEOUT: Duration = Duration::from_millis(100);

const MAX_PROJECT_SEARCH_HISTORY_SIZE: usize = 500;

pub trait Item {
    fn try_open(
        project: &Model<Project>,
        path: &ProjectPath,
        cx: &mut AppContext,
    ) -> Option<Task<Result<Model<Self>>>>
    where
        Self: Sized;
    fn entry_id(&self, cx: &AppContext) -> Option<ProjectEntryId>;
    fn project_path(&self, cx: &AppContext) -> Option<ProjectPath>;
}

#[derive(Clone)]
pub enum OpenedBufferEvent {
    Disconnected,
    Ok(BufferId),
    Err(BufferId, Arc<anyhow::Error>),
}

/// Semantics-aware entity that is relevant to one or more [`Worktree`] with the files.
/// `Project` is responsible for tasks, LSP and collab queries, synchronizing worktree states accordingly.
/// Maps [`Worktree`] entries with its own logic using [`ProjectEntryId`] and [`ProjectPath`] structs.
///
/// Can be either local (for the project opened on the same host) or remote.(for collab projects, browsed by multiple remote users).
pub struct Project {
    worktrees: Vec<WorktreeHandle>,
    worktrees_reordered: bool,
    active_entry: Option<ProjectEntryId>,
    buffer_ordered_messages_tx: mpsc::UnboundedSender<BufferOrderedMessage>,
    languages: Arc<LanguageRegistry>,
    supplementary_language_servers:
        HashMap<LanguageServerId, (LanguageServerName, Arc<LanguageServer>)>,
    language_servers: HashMap<LanguageServerId, LanguageServerState>,
    language_server_ids: HashMap<(WorktreeId, LanguageServerName), LanguageServerId>,
    debug_adapters: HashMap<DebugAdapterClientId, DebugAdapterClientState>,
    breakpoints: HashMap<BufferId, Vec<Breakpoint>>,
    language_server_statuses: BTreeMap<LanguageServerId, LanguageServerStatus>,
    last_formatting_failure: Option<String>,
    last_workspace_edits_by_language_server: HashMap<LanguageServerId, ProjectTransaction>,
    language_server_watched_paths: HashMap<LanguageServerId, HashMap<WorktreeId, GlobSet>>,
    language_server_watcher_registrations:
        HashMap<LanguageServerId, HashMap<String, Vec<FileSystemWatcher>>>,
    client: Arc<client::Client>,
    next_entry_id: Arc<AtomicUsize>,
    join_project_response_message_id: u32,
    next_diagnostic_group_id: usize,
    diagnostic_summaries:
        HashMap<WorktreeId, HashMap<Arc<Path>, HashMap<LanguageServerId, DiagnosticSummary>>>,
    diagnostics: HashMap<
        WorktreeId,
        HashMap<
            Arc<Path>,
            Vec<(
                LanguageServerId,
                Vec<DiagnosticEntry<Unclipped<PointUtf16>>>,
            )>,
        >,
    >,
    user_store: Model<UserStore>,
    fs: Arc<dyn Fs>,
    client_state: ProjectClientState,
    collaborators: HashMap<proto::PeerId, Collaborator>,
    client_subscriptions: Vec<client::Subscription>,
    _subscriptions: Vec<gpui::Subscription>,
    loading_buffers: HashMap<BufferId, Vec<oneshot::Sender<Result<Model<Buffer>, anyhow::Error>>>>,
    incomplete_remote_buffers: HashMap<BufferId, Model<Buffer>>,
    shared_buffers: HashMap<proto::PeerId, HashSet<BufferId>>,
    #[allow(clippy::type_complexity)]
    loading_buffers_by_path: HashMap<
        ProjectPath,
        postage::watch::Receiver<Option<Result<Model<Buffer>, Arc<anyhow::Error>>>>,
    >,
    #[allow(clippy::type_complexity)]
    loading_local_worktrees:
        HashMap<Arc<Path>, Shared<Task<Result<Model<Worktree>, Arc<anyhow::Error>>>>>,
    opened_buffers: HashMap<BufferId, OpenBuffer>,
    local_buffer_ids_by_path: HashMap<ProjectPath, BufferId>,
    local_buffer_ids_by_entry_id: HashMap<ProjectEntryId, BufferId>,
    buffer_snapshots: HashMap<BufferId, HashMap<LanguageServerId, Vec<LspBufferSnapshot>>>, // buffer_id -> server_id -> vec of snapshots
    buffers_being_formatted: HashSet<BufferId>,
    buffers_needing_diff: HashSet<WeakModel<Buffer>>,
    git_diff_debouncer: DebouncedDelay,
    nonce: u128,
    _maintain_buffer_languages: Task<()>,
    _maintain_workspace_config: Task<Result<()>>,
    terminals: Terminals,
    current_lsp_settings: HashMap<Arc<str>, LspSettings>,
    node: Option<Arc<dyn NodeRuntime>>,
    default_prettier: DefaultPrettier,
    prettiers_per_worktree: HashMap<WorktreeId, HashSet<Option<PathBuf>>>,
    prettier_instances: HashMap<PathBuf, PrettierInstance>,
    tasks: Model<Inventory>,
    hosted_project_id: Option<ProjectId>,
    dev_server_project_id: Option<client::DevServerProjectId>,
    search_history: SearchHistory,
}

pub enum LanguageServerToQuery {
    Primary,
    Other(LanguageServerId),
}

struct LspBufferSnapshot {
    version: i32,
    snapshot: TextBufferSnapshot,
}

/// Message ordered with respect to buffer operations
#[derive(Debug)]
enum BufferOrderedMessage {
    Operation {
        buffer_id: BufferId,
        operation: proto::Operation,
    },
    LanguageServerUpdate {
        language_server_id: LanguageServerId,
        message: proto::update_language_server::Variant,
    },
    Resync,
}

#[derive(Debug)]
enum LocalProjectUpdate {
    WorktreesChanged,
    CreateBufferForPeer {
        peer_id: proto::PeerId,
        buffer_id: BufferId,
    },
}

enum OpenBuffer {
    Strong(Model<Buffer>),
    Weak(WeakModel<Buffer>),
    Operations(Vec<Operation>),
}

#[derive(Clone)]
enum WorktreeHandle {
    Strong(Model<Worktree>),
    Weak(WeakModel<Worktree>),
}

#[derive(Debug)]
enum ProjectClientState {
    Local,
    Shared {
        remote_id: u64,
        updates_tx: mpsc::UnboundedSender<LocalProjectUpdate>,
        _send_updates: Task<Result<()>>,
    },
    Remote {
        sharing_has_stopped: bool,
        capability: Capability,
        remote_id: u64,
        replica_id: ReplicaId,
        in_room: bool,
    },
}

/// A prompt requested by LSP server.
#[derive(Clone, Debug)]
pub struct LanguageServerPromptRequest {
    pub level: PromptLevel,
    pub message: String,
    pub actions: Vec<MessageActionItem>,
    pub lsp_name: String,
    response_channel: Sender<MessageActionItem>,
}

impl LanguageServerPromptRequest {
    pub async fn respond(self, index: usize) -> Option<()> {
        if let Some(response) = self.actions.into_iter().nth(index) {
            self.response_channel.send(response).await.ok()
        } else {
            None
        }
    }
}
impl PartialEq for LanguageServerPromptRequest {
    fn eq(&self, other: &Self) -> bool {
        self.message == other.message && self.actions == other.actions
    }
}

struct Breakpoint {
    row: BufferRow,
}

#[derive(Clone, Debug, PartialEq)]
pub enum Event {
    LanguageServerAdded(LanguageServerId),
    LanguageServerRemoved(LanguageServerId),
    LanguageServerLog(LanguageServerId, String),
    Notification(String),
    LanguageServerPrompt(LanguageServerPromptRequest),
    LanguageNotFound(Model<Buffer>),
    DebugClientStarted(DebugAdapterClientId),
    DebugClientEvent {
        client_id: DebugAdapterClientId,
        event: Events,
    },
    ActiveEntryChanged(Option<ProjectEntryId>),
    ActivateProjectPanel,
    WorktreeAdded,
    WorktreeOrderChanged,
    WorktreeRemoved(WorktreeId),
    WorktreeUpdatedEntries(WorktreeId, UpdatedEntriesSet),
    WorktreeUpdatedGitRepositories,
    DiskBasedDiagnosticsStarted {
        language_server_id: LanguageServerId,
    },
    DiskBasedDiagnosticsFinished {
        language_server_id: LanguageServerId,
    },
    DiagnosticsUpdated {
        path: ProjectPath,
        language_server_id: LanguageServerId,
    },
    RemoteIdChanged(Option<u64>),
    DisconnectedFromHost,
    Closed,
    DeletedEntry(ProjectEntryId),
    CollaboratorUpdated {
        old_peer_id: proto::PeerId,
        new_peer_id: proto::PeerId,
    },
    CollaboratorJoined(proto::PeerId),
    CollaboratorLeft(proto::PeerId),
    RefreshInlayHints,
    RevealInProjectPanel(ProjectEntryId),
    SnippetEdit(BufferId, Vec<(lsp::Range, Snippet)>),
}

pub enum LanguageServerState {
    Starting(Task<Option<Arc<LanguageServer>>>),

    Running {
        language: Arc<Language>,
        adapter: Arc<CachedLspAdapter>,
        server: Arc<LanguageServer>,
        simulate_disk_based_diagnostics_completion: Option<Task<()>>,
    },
}

#[derive(Clone, Debug, Serialize)]
pub struct LanguageServerStatus {
    pub name: String,
    pub pending_work: BTreeMap<String, LanguageServerProgress>,
    pub has_pending_diagnostic_updates: bool,
    progress_tokens: HashSet<String>,
}

#[derive(Clone, Debug, Serialize)]
pub struct LanguageServerProgress {
    pub is_disk_based_diagnostics_progress: bool,
    pub is_cancellable: bool,
    pub title: Option<String>,
    pub message: Option<String>,
    pub percentage: Option<usize>,
    #[serde(skip_serializing)]
    pub last_update_at: Instant,
}

pub enum DebugAdapterClientState {
    Starting(Task<Option<Arc<DebugAdapterClient>>>),
    Running(Arc<DebugAdapterClient>),
}

#[derive(Clone, Debug, Eq, PartialEq, Hash, PartialOrd, Ord)]
pub struct ProjectPath {
    pub worktree_id: WorktreeId,
    pub path: Arc<Path>,
}

impl ProjectPath {
    pub fn from_proto(p: proto::ProjectPath) -> Self {
        Self {
            worktree_id: WorktreeId::from_proto(p.worktree_id),
            path: Arc::from(PathBuf::from(p.path)),
        }
    }

    pub fn to_proto(&self) -> proto::ProjectPath {
        proto::ProjectPath {
            worktree_id: self.worktree_id.to_proto(),
            path: self.path.to_string_lossy().to_string(),
        }
    }
}

#[derive(Debug, Clone, PartialEq, Eq)]
pub struct InlayHint {
    pub position: language::Anchor,
    pub label: InlayHintLabel,
    pub kind: Option<InlayHintKind>,
    pub padding_left: bool,
    pub padding_right: bool,
    pub tooltip: Option<InlayHintTooltip>,
    pub resolve_state: ResolveState,
}

/// A completion provided by a language server
#[derive(Clone)]
pub struct Completion {
    /// The range of the buffer that will be replaced.
    pub old_range: Range<Anchor>,
    /// The new text that will be inserted.
    pub new_text: String,
    /// A label for this completion that is shown in the menu.
    pub label: CodeLabel,
    /// The id of the language server that produced this completion.
    pub server_id: LanguageServerId,
    /// The documentation for this completion.
    pub documentation: Option<Documentation>,
    /// The raw completion provided by the language server.
    pub lsp_completion: lsp::CompletionItem,
    /// An optional callback to invoke when this completion is confirmed.
    pub confirm: Option<Arc<dyn Send + Sync + Fn(&mut WindowContext)>>,
    /// If true, the editor will show a new completion menu after this completion is confirmed.
    pub show_new_completions_on_confirm: bool,
}

impl std::fmt::Debug for Completion {
    fn fmt(&self, f: &mut std::fmt::Formatter<'_>) -> std::fmt::Result {
        f.debug_struct("Completion")
            .field("old_range", &self.old_range)
            .field("new_text", &self.new_text)
            .field("label", &self.label)
            .field("server_id", &self.server_id)
            .field("documentation", &self.documentation)
            .field("lsp_completion", &self.lsp_completion)
            .finish()
    }
}

/// A completion provided by a language server
#[derive(Clone, Debug)]
struct CoreCompletion {
    old_range: Range<Anchor>,
    new_text: String,
    server_id: LanguageServerId,
    lsp_completion: lsp::CompletionItem,
}

/// A code action provided by a language server.
#[derive(Clone, Debug)]
pub struct CodeAction {
    /// The id of the language server that produced this code action.
    pub server_id: LanguageServerId,
    /// The range of the buffer where this code action is applicable.
    pub range: Range<Anchor>,
    /// The raw code action provided by the language server.
    pub lsp_action: lsp::CodeAction,
}

#[derive(Debug, Clone, PartialEq, Eq)]
pub enum ResolveState {
    Resolved,
    CanResolve(LanguageServerId, Option<lsp::LSPAny>),
    Resolving,
}

impl InlayHint {
    pub fn text(&self) -> String {
        match &self.label {
            InlayHintLabel::String(s) => s.to_owned(),
            InlayHintLabel::LabelParts(parts) => parts.iter().map(|part| &part.value).join(""),
        }
    }
}

#[derive(Debug, Clone, PartialEq, Eq)]
pub enum InlayHintLabel {
    String(String),
    LabelParts(Vec<InlayHintLabelPart>),
}

#[derive(Debug, Clone, PartialEq, Eq)]
pub struct InlayHintLabelPart {
    pub value: String,
    pub tooltip: Option<InlayHintLabelPartTooltip>,
    pub location: Option<(LanguageServerId, lsp::Location)>,
}

#[derive(Debug, Clone, PartialEq, Eq)]
pub enum InlayHintTooltip {
    String(String),
    MarkupContent(MarkupContent),
}

#[derive(Debug, Clone, PartialEq, Eq)]
pub enum InlayHintLabelPartTooltip {
    String(String),
    MarkupContent(MarkupContent),
}

#[derive(Debug, Clone, PartialEq, Eq)]
pub struct MarkupContent {
    pub kind: HoverBlockKind,
    pub value: String,
}

#[derive(Debug, Clone)]
pub struct LocationLink {
    pub origin: Option<Location>,
    pub target: Location,
}

#[derive(Debug)]
pub struct DocumentHighlight {
    pub range: Range<language::Anchor>,
    pub kind: DocumentHighlightKind,
}

#[derive(Clone, Debug)]
pub struct Symbol {
    pub language_server_name: LanguageServerName,
    pub source_worktree_id: WorktreeId,
    pub path: ProjectPath,
    pub label: CodeLabel,
    pub name: String,
    pub kind: lsp::SymbolKind,
    pub range: Range<Unclipped<PointUtf16>>,
    pub signature: [u8; 32],
}

#[derive(Clone, Debug)]
struct CoreSymbol {
    pub language_server_name: LanguageServerName,
    pub source_worktree_id: WorktreeId,
    pub path: ProjectPath,
    pub name: String,
    pub kind: lsp::SymbolKind,
    pub range: Range<Unclipped<PointUtf16>>,
    pub signature: [u8; 32],
}

#[derive(Clone, Debug, PartialEq)]
pub struct HoverBlock {
    pub text: String,
    pub kind: HoverBlockKind,
}

#[derive(Clone, Debug, PartialEq, Eq)]
pub enum HoverBlockKind {
    PlainText,
    Markdown,
    Code { language: String },
}

#[derive(Debug, Clone)]
pub struct Hover {
    pub contents: Vec<HoverBlock>,
    pub range: Option<Range<language::Anchor>>,
    pub language: Option<Arc<Language>>,
}

impl Hover {
    pub fn is_empty(&self) -> bool {
        self.contents.iter().all(|block| block.text.is_empty())
    }
}

#[derive(Default)]
pub struct ProjectTransaction(pub HashMap<Model<Buffer>, language::Transaction>);

#[derive(Debug, Clone, Copy, PartialEq, Eq)]
pub enum FormatTrigger {
    Save,
    Manual,
}

// Currently, formatting operations are represented differently depending on
// whether they come from a language server or an external command.
#[derive(Debug)]
enum FormatOperation {
    Lsp(Vec<(Range<Anchor>, String)>),
    External(Diff),
    Prettier(Diff),
}

impl FormatTrigger {
    fn from_proto(value: i32) -> FormatTrigger {
        match value {
            0 => FormatTrigger::Save,
            1 => FormatTrigger::Manual,
            _ => FormatTrigger::Save,
        }
    }
}

#[derive(Clone, Debug, PartialEq)]
enum SearchMatchCandidate {
    OpenBuffer {
        buffer: Model<Buffer>,
        // This might be an unnamed file without representation on filesystem
        path: Option<Arc<Path>>,
    },
    Path {
        worktree_id: WorktreeId,
        is_ignored: bool,
        is_file: bool,
        path: Arc<Path>,
    },
}

pub enum SearchResult {
    Buffer {
        buffer: Model<Buffer>,
        ranges: Vec<Range<Anchor>>,
    },
    LimitReached,
}

#[cfg(any(test, feature = "test-support"))]
pub const DEFAULT_COMPLETION_CONTEXT: CompletionContext = CompletionContext {
    trigger_kind: lsp::CompletionTriggerKind::INVOKED,
    trigger_character: None,
};

impl Project {
    pub fn init_settings(cx: &mut AppContext) {
        WorktreeSettings::register(cx);
        ProjectSettings::register(cx);
    }

    pub fn init(client: &Arc<Client>, cx: &mut AppContext) {
        connection_manager::init(client.clone(), cx);
        Self::init_settings(cx);

        client.add_model_message_handler(Self::handle_add_collaborator);
        client.add_model_message_handler(Self::handle_update_project_collaborator);
        client.add_model_message_handler(Self::handle_remove_collaborator);
        client.add_model_message_handler(Self::handle_buffer_reloaded);
        client.add_model_message_handler(Self::handle_buffer_saved);
        client.add_model_message_handler(Self::handle_start_language_server);
        client.add_model_message_handler(Self::handle_update_language_server);
        client.add_model_message_handler(Self::handle_update_project);
        client.add_model_message_handler(Self::handle_unshare_project);
        client.add_model_message_handler(Self::handle_create_buffer_for_peer);
        client.add_model_message_handler(Self::handle_update_buffer_file);
        client.add_model_request_handler(Self::handle_update_buffer);
        client.add_model_message_handler(Self::handle_update_diagnostic_summary);
        client.add_model_message_handler(Self::handle_update_worktree);
        client.add_model_message_handler(Self::handle_update_worktree_settings);
        client.add_model_request_handler(Self::handle_create_project_entry);
        client.add_model_request_handler(Self::handle_rename_project_entry);
        client.add_model_request_handler(Self::handle_copy_project_entry);
        client.add_model_request_handler(Self::handle_delete_project_entry);
        client.add_model_request_handler(Self::handle_expand_project_entry);
        client.add_model_request_handler(Self::handle_apply_additional_edits_for_completion);
        client.add_model_request_handler(Self::handle_resolve_completion_documentation);
        client.add_model_request_handler(Self::handle_apply_code_action);
        client.add_model_request_handler(Self::handle_on_type_formatting);
        client.add_model_request_handler(Self::handle_inlay_hints);
        client.add_model_request_handler(Self::handle_resolve_inlay_hint);
        client.add_model_request_handler(Self::handle_refresh_inlay_hints);
        client.add_model_request_handler(Self::handle_reload_buffers);
        client.add_model_request_handler(Self::handle_synchronize_buffers);
        client.add_model_request_handler(Self::handle_format_buffers);
        client.add_model_request_handler(Self::handle_lsp_command::<GetCodeActions>);
        client.add_model_request_handler(Self::handle_lsp_command::<GetCompletions>);
        client.add_model_request_handler(Self::handle_lsp_command::<GetHover>);
        client.add_model_request_handler(Self::handle_lsp_command::<GetDefinition>);
        client.add_model_request_handler(Self::handle_lsp_command::<GetTypeDefinition>);
        client.add_model_request_handler(Self::handle_lsp_command::<GetDocumentHighlights>);
        client.add_model_request_handler(Self::handle_lsp_command::<GetReferences>);
        client.add_model_request_handler(Self::handle_lsp_command::<PrepareRename>);
        client.add_model_request_handler(Self::handle_lsp_command::<PerformRename>);
        client.add_model_request_handler(Self::handle_search_project);
        client.add_model_request_handler(Self::handle_get_project_symbols);
        client.add_model_request_handler(Self::handle_open_buffer_for_symbol);
        client.add_model_request_handler(Self::handle_open_buffer_by_id);
        client.add_model_request_handler(Self::handle_open_buffer_by_path);
        client.add_model_request_handler(Self::handle_open_new_buffer);
        client.add_model_request_handler(Self::handle_save_buffer);
        client.add_model_message_handler(Self::handle_update_diff_base);
        client.add_model_request_handler(Self::handle_lsp_command::<lsp_ext_command::ExpandMacro>);
        client.add_model_request_handler(Self::handle_blame_buffer);
        client.add_model_request_handler(Self::handle_multi_lsp_query);
        client.add_model_request_handler(Self::handle_restart_language_servers);
        client.add_model_request_handler(Self::handle_task_context_for_location);
        client.add_model_request_handler(Self::handle_task_templates);
        client.add_model_request_handler(Self::handle_lsp_command::<LinkedEditingRange>);
    }

    pub fn local(
        client: Arc<Client>,
        node: Arc<dyn NodeRuntime>,
        user_store: Model<UserStore>,
        languages: Arc<LanguageRegistry>,
        fs: Arc<dyn Fs>,
        cx: &mut AppContext,
    ) -> Model<Self> {
        cx.new_model(|cx: &mut ModelContext<Self>| {
            let (tx, rx) = mpsc::unbounded();
            cx.spawn(move |this, cx| Self::send_buffer_ordered_messages(this, rx, cx))
                .detach();
            let tasks = Inventory::new(cx);

            Self {
                worktrees: Vec::new(),
                worktrees_reordered: false,
                buffer_ordered_messages_tx: tx,
                collaborators: Default::default(),
                opened_buffers: Default::default(),
                shared_buffers: Default::default(),
                loading_buffers_by_path: Default::default(),
                loading_local_worktrees: Default::default(),
                local_buffer_ids_by_path: Default::default(),
                local_buffer_ids_by_entry_id: Default::default(),
                buffer_snapshots: Default::default(),
                join_project_response_message_id: 0,
                client_state: ProjectClientState::Local,
                loading_buffers: HashMap::default(),
                incomplete_remote_buffers: HashMap::default(),
                client_subscriptions: Vec::new(),
                _subscriptions: vec![
                    cx.observe_global::<SettingsStore>(Self::on_settings_changed),
                    cx.on_release(Self::release),
                    cx.on_app_quit(Self::shutdown_language_servers),
                ],
                _maintain_buffer_languages: Self::maintain_buffer_languages(languages.clone(), cx),
                _maintain_workspace_config: Self::maintain_workspace_config(cx),
                active_entry: None,
                languages,
                client,
                user_store,
                fs,
                next_entry_id: Default::default(),
                next_diagnostic_group_id: Default::default(),
                diagnostics: Default::default(),
                diagnostic_summaries: Default::default(),
                supplementary_language_servers: HashMap::default(),
                language_servers: Default::default(),
                debug_adapters: Default::default(),
                breakpoints: Default::default(),
                language_server_ids: HashMap::default(),
                language_server_statuses: Default::default(),
                last_formatting_failure: None,
                last_workspace_edits_by_language_server: Default::default(),
                language_server_watched_paths: HashMap::default(),
                language_server_watcher_registrations: HashMap::default(),
                buffers_being_formatted: Default::default(),
                buffers_needing_diff: Default::default(),
                git_diff_debouncer: DebouncedDelay::new(),
                nonce: StdRng::from_entropy().gen(),
                terminals: Terminals {
                    local_handles: Vec::new(),
                },
                current_lsp_settings: ProjectSettings::get_global(cx).lsp.clone(),
                node: Some(node),
                default_prettier: DefaultPrettier::default(),
                prettiers_per_worktree: HashMap::default(),
                prettier_instances: HashMap::default(),
                tasks,
                hosted_project_id: None,
                dev_server_project_id: None,
                search_history: Self::new_search_history(),
            }
        })
    }

    pub async fn remote(
        remote_id: u64,
        client: Arc<Client>,
        user_store: Model<UserStore>,
        languages: Arc<LanguageRegistry>,
        fs: Arc<dyn Fs>,
        cx: AsyncAppContext,
    ) -> Result<Model<Self>> {
        let project =
            Self::in_room(remote_id, client, user_store, languages, fs, cx.clone()).await?;
        cx.update(|cx| {
            connection_manager::Manager::global(cx).update(cx, |manager, cx| {
                manager.maintain_project_connection(&project, cx)
            })
        })?;
        Ok(project)
    }

    pub async fn in_room(
        remote_id: u64,
        client: Arc<Client>,
        user_store: Model<UserStore>,
        languages: Arc<LanguageRegistry>,
        fs: Arc<dyn Fs>,
        cx: AsyncAppContext,
    ) -> Result<Model<Self>> {
        client.authenticate_and_connect(true, &cx).await?;

        let subscription = client.subscribe_to_entity(remote_id)?;
        let response = client
            .request_envelope(proto::JoinProject {
                project_id: remote_id,
            })
            .await?;
        Self::from_join_project_response(
            response,
            subscription,
            client,
            user_store,
            languages,
            fs,
            cx,
        )
        .await
    }

    async fn from_join_project_response(
        response: TypedEnvelope<proto::JoinProjectResponse>,
        subscription: PendingEntitySubscription<Project>,
        client: Arc<Client>,
        user_store: Model<UserStore>,
        languages: Arc<LanguageRegistry>,
        fs: Arc<dyn Fs>,
        mut cx: AsyncAppContext,
    ) -> Result<Model<Self>> {
        let remote_id = response.payload.project_id;
        let role = response.payload.role();
        let this = cx.new_model(|cx| {
            let replica_id = response.payload.replica_id as ReplicaId;
            let tasks = Inventory::new(cx);
            // BIG CAUTION NOTE: The order in which we initialize fields here matters and it should match what's done in Self::local.
            // Otherwise, you might run into issues where worktree id on remote is different than what's on local host.
            // That's because Worktree's identifier is entity id, which should probably be changed.
            let mut worktrees = Vec::new();
            for worktree in response.payload.worktrees {
                let worktree = Worktree::remote(
                    remote_id,
                    replica_id,
                    worktree,
                    Box::new(CollabRemoteWorktreeClient(client.clone())),
                    cx,
                );
                worktrees.push(worktree);
            }

            let (tx, rx) = mpsc::unbounded();
            cx.spawn(move |this, cx| Self::send_buffer_ordered_messages(this, rx, cx))
                .detach();
            let mut this = Self {
                worktrees: Vec::new(),
                worktrees_reordered: false,
                buffer_ordered_messages_tx: tx,
                loading_buffers_by_path: Default::default(),
                loading_buffers: Default::default(),
                shared_buffers: Default::default(),
                incomplete_remote_buffers: Default::default(),
                loading_local_worktrees: Default::default(),
                local_buffer_ids_by_path: Default::default(),
                local_buffer_ids_by_entry_id: Default::default(),
                active_entry: None,
                collaborators: Default::default(),
                join_project_response_message_id: response.message_id,
                _maintain_buffer_languages: Self::maintain_buffer_languages(languages.clone(), cx),
                _maintain_workspace_config: Self::maintain_workspace_config(cx),
                languages,
                user_store: user_store.clone(),
                fs,
                next_entry_id: Default::default(),
                next_diagnostic_group_id: Default::default(),
                diagnostic_summaries: Default::default(),
                diagnostics: Default::default(),
                client_subscriptions: Default::default(),
                _subscriptions: vec![
                    cx.on_release(Self::release),
                    cx.on_app_quit(Self::shutdown_language_servers),
                ],
                client: client.clone(),
                client_state: ProjectClientState::Remote {
                    sharing_has_stopped: false,
                    capability: Capability::ReadWrite,
                    remote_id,
                    replica_id,
                    in_room: response.payload.dev_server_project_id.is_none(),
                },
                supplementary_language_servers: HashMap::default(),
                language_servers: Default::default(),
                language_server_ids: HashMap::default(),
                language_server_statuses: response
                    .payload
                    .language_servers
                    .into_iter()
                    .map(|server| {
                        (
                            LanguageServerId(server.id as usize),
                            LanguageServerStatus {
                                name: server.name,
                                pending_work: Default::default(),
                                has_pending_diagnostic_updates: false,
                                progress_tokens: Default::default(),
                            },
                        )
                    })
                    .collect(),
                debug_adapters: Default::default(),
                breakpoints: Default::default(),
                last_formatting_failure: None,
                last_workspace_edits_by_language_server: Default::default(),
                language_server_watched_paths: HashMap::default(),
                language_server_watcher_registrations: HashMap::default(),
                opened_buffers: Default::default(),
                buffers_being_formatted: Default::default(),
                buffers_needing_diff: Default::default(),
                git_diff_debouncer: DebouncedDelay::new(),
                buffer_snapshots: Default::default(),
                nonce: StdRng::from_entropy().gen(),
                terminals: Terminals {
                    local_handles: Vec::new(),
                },
                current_lsp_settings: ProjectSettings::get_global(cx).lsp.clone(),
                node: None,
                default_prettier: DefaultPrettier::default(),
                prettiers_per_worktree: HashMap::default(),
                prettier_instances: HashMap::default(),
                tasks,
                hosted_project_id: None,
                dev_server_project_id: response
                    .payload
                    .dev_server_project_id
                    .map(|dev_server_project_id| DevServerProjectId(dev_server_project_id)),
                search_history: Self::new_search_history(),
            };
            this.set_role(role, cx);
            for worktree in worktrees {
                let _ = this.add_worktree(&worktree, cx);
            }
            this
        })?;
        let subscription = subscription.set_model(&this, &mut cx);

        let user_ids = response
            .payload
            .collaborators
            .iter()
            .map(|peer| peer.user_id)
            .collect();
        user_store
            .update(&mut cx, |user_store, cx| user_store.get_users(user_ids, cx))?
            .await?;

        this.update(&mut cx, |this, cx| {
            this.set_collaborators_from_proto(response.payload.collaborators, cx)?;
            this.client_subscriptions.push(subscription);
            anyhow::Ok(())
        })??;

        Ok(this)
    }

    pub async fn hosted(
        remote_id: ProjectId,
        user_store: Model<UserStore>,
        client: Arc<Client>,
        languages: Arc<LanguageRegistry>,
        fs: Arc<dyn Fs>,
        cx: AsyncAppContext,
    ) -> Result<Model<Self>> {
        client.authenticate_and_connect(true, &cx).await?;

        let subscription = client.subscribe_to_entity(remote_id.0)?;
        let response = client
            .request_envelope(proto::JoinHostedProject {
                project_id: remote_id.0,
            })
            .await?;
        Self::from_join_project_response(
            response,
            subscription,
            client,
            user_store,
            languages,
            fs,
            cx,
        )
        .await
    }

    fn new_search_history() -> SearchHistory {
        SearchHistory::new(
            Some(MAX_PROJECT_SEARCH_HISTORY_SIZE),
            search_history::QueryInsertionBehavior::AlwaysInsert,
        )
    }

    fn release(&mut self, cx: &mut AppContext) {
        match &self.client_state {
            ProjectClientState::Local => {}
            ProjectClientState::Shared { .. } => {
                let _ = self.unshare_internal(cx);
            }
            ProjectClientState::Remote { remote_id, .. } => {
                let _ = self.client.send(proto::LeaveProject {
                    project_id: *remote_id,
                });
                self.disconnected_from_host_internal(cx);
            }
        }
    }

    pub fn running_debug_adapters(&self) -> impl Iterator<Item = Arc<DebugAdapterClient>> + '_ {
        self.debug_adapters
            .values()
            .filter_map(|state| match state {
                DebugAdapterClientState::Starting(_) => None,
                DebugAdapterClientState::Running(client) => Some(client.clone()),
            })
    }

    pub fn debug_adapter_by_id(&self, id: DebugAdapterClientId) -> Option<Arc<DebugAdapterClient>> {
        self.debug_adapters.get(&id).and_then(|state| match state {
            DebugAdapterClientState::Starting(_) => None,
            DebugAdapterClientState::Running(client) => Some(client.clone()),
        })
    }

    pub fn start_debug_adapter_client(
        &mut self,
        debug_task: task::ResolvedTask,
        cx: &mut ModelContext<Self>,
    ) {
        let id = DebugAdapterClientId(1);
        let debug_template = debug_task.original_task();
        let cwd = debug_template
            .cwd
            .clone()
            .expect("Debug tasks need to know what directory to open");
        let adapter_config = debug_task
            .debug_adapter_config()
            .expect("Debug tasks need to specify adapter configuration");

        let command = debug_template.command.clone();
        let args = debug_template.args.clone();
        let request_args = adapter_config.clone().request_args.map(|a| a.args);

        let task = cx.spawn(|this, mut cx| async move {
            let mut client = DebugAdapterClient::new(
                id,
                adapter_config.clone(),
                &command,
                args.iter().map(|ele| &ele[..]).collect(),
                cwd.into(),
                &mut cx,
            )
            .await
            .log_err()?;

            // initialize request
            client.initialize().await.log_err()?;

            // send correct request based on adapter config
            match adapter_config.request {
                DebugRequestType::Launch => client.launch(request_args).await.log_err()?,
                DebugRequestType::Attach => client.attach(request_args).await.log_err()?,
            };

            let client = Arc::new(client);

            this.update(&mut cx, |this, cx| {
                let handle = this
                    .debug_adapters
                    .get_mut(&id)
                    .with_context(|| "Failed to find debug adapter with given id")?;
                *handle = DebugAdapterClientState::Running(client.clone());

                cx.emit(Event::DebugClientStarted(id));

                // call handle events
                cx.spawn({
                    let client = client.clone();
                    move |project, cx| {
                        DebugAdapterClient::handle_events(
                            client,
                            move |event, cx| {
                                project
                                    .update(cx, |_, cx| {
                                        cx.emit(Event::DebugClientEvent {
                                            client_id: id,
                                            event,
                                        })
                                    })
                                    .log_err();
                            },
                            cx,
                        )
                    }
                })
                .detach_and_log_err(cx);

                anyhow::Ok(())
            })
            .log_err();

            Some(client)
        });

        self.debug_adapters
            .insert(id, DebugAdapterClientState::Starting(task));
    }

    pub fn update_breakpoint(
        &mut self,
        buffer: Model<Buffer>,
        row: BufferRow,
        cx: &mut ModelContext<Self>,
    ) {
        let buffer = buffer.read(cx);
        let Some(abs_path) = maybe!({
            let project_path = buffer.project_path(cx)?;
            let worktree = self.worktree_for_id(project_path.worktree_id, cx)?;
            worktree.read(cx).absolutize(&project_path.path).ok()
        }) else {
            return;
        };

        let breakpoints_for_buffer = self
            .breakpoints
            .entry(buffer.remote_id())
            .or_insert(Vec::new());

        if let Some(ix) = breakpoints_for_buffer
            .iter()
            .position(|breakpoint| breakpoint.row == row)
        {
            breakpoints_for_buffer.remove(ix);
        } else {
            breakpoints_for_buffer.push(Breakpoint { row: row + 1 });
        }

        let clients = self
            .debug_adapters
            .iter()
            .filter_map(|(_, state)| match state {
                DebugAdapterClientState::Starting(_) => None,
                DebugAdapterClientState::Running(client) => Some(client.clone()),
            })
            .collect::<Vec<_>>();

        cx.background_executor()
            .spawn(async move {
                for client in clients {
                    client
                        .set_breakpoints(
                            abs_path.clone(),
                            Some(vec![SourceBreakpoint {
                                line: (row + 1) as u64,
                                condition: None,
                                hit_condition: None,
                                log_message: None,
                                column: None,
                                mode: None,
                            }]),
                        )
                        .await?;
                }
                anyhow::Ok(())
            })
            .detach_and_log_err(cx)
    }

    fn shutdown_language_servers(
        &mut self,
        _cx: &mut ModelContext<Self>,
    ) -> impl Future<Output = ()> {
        let shutdown_futures = self
            .language_servers
            .drain()
            .map(|(_, server_state)| async {
                use LanguageServerState::*;
                match server_state {
                    Running { server, .. } => server.shutdown()?.await,
                    Starting(task) => task.await?.shutdown()?.await,
                }
            })
            .collect::<Vec<_>>();

        async move {
            futures::future::join_all(shutdown_futures).await;
        }
    }

    #[cfg(any(test, feature = "test-support"))]
    pub async fn example(
        root_paths: impl IntoIterator<Item = &Path>,
        cx: &mut AsyncAppContext,
    ) -> Model<Project> {
        use clock::FakeSystemClock;

        let fs = Arc::new(RealFs::default());
        let languages = LanguageRegistry::test(cx.background_executor().clone());
        let clock = Arc::new(FakeSystemClock::default());
        let http_client = http::FakeHttpClient::with_404_response();
        let client = cx
            .update(|cx| client::Client::new(clock, http_client.clone(), cx))
            .unwrap();
        let user_store = cx
            .new_model(|cx| UserStore::new(client.clone(), cx))
            .unwrap();
        let project = cx
            .update(|cx| {
                Project::local(
                    client,
                    node_runtime::FakeNodeRuntime::new(),
                    user_store,
                    Arc::new(languages),
                    fs,
                    cx,
                )
            })
            .unwrap();
        for path in root_paths {
            let (tree, _) = project
                .update(cx, |project, cx| {
                    project.find_or_create_local_worktree(path, true, cx)
                })
                .unwrap()
                .await
                .unwrap();
            tree.update(cx, |tree, _| tree.as_local().unwrap().scan_complete())
                .unwrap()
                .await;
        }
        project
    }

    #[cfg(any(test, feature = "test-support"))]
    pub async fn test(
        fs: Arc<dyn Fs>,
        root_paths: impl IntoIterator<Item = &Path>,
        cx: &mut gpui::TestAppContext,
    ) -> Model<Project> {
        use clock::FakeSystemClock;

        let languages = LanguageRegistry::test(cx.executor());
        let clock = Arc::new(FakeSystemClock::default());
        let http_client = http::FakeHttpClient::with_404_response();
        let client = cx.update(|cx| client::Client::new(clock, http_client.clone(), cx));
        let user_store = cx.new_model(|cx| UserStore::new(client.clone(), cx));
        let project = cx.update(|cx| {
            Project::local(
                client,
                node_runtime::FakeNodeRuntime::new(),
                user_store,
                Arc::new(languages),
                fs,
                cx,
            )
        });
        for path in root_paths {
            let (tree, _) = project
                .update(cx, |project, cx| {
                    project.find_or_create_local_worktree(path, true, cx)
                })
                .await
                .unwrap();
            tree.update(cx, |tree, _| tree.as_local().unwrap().scan_complete())
                .await;
        }
        project
    }

    fn on_settings_changed(&mut self, cx: &mut ModelContext<Self>) {
        let mut language_servers_to_start = Vec::new();
        let mut language_formatters_to_check = Vec::new();
        for buffer in self.opened_buffers.values() {
            if let Some(buffer) = buffer.upgrade() {
                let buffer = buffer.read(cx);
                let buffer_file = File::from_dyn(buffer.file());
                let buffer_language = buffer.language();
                let settings = language_settings(buffer_language, buffer.file(), cx);
                if let Some(language) = buffer_language {
                    if settings.enable_language_server {
                        if let Some(file) = buffer_file {
                            language_servers_to_start
                                .push((file.worktree.clone(), Arc::clone(language)));
                        }
                    }
                    language_formatters_to_check
                        .push((buffer_file.map(|f| f.worktree_id(cx)), settings.clone()));
                }
            }
        }

        let mut language_servers_to_stop = Vec::new();
        let mut language_servers_to_restart = Vec::new();
        let languages = self.languages.to_vec();

        let new_lsp_settings = ProjectSettings::get_global(cx).lsp.clone();
        let current_lsp_settings = &self.current_lsp_settings;
        for (worktree_id, started_lsp_name) in self.language_server_ids.keys() {
            let language = languages.iter().find_map(|l| {
                let adapter = self
                    .languages
                    .lsp_adapters(l)
                    .iter()
                    .find(|adapter| &adapter.name == started_lsp_name)?
                    .clone();
                Some((l, adapter))
            });
            if let Some((language, adapter)) = language {
                let worktree = self.worktree_for_id(*worktree_id, cx);
                let file = worktree.as_ref().and_then(|tree| {
                    tree.update(cx, |tree, cx| tree.root_file(cx).map(|f| f as _))
                });
                if !language_settings(Some(language), file.as_ref(), cx).enable_language_server {
                    language_servers_to_stop.push((*worktree_id, started_lsp_name.clone()));
                } else if let Some(worktree) = worktree {
                    let server_name = &adapter.name.0;
                    match (
                        current_lsp_settings.get(server_name),
                        new_lsp_settings.get(server_name),
                    ) {
                        (None, None) => {}
                        (Some(_), None) | (None, Some(_)) => {
                            language_servers_to_restart.push((worktree, Arc::clone(language)));
                        }
                        (Some(current_lsp_settings), Some(new_lsp_settings)) => {
                            if current_lsp_settings != new_lsp_settings {
                                language_servers_to_restart.push((worktree, Arc::clone(language)));
                            }
                        }
                    }
                }
            }
        }
        self.current_lsp_settings = new_lsp_settings;

        // Stop all newly-disabled language servers.
        for (worktree_id, adapter_name) in language_servers_to_stop {
            self.stop_language_server(worktree_id, adapter_name, cx)
                .detach();
        }

        let mut prettier_plugins_by_worktree = HashMap::default();
        for (worktree, language_settings) in language_formatters_to_check {
            if let Some(plugins) =
                prettier_support::prettier_plugins_for_language(&language_settings)
            {
                prettier_plugins_by_worktree
                    .entry(worktree)
                    .or_insert_with(|| HashSet::default())
                    .extend(plugins.iter().cloned());
            }
        }
        for (worktree, prettier_plugins) in prettier_plugins_by_worktree {
            self.install_default_prettier(
                worktree,
                prettier_plugins.into_iter().map(Arc::from),
                cx,
            );
        }

        // Start all the newly-enabled language servers.
        for (worktree, language) in language_servers_to_start {
            self.start_language_servers(&worktree, language, cx);
        }

        // Restart all language servers with changed initialization options.
        for (worktree, language) in language_servers_to_restart {
            self.restart_language_servers(worktree, language, cx);
        }

        cx.notify();
    }

    pub fn buffer_for_id(&self, remote_id: BufferId) -> Option<Model<Buffer>> {
        self.opened_buffers
            .get(&remote_id)
            .and_then(|buffer| buffer.upgrade())
    }

    pub fn languages(&self) -> &Arc<LanguageRegistry> {
        &self.languages
    }

    pub fn client(&self) -> Arc<Client> {
        self.client.clone()
    }

    pub fn user_store(&self) -> Model<UserStore> {
        self.user_store.clone()
    }

    pub fn node_runtime(&self) -> Option<&Arc<dyn NodeRuntime>> {
        self.node.as_ref()
    }

    pub fn opened_buffers(&self) -> Vec<Model<Buffer>> {
        self.opened_buffers
            .values()
            .filter_map(|b| b.upgrade())
            .collect()
    }

    #[cfg(any(test, feature = "test-support"))]
    pub fn has_open_buffer(&self, path: impl Into<ProjectPath>, cx: &AppContext) -> bool {
        let path = path.into();
        if let Some(worktree) = self.worktree_for_id(path.worktree_id, cx) {
            self.opened_buffers.iter().any(|(_, buffer)| {
                if let Some(buffer) = buffer.upgrade() {
                    if let Some(file) = File::from_dyn(buffer.read(cx).file()) {
                        if file.worktree == worktree && file.path() == &path.path {
                            return true;
                        }
                    }
                }
                false
            })
        } else {
            false
        }
    }

    pub fn fs(&self) -> &Arc<dyn Fs> {
        &self.fs
    }

    pub fn remote_id(&self) -> Option<u64> {
        match self.client_state {
            ProjectClientState::Local => None,
            ProjectClientState::Shared { remote_id, .. }
            | ProjectClientState::Remote { remote_id, .. } => Some(remote_id),
        }
    }

    pub fn hosted_project_id(&self) -> Option<ProjectId> {
        self.hosted_project_id
    }

    pub fn dev_server_project_id(&self) -> Option<DevServerProjectId> {
        self.dev_server_project_id
    }

    pub fn supports_remote_terminal(&self, cx: &AppContext) -> bool {
        let Some(id) = self.dev_server_project_id else {
            return false;
        };
        let Some(server) = dev_server_projects::Store::global(cx)
            .read(cx)
            .dev_server_for_project(id)
        else {
            return false;
        };
        server.ssh_connection_string.is_some()
    }

    pub fn ssh_connection_string(&self, cx: &ModelContext<Self>) -> Option<SharedString> {
        if self.is_local() {
            return None;
        }

        let dev_server_id = self.dev_server_project_id()?;
        dev_server_projects::Store::global(cx)
            .read(cx)
            .dev_server_for_project(dev_server_id)?
            .ssh_connection_string
            .clone()
    }

    pub fn replica_id(&self) -> ReplicaId {
        match self.client_state {
            ProjectClientState::Remote { replica_id, .. } => replica_id,
            _ => 0,
        }
    }

    fn metadata_changed(&mut self, cx: &mut ModelContext<Self>) {
        if let ProjectClientState::Shared { updates_tx, .. } = &mut self.client_state {
            updates_tx
                .unbounded_send(LocalProjectUpdate::WorktreesChanged)
                .ok();
        }
        cx.notify();
    }

    pub fn task_inventory(&self) -> &Model<Inventory> {
        &self.tasks
    }

    pub fn search_history(&self) -> &SearchHistory {
        &self.search_history
    }

    pub fn search_history_mut(&mut self) -> &mut SearchHistory {
        &mut self.search_history
    }

    pub fn collaborators(&self) -> &HashMap<proto::PeerId, Collaborator> {
        &self.collaborators
    }

    pub fn host(&self) -> Option<&Collaborator> {
        self.collaborators.values().find(|c| c.replica_id == 0)
    }

    pub fn set_worktrees_reordered(&mut self, worktrees_reordered: bool) {
        self.worktrees_reordered = worktrees_reordered;
    }

    /// Collect all worktrees, including ones that don't appear in the project panel
    pub fn worktrees(&self) -> impl '_ + DoubleEndedIterator<Item = Model<Worktree>> {
        self.worktrees
            .iter()
            .filter_map(move |worktree| worktree.upgrade())
    }

    /// Collect all user-visible worktrees, the ones that appear in the project panel.
    pub fn visible_worktrees<'a>(
        &'a self,
        cx: &'a AppContext,
    ) -> impl 'a + DoubleEndedIterator<Item = Model<Worktree>> {
        self.worktrees()
            .filter(|worktree| worktree.read(cx).is_visible())
    }

    pub fn worktree_root_names<'a>(&'a self, cx: &'a AppContext) -> impl Iterator<Item = &'a str> {
        self.visible_worktrees(cx)
            .map(|tree| tree.read(cx).root_name())
    }

    pub fn worktree_for_id(&self, id: WorktreeId, cx: &AppContext) -> Option<Model<Worktree>> {
        self.worktrees()
            .find(|worktree| worktree.read(cx).id() == id)
    }

    pub fn worktree_for_entry(
        &self,
        entry_id: ProjectEntryId,
        cx: &AppContext,
    ) -> Option<Model<Worktree>> {
        self.worktrees()
            .find(|worktree| worktree.read(cx).contains_entry(entry_id))
    }

    pub fn worktree_id_for_entry(
        &self,
        entry_id: ProjectEntryId,
        cx: &AppContext,
    ) -> Option<WorktreeId> {
        self.worktree_for_entry(entry_id, cx)
            .map(|worktree| worktree.read(cx).id())
    }

    /// Checks if the entry is the root of a worktree.
    pub fn entry_is_worktree_root(&self, entry_id: ProjectEntryId, cx: &AppContext) -> bool {
        self.worktree_for_entry(entry_id, cx)
            .map(|worktree| {
                worktree
                    .read(cx)
                    .root_entry()
                    .is_some_and(|e| e.id == entry_id)
            })
            .unwrap_or(false)
    }

    pub fn visibility_for_paths(&self, paths: &[PathBuf], cx: &AppContext) -> Option<bool> {
        paths
            .iter()
            .map(|path| self.visibility_for_path(path, cx))
            .max()
            .flatten()
    }

    pub fn visibility_for_path(&self, path: &Path, cx: &AppContext) -> Option<bool> {
        self.worktrees()
            .filter_map(|worktree| {
                let worktree = worktree.read(cx);
                worktree
                    .as_local()?
                    .contains_abs_path(path)
                    .then(|| worktree.is_visible())
            })
            .max()
    }

    pub fn create_entry(
        &mut self,
        project_path: impl Into<ProjectPath>,
        is_directory: bool,
        cx: &mut ModelContext<Self>,
    ) -> Task<Result<CreatedEntry>> {
        let project_path = project_path.into();
        let Some(worktree) = self.worktree_for_id(project_path.worktree_id, cx) else {
            return Task::ready(Err(anyhow!(format!(
                "No worktree for path {project_path:?}"
            ))));
        };
        worktree.update(cx, |worktree, cx| {
            worktree.create_entry(project_path.path, is_directory, cx)
        })
    }

    pub fn copy_entry(
        &mut self,
        entry_id: ProjectEntryId,
        new_path: impl Into<Arc<Path>>,
        cx: &mut ModelContext<Self>,
    ) -> Task<Result<Option<Entry>>> {
        let Some(worktree) = self.worktree_for_entry(entry_id, cx) else {
            return Task::ready(Ok(None));
        };
        worktree.update(cx, |worktree, cx| {
            worktree.copy_entry(entry_id, new_path, cx)
        })
    }

    pub fn rename_entry(
        &mut self,
        entry_id: ProjectEntryId,
        new_path: impl Into<Arc<Path>>,
        cx: &mut ModelContext<Self>,
    ) -> Task<Result<CreatedEntry>> {
        let Some(worktree) = self.worktree_for_entry(entry_id, cx) else {
            return Task::ready(Err(anyhow!(format!("No worktree for entry {entry_id:?}"))));
        };
        worktree.update(cx, |worktree, cx| {
            worktree.rename_entry(entry_id, new_path, cx)
        })
    }

    pub fn delete_entry(
        &mut self,
        entry_id: ProjectEntryId,
        trash: bool,
        cx: &mut ModelContext<Self>,
    ) -> Option<Task<Result<()>>> {
        let worktree = self.worktree_for_entry(entry_id, cx)?;
        cx.emit(Event::DeletedEntry(entry_id));
        worktree.update(cx, |worktree, cx| {
            worktree.delete_entry(entry_id, trash, cx)
        })
    }

    pub fn expand_entry(
        &mut self,
        worktree_id: WorktreeId,
        entry_id: ProjectEntryId,
        cx: &mut ModelContext<Self>,
    ) -> Option<Task<Result<()>>> {
        let worktree = self.worktree_for_id(worktree_id, cx)?;
        worktree.update(cx, |worktree, cx| worktree.expand_entry(entry_id, cx))
    }

    pub fn shared(&mut self, project_id: u64, cx: &mut ModelContext<Self>) -> Result<()> {
        if !matches!(self.client_state, ProjectClientState::Local) {
            if let ProjectClientState::Remote { in_room, .. } = &mut self.client_state {
                if *in_room || self.dev_server_project_id.is_none() {
                    return Err(anyhow!("project was already shared"));
                } else {
                    *in_room = true;
                    return Ok(());
                }
            } else {
                return Err(anyhow!("project was already shared"));
            }
        }
        self.client_subscriptions.push(
            self.client
                .subscribe_to_entity(project_id)?
                .set_model(&cx.handle(), &mut cx.to_async()),
        );

        for open_buffer in self.opened_buffers.values_mut() {
            match open_buffer {
                OpenBuffer::Strong(_) => {}
                OpenBuffer::Weak(buffer) => {
                    if let Some(buffer) = buffer.upgrade() {
                        *open_buffer = OpenBuffer::Strong(buffer);
                    }
                }
                OpenBuffer::Operations(_) => unreachable!(),
            }
        }

        for worktree_handle in self.worktrees.iter_mut() {
            match worktree_handle {
                WorktreeHandle::Strong(_) => {}
                WorktreeHandle::Weak(worktree) => {
                    if let Some(worktree) = worktree.upgrade() {
                        *worktree_handle = WorktreeHandle::Strong(worktree);
                    }
                }
            }
        }

        for (server_id, status) in &self.language_server_statuses {
            self.client
                .send(proto::StartLanguageServer {
                    project_id,
                    server: Some(proto::LanguageServer {
                        id: server_id.0 as u64,
                        name: status.name.clone(),
                    }),
                })
                .log_err();
        }

        let store = cx.global::<SettingsStore>();
        for worktree in self.worktrees() {
            let worktree_id = worktree.read(cx).id().to_proto();
            for (path, content) in store.local_settings(worktree.entity_id().as_u64() as usize) {
                self.client
                    .send(proto::UpdateWorktreeSettings {
                        project_id,
                        worktree_id,
                        path: path.to_string_lossy().into(),
                        content: Some(content),
                    })
                    .log_err();
            }
        }

        let (updates_tx, mut updates_rx) = mpsc::unbounded();
        let client = self.client.clone();
        self.client_state = ProjectClientState::Shared {
            remote_id: project_id,
            updates_tx,
            _send_updates: cx.spawn(move |this, mut cx| async move {
                while let Some(update) = updates_rx.next().await {
                    match update {
                        LocalProjectUpdate::WorktreesChanged => {
                            let worktrees = this.update(&mut cx, |this, _cx| {
                                this.worktrees().collect::<Vec<_>>()
                            })?;

                            let update_project = this
                                .update(&mut cx, |this, cx| {
                                    this.client.request(proto::UpdateProject {
                                        project_id,
                                        worktrees: this.worktree_metadata_protos(cx),
                                    })
                                })?
                                .await;
                            if update_project.log_err().is_none() {
                                continue;
                            }

                            this.update(&mut cx, |this, cx| {
                                for worktree in worktrees {
                                    worktree.update(cx, |worktree, cx| {
                                        if let Some(summaries) =
                                            this.diagnostic_summaries.get(&worktree.id())
                                        {
                                            for (path, summaries) in summaries {
                                                for (&server_id, summary) in summaries {
                                                    this.client.send(
                                                        proto::UpdateDiagnosticSummary {
                                                            project_id,
                                                            worktree_id: cx.entity_id().as_u64(),
                                                            summary: Some(
                                                                summary.to_proto(server_id, path),
                                                            ),
                                                        },
                                                    )?;
                                                }
                                            }
                                        }

                                        worktree.observe_updates(project_id, cx, {
                                            let client = client.clone();
                                            move |update| {
                                                client.request(update).map(|result| result.is_ok())
                                            }
                                        });

                                        anyhow::Ok(())
                                    })?;
                                }
                                anyhow::Ok(())
                            })??;
                        }
                        LocalProjectUpdate::CreateBufferForPeer { peer_id, buffer_id } => {
                            let buffer = this.update(&mut cx, |this, _| {
                                let buffer = this.opened_buffers.get(&buffer_id).unwrap();
                                let shared_buffers =
                                    this.shared_buffers.entry(peer_id).or_default();
                                if shared_buffers.insert(buffer_id) {
                                    if let OpenBuffer::Strong(buffer) = buffer {
                                        Some(buffer.clone())
                                    } else {
                                        None
                                    }
                                } else {
                                    None
                                }
                            })?;

                            let Some(buffer) = buffer else { continue };
                            let operations =
                                buffer.update(&mut cx, |b, cx| b.serialize_ops(None, cx))?;
                            let operations = operations.await;
                            let state = buffer.update(&mut cx, |buffer, _| buffer.to_proto())?;

                            let initial_state = proto::CreateBufferForPeer {
                                project_id,
                                peer_id: Some(peer_id),
                                variant: Some(proto::create_buffer_for_peer::Variant::State(state)),
                            };
                            if client.send(initial_state).log_err().is_some() {
                                let client = client.clone();
                                cx.background_executor()
                                    .spawn(async move {
                                        let mut chunks = split_operations(operations).peekable();
                                        while let Some(chunk) = chunks.next() {
                                            let is_last = chunks.peek().is_none();
                                            client.send(proto::CreateBufferForPeer {
                                                project_id,
                                                peer_id: Some(peer_id),
                                                variant: Some(
                                                    proto::create_buffer_for_peer::Variant::Chunk(
                                                        proto::BufferChunk {
                                                            buffer_id: buffer_id.into(),
                                                            operations: chunk,
                                                            is_last,
                                                        },
                                                    ),
                                                ),
                                            })?;
                                        }
                                        anyhow::Ok(())
                                    })
                                    .await
                                    .log_err();
                            }
                        }
                    }
                }
                Ok(())
            }),
        };

        self.metadata_changed(cx);
        cx.emit(Event::RemoteIdChanged(Some(project_id)));
        cx.notify();
        Ok(())
    }

    pub fn reshared(
        &mut self,
        message: proto::ResharedProject,
        cx: &mut ModelContext<Self>,
    ) -> Result<()> {
        self.shared_buffers.clear();
        self.set_collaborators_from_proto(message.collaborators, cx)?;
        self.metadata_changed(cx);
        Ok(())
    }

    pub fn rejoined(
        &mut self,
        message: proto::RejoinedProject,
        message_id: u32,
        cx: &mut ModelContext<Self>,
    ) -> Result<()> {
        cx.update_global::<SettingsStore, _>(|store, cx| {
            for worktree in &self.worktrees {
                store
                    .clear_local_settings(worktree.handle_id(), cx)
                    .log_err();
            }
        });

        self.join_project_response_message_id = message_id;
        self.set_worktrees_from_proto(message.worktrees, cx)?;
        self.set_collaborators_from_proto(message.collaborators, cx)?;
        self.language_server_statuses = message
            .language_servers
            .into_iter()
            .map(|server| {
                (
                    LanguageServerId(server.id as usize),
                    LanguageServerStatus {
                        name: server.name,
                        pending_work: Default::default(),
                        has_pending_diagnostic_updates: false,
                        progress_tokens: Default::default(),
                    },
                )
            })
            .collect();
        self.enqueue_buffer_ordered_message(BufferOrderedMessage::Resync)
            .unwrap();
        cx.notify();
        Ok(())
    }

    pub fn unshare(&mut self, cx: &mut ModelContext<Self>) -> Result<()> {
        self.unshare_internal(cx)?;
        self.metadata_changed(cx);
        cx.notify();
        Ok(())
    }

    fn unshare_internal(&mut self, cx: &mut AppContext) -> Result<()> {
        if self.is_remote() {
            if self.dev_server_project_id().is_some() {
                if let ProjectClientState::Remote { in_room, .. } = &mut self.client_state {
                    *in_room = false
                }
                return Ok(());
            } else {
                return Err(anyhow!("attempted to unshare a remote project"));
            }
        }

        if let ProjectClientState::Shared { remote_id, .. } = self.client_state {
            self.client_state = ProjectClientState::Local;
            self.collaborators.clear();
            self.shared_buffers.clear();
            self.client_subscriptions.clear();

            for worktree_handle in self.worktrees.iter_mut() {
                if let WorktreeHandle::Strong(worktree) = worktree_handle {
                    let is_visible = worktree.update(cx, |worktree, _| {
                        worktree.stop_observing_updates();
                        worktree.is_visible()
                    });
                    if !is_visible {
                        *worktree_handle = WorktreeHandle::Weak(worktree.downgrade());
                    }
                }
            }

            for open_buffer in self.opened_buffers.values_mut() {
                // Wake up any tasks waiting for peers' edits to this buffer.
                if let Some(buffer) = open_buffer.upgrade() {
                    buffer.update(cx, |buffer, _| buffer.give_up_waiting());
                }

                if let OpenBuffer::Strong(buffer) = open_buffer {
                    *open_buffer = OpenBuffer::Weak(buffer.downgrade());
                }
            }

            self.client.send(proto::UnshareProject {
                project_id: remote_id,
            })?;

            Ok(())
        } else {
            Err(anyhow!("attempted to unshare an unshared project"))
        }
    }

    pub fn disconnected_from_host(&mut self, cx: &mut ModelContext<Self>) {
        if self.is_disconnected() {
            return;
        }
        self.disconnected_from_host_internal(cx);
        cx.emit(Event::DisconnectedFromHost);
        cx.notify();
    }

    pub fn set_role(&mut self, role: proto::ChannelRole, cx: &mut ModelContext<Self>) {
        let new_capability =
            if role == proto::ChannelRole::Member || role == proto::ChannelRole::Admin {
                Capability::ReadWrite
            } else {
                Capability::ReadOnly
            };
        if let ProjectClientState::Remote { capability, .. } = &mut self.client_state {
            if *capability == new_capability {
                return;
            }

            *capability = new_capability;
            for buffer in self.opened_buffers() {
                buffer.update(cx, |buffer, cx| buffer.set_capability(new_capability, cx));
            }
        }
    }

    fn disconnected_from_host_internal(&mut self, cx: &mut AppContext) {
        if let ProjectClientState::Remote {
            sharing_has_stopped,
            ..
        } = &mut self.client_state
        {
            *sharing_has_stopped = true;

            self.collaborators.clear();

            for worktree in &self.worktrees {
                if let Some(worktree) = worktree.upgrade() {
                    worktree.update(cx, |worktree, _| {
                        if let Some(worktree) = worktree.as_remote_mut() {
                            worktree.disconnected_from_host();
                        }
                    });
                }
            }

            for open_buffer in self.opened_buffers.values_mut() {
                // Wake up any tasks waiting for peers' edits to this buffer.
                if let Some(buffer) = open_buffer.upgrade() {
                    buffer.update(cx, |buffer, cx| {
                        buffer.give_up_waiting();
                        buffer.set_capability(Capability::ReadOnly, cx)
                    });
                }

                if let OpenBuffer::Strong(buffer) = open_buffer {
                    *open_buffer = OpenBuffer::Weak(buffer.downgrade());
                }
            }

            // Wake up all futures currently waiting on a buffer to get opened,
            // to give them a chance to fail now that we've disconnected.
            self.loading_buffers.clear();
            // self.opened_buffer.send(OpenedBufferEvent::Disconnected);
        }
    }

    pub fn close(&mut self, cx: &mut ModelContext<Self>) {
        cx.emit(Event::Closed);
    }

    pub fn is_disconnected(&self) -> bool {
        match &self.client_state {
            ProjectClientState::Remote {
                sharing_has_stopped,
                ..
            } => *sharing_has_stopped,
            _ => false,
        }
    }

    pub fn capability(&self) -> Capability {
        match &self.client_state {
            ProjectClientState::Remote { capability, .. } => *capability,
            ProjectClientState::Shared { .. } | ProjectClientState::Local => Capability::ReadWrite,
        }
    }

    pub fn is_read_only(&self) -> bool {
        self.is_disconnected() || self.capability() == Capability::ReadOnly
    }

    pub fn is_local(&self) -> bool {
        match &self.client_state {
            ProjectClientState::Local | ProjectClientState::Shared { .. } => true,
            ProjectClientState::Remote { .. } => false,
        }
    }

    pub fn is_remote(&self) -> bool {
        !self.is_local()
    }

    pub fn create_buffer(&mut self, cx: &mut ModelContext<Self>) -> Task<Result<Model<Buffer>>> {
        if self.is_remote() {
            let create = self.client.request(proto::OpenNewBuffer {
                project_id: self.remote_id().unwrap(),
            });
            cx.spawn(|this, mut cx| async move {
                let response = create.await?;
                let buffer_id = BufferId::new(response.buffer_id)?;

                this.update(&mut cx, |this, cx| {
                    this.wait_for_remote_buffer(buffer_id, cx)
                })?
                .await
            })
        } else {
            Task::ready(Ok(self.create_local_buffer("", None, cx)))
        }
    }

    pub fn create_local_buffer(
        &mut self,
        text: &str,
        language: Option<Arc<Language>>,
        cx: &mut ModelContext<Self>,
    ) -> Model<Buffer> {
        if self.is_remote() {
            panic!("called create_local_buffer on a remote project")
        }
        let buffer = cx.new_model(|cx| {
            Buffer::local(text, cx)
                .with_language(language.unwrap_or_else(|| language::PLAIN_TEXT.clone()), cx)
        });
        self.register_buffer(&buffer, cx)
            .expect("creating local buffers always succeeds");
        buffer
    }

    pub fn open_path(
        &mut self,
        path: ProjectPath,
        cx: &mut ModelContext<Self>,
    ) -> Task<Result<(Option<ProjectEntryId>, AnyModel)>> {
        let task = self.open_buffer(path.clone(), cx);
        cx.spawn(move |_, cx| async move {
            let buffer = task.await?;
            let project_entry_id = buffer.read_with(&cx, |buffer, cx| {
                File::from_dyn(buffer.file()).and_then(|file| file.project_entry_id(cx))
            })?;

            let buffer: &AnyModel = &buffer;
            Ok((project_entry_id, buffer.clone()))
        })
    }

    pub fn open_buffer_for_full_path(
        &mut self,
        path: &Path,
        cx: &mut ModelContext<Self>,
    ) -> Task<Result<Model<Buffer>>> {
        if let Some(worktree_name) = path.components().next() {
            let worktree = self.worktrees().find(|worktree| {
                OsStr::new(worktree.read(cx).root_name()) == worktree_name.as_os_str()
            });
            if let Some(worktree) = worktree {
                let worktree = worktree.read(cx);
                let worktree_root_path = Path::new(worktree.root_name());
                if let Ok(path) = path.strip_prefix(worktree_root_path) {
                    let project_path = ProjectPath {
                        worktree_id: worktree.id(),
                        path: path.into(),
                    };
                    return self.open_buffer(project_path, cx);
                }
            }
        }
        Task::ready(Err(anyhow!("buffer not found for {:?}", path)))
    }

    pub fn open_local_buffer(
        &mut self,
        abs_path: impl AsRef<Path>,
        cx: &mut ModelContext<Self>,
    ) -> Task<Result<Model<Buffer>>> {
        if let Some((worktree, relative_path)) = self.find_local_worktree(abs_path.as_ref(), cx) {
            self.open_buffer((worktree.read(cx).id(), relative_path), cx)
        } else {
            Task::ready(Err(anyhow!("no such path")))
        }
    }

    pub fn open_buffer(
        &mut self,
        path: impl Into<ProjectPath>,
        cx: &mut ModelContext<Self>,
    ) -> Task<Result<Model<Buffer>>> {
        let project_path = path.into();
        let worktree = if let Some(worktree) = self.worktree_for_id(project_path.worktree_id, cx) {
            worktree
        } else {
            return Task::ready(Err(anyhow!("no such worktree")));
        };

        // If there is already a buffer for the given path, then return it.
        let existing_buffer = self.get_open_buffer(&project_path, cx);
        if let Some(existing_buffer) = existing_buffer {
            return Task::ready(Ok(existing_buffer));
        }

        let loading_watch = match self.loading_buffers_by_path.entry(project_path.clone()) {
            // If the given path is already being loaded, then wait for that existing
            // task to complete and return the same buffer.
            hash_map::Entry::Occupied(e) => e.get().clone(),

            // Otherwise, record the fact that this path is now being loaded.
            hash_map::Entry::Vacant(entry) => {
                let (mut tx, rx) = postage::watch::channel();
                entry.insert(rx.clone());

                let project_path = project_path.clone();
                let load_buffer = if worktree.read(cx).is_local() {
                    self.open_local_buffer_internal(project_path.path.clone(), worktree, cx)
                } else {
                    self.open_remote_buffer_internal(&project_path.path, &worktree, cx)
                };

                cx.spawn(move |this, mut cx| async move {
                    let load_result = load_buffer.await;
                    *tx.borrow_mut() = Some(this.update(&mut cx, |this, _| {
                        // Record the fact that the buffer is no longer loading.
                        this.loading_buffers_by_path.remove(&project_path);
                        let buffer = load_result.map_err(Arc::new)?;
                        Ok(buffer)
                    })?);
                    anyhow::Ok(())
                })
                .detach();
                rx
            }
        };

        cx.background_executor().spawn(async move {
            wait_for_loading_buffer(loading_watch)
                .await
                .map_err(|e| e.cloned())
        })
    }

    fn open_local_buffer_internal(
        &mut self,
        path: Arc<Path>,
        worktree: Model<Worktree>,
        cx: &mut ModelContext<Self>,
    ) -> Task<Result<Model<Buffer>>> {
        let load_buffer = worktree.update(cx, |worktree, cx| {
            let load_file = worktree.load_file(path.as_ref(), cx);
            let reservation = cx.reserve_model();
            let buffer_id = BufferId::from(reservation.entity_id().as_non_zero_u64());
            cx.spawn(move |_, mut cx| async move {
                let loaded = load_file.await?;
                let text_buffer = cx
                    .background_executor()
                    .spawn(async move { text::Buffer::new(0, buffer_id, loaded.text) })
                    .await;
                cx.insert_model(reservation, |_| {
                    Buffer::build(
                        text_buffer,
                        loaded.diff_base,
                        Some(loaded.file),
                        Capability::ReadWrite,
                    )
                })
            })
        });

        cx.spawn(move |this, mut cx| async move {
            let buffer = match load_buffer.await {
                Ok(buffer) => Ok(buffer),
                Err(error) if is_not_found_error(&error) => cx.new_model(|cx| {
                    let buffer_id = BufferId::from(cx.entity_id().as_non_zero_u64());
                    let text_buffer = text::Buffer::new(0, buffer_id, "".into());
                    Buffer::build(
                        text_buffer,
                        None,
                        Some(Arc::new(File {
                            worktree,
                            path,
                            mtime: None,
                            entry_id: None,
                            is_local: true,
                            is_deleted: false,
                            is_private: false,
                        })),
                        Capability::ReadWrite,
                    )
                }),
                Err(e) => Err(e),
            }?;
            this.update(&mut cx, |this, cx| this.register_buffer(&buffer, cx))??;
            Ok(buffer)
        })
    }

    fn open_remote_buffer_internal(
        &mut self,
        path: &Arc<Path>,
        worktree: &Model<Worktree>,
        cx: &mut ModelContext<Self>,
    ) -> Task<Result<Model<Buffer>>> {
        let rpc = self.client.clone();
        let project_id = self.remote_id().unwrap();
        let remote_worktree_id = worktree.read(cx).id();
        let path = path.clone();
        let path_string = path.to_string_lossy().to_string();
        if self.is_disconnected() {
            return Task::ready(Err(anyhow!(ErrorCode::Disconnected)));
        }
        cx.spawn(move |this, mut cx| async move {
            let response = rpc
                .request(proto::OpenBufferByPath {
                    project_id,
                    worktree_id: remote_worktree_id.to_proto(),
                    path: path_string,
                })
                .await?;
            let buffer_id = BufferId::new(response.buffer_id)?;
            this.update(&mut cx, |this, cx| {
                this.wait_for_remote_buffer(buffer_id, cx)
            })?
            .await
        })
    }

    /// LanguageServerName is owned, because it is inserted into a map
    pub fn open_local_buffer_via_lsp(
        &mut self,
        abs_path: lsp::Url,
        language_server_id: LanguageServerId,
        language_server_name: LanguageServerName,
        cx: &mut ModelContext<Self>,
    ) -> Task<Result<Model<Buffer>>> {
        cx.spawn(move |this, mut cx| async move {
            let abs_path = abs_path
                .to_file_path()
                .map_err(|_| anyhow!("can't convert URI to path"))?;
            let (worktree, relative_path) = if let Some(result) =
                this.update(&mut cx, |this, cx| this.find_local_worktree(&abs_path, cx))?
            {
                result
            } else {
                let worktree = this
                    .update(&mut cx, |this, cx| {
                        this.create_local_worktree(&abs_path, false, cx)
                    })?
                    .await?;
                this.update(&mut cx, |this, cx| {
                    this.language_server_ids.insert(
                        (worktree.read(cx).id(), language_server_name),
                        language_server_id,
                    );
                })
                .ok();
                (worktree, PathBuf::new())
            };

            let project_path = ProjectPath {
                worktree_id: worktree.update(&mut cx, |worktree, _| worktree.id())?,
                path: relative_path.into(),
            };
            this.update(&mut cx, |this, cx| this.open_buffer(project_path, cx))?
                .await
        })
    }

    pub fn open_buffer_by_id(
        &mut self,
        id: BufferId,
        cx: &mut ModelContext<Self>,
    ) -> Task<Result<Model<Buffer>>> {
        if let Some(buffer) = self.buffer_for_id(id) {
            Task::ready(Ok(buffer))
        } else if self.is_local() {
            Task::ready(Err(anyhow!("buffer {} does not exist", id)))
        } else if let Some(project_id) = self.remote_id() {
            let request = self.client.request(proto::OpenBufferById {
                project_id,
                id: id.into(),
            });
            cx.spawn(move |this, mut cx| async move {
                let buffer_id = BufferId::new(request.await?.buffer_id)?;
                this.update(&mut cx, |this, cx| {
                    this.wait_for_remote_buffer(buffer_id, cx)
                })?
                .await
            })
        } else {
            Task::ready(Err(anyhow!("cannot open buffer while disconnected")))
        }
    }

    pub fn save_buffers(
        &self,
        buffers: HashSet<Model<Buffer>>,
        cx: &mut ModelContext<Self>,
    ) -> Task<Result<()>> {
        cx.spawn(move |this, mut cx| async move {
            let save_tasks = buffers.into_iter().filter_map(|buffer| {
                this.update(&mut cx, |this, cx| this.save_buffer(buffer, cx))
                    .ok()
            });
            try_join_all(save_tasks).await?;
            Ok(())
        })
    }

    pub fn save_buffer(
        &self,
        buffer: Model<Buffer>,
        cx: &mut ModelContext<Self>,
    ) -> Task<Result<()>> {
        let Some(file) = File::from_dyn(buffer.read(cx).file()) else {
            return Task::ready(Err(anyhow!("buffer doesn't have a file")));
        };
        let worktree = file.worktree.clone();
        let path = file.path.clone();
        if self.is_local() {
            self.save_local_buffer(worktree, buffer, path, false, cx)
        } else {
            self.save_remote_buffer(buffer, None, cx)
        }
    }

    pub fn save_buffer_as(
        &mut self,
        buffer: Model<Buffer>,
        path: ProjectPath,
        cx: &mut ModelContext<Self>,
    ) -> Task<Result<()>> {
        let old_file = File::from_dyn(buffer.read(cx).file()).cloned();
        let Some(worktree) = self.worktree_for_id(path.worktree_id, cx) else {
            return Task::ready(Err(anyhow!("worktree does not exist")));
        };

        cx.spawn(move |this, mut cx| async move {
            this.update(&mut cx, |this, cx| {
                if this.is_local() {
                    if let Some(old_file) = &old_file {
                        this.unregister_buffer_from_language_servers(&buffer, old_file, cx);
                    }
                    this.save_local_buffer(worktree, buffer.clone(), path.path, true, cx)
                } else {
                    this.save_remote_buffer(buffer.clone(), Some(path.to_proto()), cx)
                }
            })?
            .await?;

            this.update(&mut cx, |this, cx| {
                this.detect_language_for_buffer(&buffer, cx);
                this.register_buffer_with_language_servers(&buffer, cx);
            })?;
            Ok(())
        })
    }

    pub fn save_local_buffer(
        &self,
        worktree: Model<Worktree>,
        buffer_handle: Model<Buffer>,
        path: Arc<Path>,
        mut has_changed_file: bool,
        cx: &mut ModelContext<Self>,
    ) -> Task<Result<()>> {
        let buffer = buffer_handle.read(cx);
        let buffer_id = buffer.remote_id();
        let text = buffer.as_rope().clone();
        let line_ending = buffer.line_ending();
        let version = buffer.version();
        if buffer.file().is_some_and(|file| !file.is_created()) {
            has_changed_file = true;
        }

        let save = worktree.update(cx, |worktree, cx| {
            worktree.write_file(path.as_ref(), text, line_ending, cx)
        });

        let client = self.client.clone();
        let project_id = self.remote_id();
        cx.spawn(move |_, mut cx| async move {
            let new_file = save.await?;
            let mtime = new_file.mtime;
            if has_changed_file {
                if let Some(project_id) = project_id {
                    client
                        .send(proto::UpdateBufferFile {
                            project_id,
                            buffer_id: buffer_id.into(),
                            file: Some(new_file.to_proto()),
                        })
                        .log_err();
                }

                buffer_handle.update(&mut cx, |buffer, cx| {
                    if has_changed_file {
                        buffer.file_updated(new_file, cx);
                    }
                })?;
            }

            if let Some(project_id) = project_id {
                client.send(proto::BufferSaved {
                    project_id,
                    buffer_id: buffer_id.into(),
                    version: serialize_version(&version),
                    mtime: mtime.map(|time| time.into()),
                })?;
            }

            buffer_handle.update(&mut cx, |buffer, cx| {
                buffer.did_save(version.clone(), mtime, cx);
            })?;

            Ok(())
        })
    }

    pub fn save_remote_buffer(
        &self,
        buffer_handle: Model<Buffer>,
        new_path: Option<proto::ProjectPath>,
        cx: &mut ModelContext<Self>,
    ) -> Task<Result<()>> {
        let buffer = buffer_handle.read(cx);
        let buffer_id = buffer.remote_id().into();
        let version = buffer.version();
        let rpc = self.client.clone();
        let project_id = self.remote_id();
        cx.spawn(move |_, mut cx| async move {
            let response = rpc
                .request(proto::SaveBuffer {
                    project_id: project_id.ok_or_else(|| anyhow!("project_id is not set"))?,
                    buffer_id,
                    new_path,
                    version: serialize_version(&version),
                })
                .await?;
            let version = deserialize_version(&response.version);
            let mtime = response.mtime.map(|mtime| mtime.into());

            buffer_handle.update(&mut cx, |buffer, cx| {
                buffer.did_save(version.clone(), mtime, cx);
            })?;

            Ok(())
        })
    }

    pub fn get_open_buffer(
        &mut self,
        path: &ProjectPath,
        cx: &mut ModelContext<Self>,
    ) -> Option<Model<Buffer>> {
        let worktree = self.worktree_for_id(path.worktree_id, cx)?;
        self.opened_buffers.values().find_map(|buffer| {
            let buffer = buffer.upgrade()?;
            let file = File::from_dyn(buffer.read(cx).file())?;
            if file.worktree == worktree && file.path() == &path.path {
                Some(buffer)
            } else {
                None
            }
        })
    }

    fn register_buffer(
        &mut self,
        buffer: &Model<Buffer>,
        cx: &mut ModelContext<Self>,
    ) -> Result<()> {
        self.request_buffer_diff_recalculation(buffer, cx);
        buffer.update(cx, |buffer, _| {
            buffer.set_language_registry(self.languages.clone())
        });

        let remote_id = buffer.read(cx).remote_id();
        let is_remote = self.is_remote();
        let open_buffer = if is_remote || self.is_shared() {
            OpenBuffer::Strong(buffer.clone())
        } else {
            OpenBuffer::Weak(buffer.downgrade())
        };

        match self.opened_buffers.entry(remote_id) {
            hash_map::Entry::Vacant(entry) => {
                entry.insert(open_buffer);
            }
            hash_map::Entry::Occupied(mut entry) => {
                if let OpenBuffer::Operations(operations) = entry.get_mut() {
                    buffer.update(cx, |b, cx| b.apply_ops(operations.drain(..), cx))?;
                } else if entry.get().upgrade().is_some() {
                    if is_remote {
                        return Ok(());
                    } else {
                        debug_panic!("buffer {} was already registered", remote_id);
                        Err(anyhow!("buffer {} was already registered", remote_id))?;
                    }
                }
                entry.insert(open_buffer);
            }
        }
        cx.subscribe(buffer, |this, buffer, event, cx| {
            this.on_buffer_event(buffer, event, cx);
        })
        .detach();

        if let Some(file) = File::from_dyn(buffer.read(cx).file()) {
            if file.is_local {
                self.local_buffer_ids_by_path.insert(
                    ProjectPath {
                        worktree_id: file.worktree_id(cx),
                        path: file.path.clone(),
                    },
                    remote_id,
                );

                if let Some(entry_id) = file.entry_id {
                    self.local_buffer_ids_by_entry_id
                        .insert(entry_id, remote_id);
                }
            }
        }

        self.detect_language_for_buffer(buffer, cx);
        self.register_buffer_with_language_servers(buffer, cx);
        cx.observe_release(buffer, |this, buffer, cx| {
            if let Some(file) = File::from_dyn(buffer.file()) {
                if file.is_local() {
                    let uri = lsp::Url::from_file_path(file.abs_path(cx)).unwrap();
                    for server in this.language_servers_for_buffer(buffer, cx) {
                        server
                            .1
                            .notify::<lsp::notification::DidCloseTextDocument>(
                                lsp::DidCloseTextDocumentParams {
                                    text_document: lsp::TextDocumentIdentifier::new(uri.clone()),
                                },
                            )
                            .log_err();
                    }
                }
            }
        })
        .detach();

        if let Some(senders) = self.loading_buffers.remove(&remote_id) {
            for sender in senders {
                sender.send(Ok(buffer.clone())).ok();
            }
        }
        Ok(())
    }

    fn register_buffer_with_language_servers(
        &mut self,
        buffer_handle: &Model<Buffer>,
        cx: &mut ModelContext<Self>,
    ) {
        let buffer = buffer_handle.read(cx);
        let buffer_id = buffer.remote_id();

        if let Some(file) = File::from_dyn(buffer.file()) {
            if !file.is_local() {
                return;
            }

            let abs_path = file.abs_path(cx);
            let Some(uri) = lsp::Url::from_file_path(&abs_path).log_err() else {
                return;
            };
            let initial_snapshot = buffer.text_snapshot();
            let language = buffer.language().cloned();
            let worktree_id = file.worktree_id(cx);

            if let Some(diagnostics) = self.diagnostics.get(&worktree_id) {
                for (server_id, diagnostics) in
                    diagnostics.get(file.path()).cloned().unwrap_or_default()
                {
                    self.update_buffer_diagnostics(buffer_handle, server_id, None, diagnostics, cx)
                        .log_err();
                }
            }

            if let Some(language) = language {
                for adapter in self.languages.lsp_adapters(&language) {
                    let server = self
                        .language_server_ids
                        .get(&(worktree_id, adapter.name.clone()))
                        .and_then(|id| self.language_servers.get(id))
                        .and_then(|server_state| {
                            if let LanguageServerState::Running { server, .. } = server_state {
                                Some(server.clone())
                            } else {
                                None
                            }
                        });
                    let server = match server {
                        Some(server) => server,
                        None => continue,
                    };

                    server
                        .notify::<lsp::notification::DidOpenTextDocument>(
                            lsp::DidOpenTextDocumentParams {
                                text_document: lsp::TextDocumentItem::new(
                                    uri.clone(),
                                    adapter.language_id(&language),
                                    0,
                                    initial_snapshot.text(),
                                ),
                            },
                        )
                        .log_err();

                    buffer_handle.update(cx, |buffer, cx| {
                        buffer.set_completion_triggers(
                            server
                                .capabilities()
                                .completion_provider
                                .as_ref()
                                .and_then(|provider| provider.trigger_characters.clone())
                                .unwrap_or_default(),
                            cx,
                        );
                    });

                    let snapshot = LspBufferSnapshot {
                        version: 0,
                        snapshot: initial_snapshot.clone(),
                    };
                    self.buffer_snapshots
                        .entry(buffer_id)
                        .or_default()
                        .insert(server.server_id(), vec![snapshot]);
                }
            }
        }
    }

    fn unregister_buffer_from_language_servers(
        &mut self,
        buffer: &Model<Buffer>,
        old_file: &File,
        cx: &mut ModelContext<Self>,
    ) {
        let old_path = match old_file.as_local() {
            Some(local) => local.abs_path(cx),
            None => return,
        };

        buffer.update(cx, |buffer, cx| {
            let worktree_id = old_file.worktree_id(cx);
            let ids = &self.language_server_ids;

            if let Some(language) = buffer.language().cloned() {
                for adapter in self.languages.lsp_adapters(&language) {
                    if let Some(server_id) = ids.get(&(worktree_id, adapter.name.clone())) {
                        buffer.update_diagnostics(*server_id, Default::default(), cx);
                    }
                }
            }

            self.buffer_snapshots.remove(&buffer.remote_id());
            let file_url = lsp::Url::from_file_path(old_path).unwrap();
            for (_, language_server) in self.language_servers_for_buffer(buffer, cx) {
                language_server
                    .notify::<lsp::notification::DidCloseTextDocument>(
                        lsp::DidCloseTextDocumentParams {
                            text_document: lsp::TextDocumentIdentifier::new(file_url.clone()),
                        },
                    )
                    .log_err();
            }
        });
    }

    async fn send_buffer_ordered_messages(
        this: WeakModel<Self>,
        rx: UnboundedReceiver<BufferOrderedMessage>,
        mut cx: AsyncAppContext,
    ) -> Result<()> {
        const MAX_BATCH_SIZE: usize = 128;

        let mut operations_by_buffer_id = HashMap::default();
        async fn flush_operations(
            this: &WeakModel<Project>,
            operations_by_buffer_id: &mut HashMap<BufferId, Vec<proto::Operation>>,
            needs_resync_with_host: &mut bool,
            is_local: bool,
            cx: &mut AsyncAppContext,
        ) -> Result<()> {
            for (buffer_id, operations) in operations_by_buffer_id.drain() {
                let request = this.update(cx, |this, _| {
                    let project_id = this.remote_id()?;
                    Some(this.client.request(proto::UpdateBuffer {
                        buffer_id: buffer_id.into(),
                        project_id,
                        operations,
                    }))
                })?;
                if let Some(request) = request {
                    if request.await.is_err() && !is_local {
                        *needs_resync_with_host = true;
                        break;
                    }
                }
            }
            Ok(())
        }

        let mut needs_resync_with_host = false;
        let mut changes = rx.ready_chunks(MAX_BATCH_SIZE);

        while let Some(changes) = changes.next().await {
            let is_local = this.update(&mut cx, |this, _| this.is_local())?;

            for change in changes {
                match change {
                    BufferOrderedMessage::Operation {
                        buffer_id,
                        operation,
                    } => {
                        if needs_resync_with_host {
                            continue;
                        }

                        operations_by_buffer_id
                            .entry(buffer_id)
                            .or_insert(Vec::new())
                            .push(operation);
                    }

                    BufferOrderedMessage::Resync => {
                        operations_by_buffer_id.clear();
                        if this
                            .update(&mut cx, |this, cx| this.synchronize_remote_buffers(cx))?
                            .await
                            .is_ok()
                        {
                            needs_resync_with_host = false;
                        }
                    }

                    BufferOrderedMessage::LanguageServerUpdate {
                        language_server_id,
                        message,
                    } => {
                        flush_operations(
                            &this,
                            &mut operations_by_buffer_id,
                            &mut needs_resync_with_host,
                            is_local,
                            &mut cx,
                        )
                        .await?;

                        this.update(&mut cx, |this, _| {
                            if let Some(project_id) = this.remote_id() {
                                this.client
                                    .send(proto::UpdateLanguageServer {
                                        project_id,
                                        language_server_id: language_server_id.0 as u64,
                                        variant: Some(message),
                                    })
                                    .log_err();
                            }
                        })?;
                    }
                }
            }

            flush_operations(
                &this,
                &mut operations_by_buffer_id,
                &mut needs_resync_with_host,
                is_local,
                &mut cx,
            )
            .await?;
        }

        Ok(())
    }

    fn on_buffer_event(
        &mut self,
        buffer: Model<Buffer>,
        event: &BufferEvent,
        cx: &mut ModelContext<Self>,
    ) -> Option<()> {
        if matches!(
            event,
            BufferEvent::Edited { .. } | BufferEvent::Reloaded | BufferEvent::DiffBaseChanged
        ) {
            self.request_buffer_diff_recalculation(&buffer, cx);
        }

        match event {
            BufferEvent::Operation(operation) => {
                self.enqueue_buffer_ordered_message(BufferOrderedMessage::Operation {
                    buffer_id: buffer.read(cx).remote_id(),
                    operation: language::proto::serialize_operation(operation),
                })
                .ok();
            }

            BufferEvent::Reloaded => {
                if self.is_local() {
                    if let Some(project_id) = self.remote_id() {
                        let buffer = buffer.read(cx);
                        self.client
                            .send(proto::BufferReloaded {
                                project_id,
                                buffer_id: buffer.remote_id().to_proto(),
                                version: serialize_version(&buffer.version()),
                                mtime: buffer.saved_mtime().map(|t| t.into()),
                                line_ending: serialize_line_ending(buffer.line_ending()) as i32,
                            })
                            .log_err();
                    }
                }
            }

            BufferEvent::Edited { .. } => {
                let buffer = buffer.read(cx);
                let file = File::from_dyn(buffer.file())?;
                let abs_path = file.as_local()?.abs_path(cx);
                let uri = lsp::Url::from_file_path(abs_path).unwrap();
                let next_snapshot = buffer.text_snapshot();

                let language_servers: Vec<_> = self
                    .language_servers_for_buffer(buffer, cx)
                    .map(|i| i.1.clone())
                    .collect();

                for language_server in language_servers {
                    let language_server = language_server.clone();

                    let buffer_snapshots = self
                        .buffer_snapshots
                        .get_mut(&buffer.remote_id())
                        .and_then(|m| m.get_mut(&language_server.server_id()))?;
                    let previous_snapshot = buffer_snapshots.last()?;

                    let build_incremental_change = || {
                        buffer
                            .edits_since::<(PointUtf16, usize)>(
                                previous_snapshot.snapshot.version(),
                            )
                            .map(|edit| {
                                let edit_start = edit.new.start.0;
                                let edit_end = edit_start + (edit.old.end.0 - edit.old.start.0);
                                let new_text = next_snapshot
                                    .text_for_range(edit.new.start.1..edit.new.end.1)
                                    .collect();
                                lsp::TextDocumentContentChangeEvent {
                                    range: Some(lsp::Range::new(
                                        point_to_lsp(edit_start),
                                        point_to_lsp(edit_end),
                                    )),
                                    range_length: None,
                                    text: new_text,
                                }
                            })
                            .collect()
                    };

                    let document_sync_kind = language_server
                        .capabilities()
                        .text_document_sync
                        .as_ref()
                        .and_then(|sync| match sync {
                            lsp::TextDocumentSyncCapability::Kind(kind) => Some(*kind),
                            lsp::TextDocumentSyncCapability::Options(options) => options.change,
                        });

                    let content_changes: Vec<_> = match document_sync_kind {
                        Some(lsp::TextDocumentSyncKind::FULL) => {
                            vec![lsp::TextDocumentContentChangeEvent {
                                range: None,
                                range_length: None,
                                text: next_snapshot.text(),
                            }]
                        }
                        Some(lsp::TextDocumentSyncKind::INCREMENTAL) => build_incremental_change(),
                        _ => {
                            #[cfg(any(test, feature = "test-support"))]
                            {
                                build_incremental_change()
                            }

                            #[cfg(not(any(test, feature = "test-support")))]
                            {
                                continue;
                            }
                        }
                    };

                    let next_version = previous_snapshot.version + 1;
                    buffer_snapshots.push(LspBufferSnapshot {
                        version: next_version,
                        snapshot: next_snapshot.clone(),
                    });

                    language_server
                        .notify::<lsp::notification::DidChangeTextDocument>(
                            lsp::DidChangeTextDocumentParams {
                                text_document: lsp::VersionedTextDocumentIdentifier::new(
                                    uri.clone(),
                                    next_version,
                                ),
                                content_changes,
                            },
                        )
                        .log_err();
                }
            }

            BufferEvent::Saved => {
                let file = File::from_dyn(buffer.read(cx).file())?;
                let worktree_id = file.worktree_id(cx);
                let abs_path = file.as_local()?.abs_path(cx);
                let text_document = lsp::TextDocumentIdentifier {
                    uri: lsp::Url::from_file_path(abs_path).unwrap(),
                };

                for (_, _, server) in self.language_servers_for_worktree(worktree_id) {
                    let text = include_text(server.as_ref()).then(|| buffer.read(cx).text());
                    server
                        .notify::<lsp::notification::DidSaveTextDocument>(
                            lsp::DidSaveTextDocumentParams {
                                text_document: text_document.clone(),
                                text,
                            },
                        )
                        .log_err();
                }

                for language_server_id in self.language_server_ids_for_buffer(buffer.read(cx), cx) {
                    self.simulate_disk_based_diagnostics_events_if_needed(language_server_id, cx);
                }
            }
            BufferEvent::FileHandleChanged => {
                let Some(file) = File::from_dyn(buffer.read(cx).file()) else {
                    return None;
                };

                let remote_id = buffer.read(cx).remote_id();
                if let Some(entry_id) = file.entry_id {
                    match self.local_buffer_ids_by_entry_id.get(&entry_id) {
                        Some(_) => {
                            return None;
                        }
                        None => {
                            self.local_buffer_ids_by_entry_id
                                .insert(entry_id, remote_id);
                        }
                    }
                };
                self.local_buffer_ids_by_path.insert(
                    ProjectPath {
                        worktree_id: file.worktree_id(cx),
                        path: file.path.clone(),
                    },
                    remote_id,
                );
            }
            _ => {}
        }

        None
    }

    // After saving a buffer using a language server that doesn't provide a disk-based progress token,
    // kick off a timer that will reset every time the buffer is saved. If the timer eventually fires,
    // simulate disk-based diagnostics being finished so that other pieces of UI (e.g., project
    // diagnostics view, diagnostic status bar) can update. We don't emit an event right away because
    // the language server might take some time to publish diagnostics.
    fn simulate_disk_based_diagnostics_events_if_needed(
        &mut self,
        language_server_id: LanguageServerId,
        cx: &mut ModelContext<Self>,
    ) {
        const DISK_BASED_DIAGNOSTICS_DEBOUNCE: Duration = Duration::from_secs(1);

        let Some(LanguageServerState::Running {
            simulate_disk_based_diagnostics_completion,
            adapter,
            ..
        }) = self.language_servers.get_mut(&language_server_id)
        else {
            return;
        };

        if adapter.disk_based_diagnostics_progress_token.is_some() {
            return;
        }

        let prev_task = simulate_disk_based_diagnostics_completion.replace(cx.spawn(
            move |this, mut cx| async move {
                cx.background_executor()
                    .timer(DISK_BASED_DIAGNOSTICS_DEBOUNCE)
                    .await;

                this.update(&mut cx, |this, cx| {
                    this.disk_based_diagnostics_finished(language_server_id, cx);

                    if let Some(LanguageServerState::Running {
                        simulate_disk_based_diagnostics_completion,
                        ..
                    }) = this.language_servers.get_mut(&language_server_id)
                    {
                        *simulate_disk_based_diagnostics_completion = None;
                    }
                })
                .ok();
            },
        ));

        if prev_task.is_none() {
            self.disk_based_diagnostics_started(language_server_id, cx);
        }
    }

    fn request_buffer_diff_recalculation(
        &mut self,
        buffer: &Model<Buffer>,
        cx: &mut ModelContext<Self>,
    ) {
        self.buffers_needing_diff.insert(buffer.downgrade());
        let first_insertion = self.buffers_needing_diff.len() == 1;

        let settings = ProjectSettings::get_global(cx);
        let delay = if let Some(delay) = settings.git.gutter_debounce {
            delay
        } else {
            if first_insertion {
                let this = cx.weak_model();
                cx.defer(move |cx| {
                    if let Some(this) = this.upgrade() {
                        this.update(cx, |this, cx| {
                            this.recalculate_buffer_diffs(cx).detach();
                        });
                    }
                });
            }
            return;
        };

        const MIN_DELAY: u64 = 50;
        let delay = delay.max(MIN_DELAY);
        let duration = Duration::from_millis(delay);

        self.git_diff_debouncer
            .fire_new(duration, cx, move |this, cx| {
                this.recalculate_buffer_diffs(cx)
            });
    }

    fn recalculate_buffer_diffs(&mut self, cx: &mut ModelContext<Self>) -> Task<()> {
        let buffers = self.buffers_needing_diff.drain().collect::<Vec<_>>();
        cx.spawn(move |this, mut cx| async move {
            let tasks: Vec<_> = buffers
                .iter()
                .filter_map(|buffer| {
                    let buffer = buffer.upgrade()?;
                    buffer
                        .update(&mut cx, |buffer, cx| buffer.git_diff_recalc(cx))
                        .ok()
                        .flatten()
                })
                .collect();

            futures::future::join_all(tasks).await;

            this.update(&mut cx, |this, cx| {
                if this.buffers_needing_diff.is_empty() {
                    // TODO: Would a `ModelContext<Project>.notify()` suffice here?
                    for buffer in buffers {
                        if let Some(buffer) = buffer.upgrade() {
                            buffer.update(cx, |_, cx| cx.notify());
                        }
                    }
                } else {
                    this.recalculate_buffer_diffs(cx).detach();
                }
            })
            .ok();
        })
    }

    fn language_servers_for_worktree(
        &self,
        worktree_id: WorktreeId,
    ) -> impl Iterator<Item = (&Arc<CachedLspAdapter>, &Arc<Language>, &Arc<LanguageServer>)> {
        self.language_server_ids
            .iter()
            .filter_map(move |((language_server_worktree_id, _), id)| {
                if *language_server_worktree_id == worktree_id {
                    if let Some(LanguageServerState::Running {
                        adapter,
                        language,
                        server,
                        ..
                    }) = self.language_servers.get(id)
                    {
                        return Some((adapter, language, server));
                    }
                }
                None
            })
    }

    fn maintain_buffer_languages(
        languages: Arc<LanguageRegistry>,
        cx: &mut ModelContext<Project>,
    ) -> Task<()> {
        let mut subscription = languages.subscribe();
        let mut prev_reload_count = languages.reload_count();
        cx.spawn(move |project, mut cx| async move {
            while let Some(()) = subscription.next().await {
                if let Some(project) = project.upgrade() {
                    // If the language registry has been reloaded, then remove and
                    // re-assign the languages on all open buffers.
                    let reload_count = languages.reload_count();
                    if reload_count > prev_reload_count {
                        prev_reload_count = reload_count;
                        project
                            .update(&mut cx, |this, cx| {
                                let buffers = this
                                    .opened_buffers
                                    .values()
                                    .filter_map(|b| b.upgrade())
                                    .collect::<Vec<_>>();
                                for buffer in buffers {
                                    if let Some(f) = File::from_dyn(buffer.read(cx).file()).cloned()
                                    {
                                        this.unregister_buffer_from_language_servers(
                                            &buffer, &f, cx,
                                        );
                                        buffer
                                            .update(cx, |buffer, cx| buffer.set_language(None, cx));
                                    }
                                }
                            })
                            .ok();
                    }

                    project
                        .update(&mut cx, |project, cx| {
                            let mut plain_text_buffers = Vec::new();
                            let mut buffers_with_unknown_injections = Vec::new();
                            for buffer in project.opened_buffers.values() {
                                if let Some(handle) = buffer.upgrade() {
                                    let buffer = &handle.read(cx);
                                    if buffer.language().is_none()
                                        || buffer.language() == Some(&*language::PLAIN_TEXT)
                                    {
                                        plain_text_buffers.push(handle);
                                    } else if buffer.contains_unknown_injections() {
                                        buffers_with_unknown_injections.push(handle);
                                    }
                                }
                            }

                            for buffer in plain_text_buffers {
                                project.detect_language_for_buffer(&buffer, cx);
                                project.register_buffer_with_language_servers(&buffer, cx);
                            }

                            for buffer in buffers_with_unknown_injections {
                                buffer.update(cx, |buffer, cx| buffer.reparse(cx));
                            }
                        })
                        .ok();
                }
            }
        })
    }

    fn maintain_workspace_config(cx: &mut ModelContext<Project>) -> Task<Result<()>> {
        let (mut settings_changed_tx, mut settings_changed_rx) = watch::channel();
        let _ = postage::stream::Stream::try_recv(&mut settings_changed_rx);

        let settings_observation = cx.observe_global::<SettingsStore>(move |_, _| {
            *settings_changed_tx.borrow_mut() = ();
        });

        cx.spawn(move |this, mut cx| async move {
            while let Some(()) = settings_changed_rx.next().await {
                let servers = this.update(&mut cx, |this, cx| {
                    this.language_server_ids
                        .iter()
                        .filter_map(|((worktree_id, _), server_id)| {
                            let worktree = this.worktree_for_id(*worktree_id, cx)?;
                            let state = this.language_servers.get(server_id)?;
                            let delegate = ProjectLspAdapterDelegate::new(this, &worktree, cx);
                            match state {
                                LanguageServerState::Starting(_) => None,
                                LanguageServerState::Running {
                                    adapter, server, ..
                                } => Some((
                                    adapter.adapter.clone(),
                                    server.clone(),
                                    delegate as Arc<dyn LspAdapterDelegate>,
                                )),
                            }
                        })
                        .collect::<Vec<_>>()
                })?;

                for (adapter, server, delegate) in servers {
                    let settings = adapter.workspace_configuration(&delegate, &mut cx).await?;

                    server
                        .notify::<lsp::notification::DidChangeConfiguration>(
                            lsp::DidChangeConfigurationParams { settings },
                        )
                        .ok();
                }
            }

            drop(settings_observation);
            anyhow::Ok(())
        })
    }

    fn detect_language_for_buffer(
        &mut self,
        buffer_handle: &Model<Buffer>,
        cx: &mut ModelContext<Self>,
    ) {
        // If the buffer has a language, set it and start the language server if we haven't already.
        let buffer = buffer_handle.read(cx);
        let Some(file) = buffer.file() else {
            return;
        };
        let content = buffer.as_rope();
        let Some(new_language_result) = self
            .languages
            .language_for_file(file, Some(content), cx)
            .now_or_never()
        else {
            return;
        };

        match new_language_result {
            Err(e) => {
                if e.is::<language::LanguageNotFound>() {
                    cx.emit(Event::LanguageNotFound(buffer_handle.clone()))
                }
            }
            Ok(new_language) => {
                self.set_language_for_buffer(buffer_handle, new_language, cx);
            }
        };
    }

    pub fn set_language_for_buffer(
        &mut self,
        buffer: &Model<Buffer>,
        new_language: Arc<Language>,
        cx: &mut ModelContext<Self>,
    ) {
        buffer.update(cx, |buffer, cx| {
            if buffer.language().map_or(true, |old_language| {
                !Arc::ptr_eq(old_language, &new_language)
            }) {
                buffer.set_language(Some(new_language.clone()), cx);
            }
        });

        let buffer_file = buffer.read(cx).file().cloned();
        let settings = language_settings(Some(&new_language), buffer_file.as_ref(), cx).clone();
        let buffer_file = File::from_dyn(buffer_file.as_ref());
        let worktree = buffer_file.as_ref().map(|f| f.worktree_id(cx));
        if let Some(prettier_plugins) = prettier_support::prettier_plugins_for_language(&settings) {
            self.install_default_prettier(
                worktree,
                prettier_plugins.iter().map(|s| Arc::from(s.as_str())),
                cx,
            );
        };
        if let Some(file) = buffer_file {
            let worktree = file.worktree.clone();
            if worktree.read(cx).is_local() {
                self.start_language_servers(&worktree, new_language, cx);
            }
        }
    }

    fn start_language_servers(
        &mut self,
        worktree: &Model<Worktree>,
        language: Arc<Language>,
        cx: &mut ModelContext<Self>,
    ) {
        let root_file = worktree.update(cx, |tree, cx| tree.root_file(cx));
        let settings = language_settings(Some(&language), root_file.map(|f| f as _).as_ref(), cx);
        if !settings.enable_language_server {
            return;
        }

        let available_lsp_adapters = self.languages.clone().lsp_adapters(&language);
        let available_language_servers = available_lsp_adapters
            .iter()
            .map(|lsp_adapter| lsp_adapter.name.clone())
            .collect::<Vec<_>>();

        let desired_language_servers =
            settings.customized_language_servers(&available_language_servers);

        let mut enabled_lsp_adapters: Vec<Arc<CachedLspAdapter>> = Vec::new();
        for desired_language_server in desired_language_servers {
            if let Some(adapter) = available_lsp_adapters
                .iter()
                .find(|adapter| adapter.name == desired_language_server)
            {
                enabled_lsp_adapters.push(adapter.clone());
                continue;
            }

            if let Some(adapter) = self
                .languages
                .load_available_lsp_adapter(&desired_language_server)
            {
                self.languages()
                    .register_lsp_adapter(language.name(), adapter.adapter.clone());
                enabled_lsp_adapters.push(adapter);
                continue;
            }

            log::warn!(
                "no language server found matching '{}'",
                desired_language_server.0
            );
        }

        log::info!(
            "starting language servers for {language}: {adapters}",
            language = language.name(),
            adapters = enabled_lsp_adapters
                .iter()
                .map(|adapter| adapter.name.0.as_ref())
                .join(", ")
        );

        for adapter in enabled_lsp_adapters {
            self.start_language_server(worktree, adapter, language.clone(), cx);
        }
    }

    fn start_language_server(
        &mut self,
        worktree_handle: &Model<Worktree>,
        adapter: Arc<CachedLspAdapter>,
        language: Arc<Language>,
        cx: &mut ModelContext<Self>,
    ) {
        if adapter.reinstall_attempt_count.load(SeqCst) > MAX_SERVER_REINSTALL_ATTEMPT_COUNT {
            return;
        }

        let worktree = worktree_handle.read(cx);
        let worktree_id = worktree.id();
        let worktree_path = worktree.abs_path();
        let key = (worktree_id, adapter.name.clone());
        if self.language_server_ids.contains_key(&key) {
            return;
        }

        let stderr_capture = Arc::new(Mutex::new(Some(String::new())));
        let lsp_adapter_delegate = ProjectLspAdapterDelegate::new(self, worktree_handle, cx);
        let pending_server = match self.languages.create_pending_language_server(
            stderr_capture.clone(),
            language.clone(),
            adapter.clone(),
            Arc::clone(&worktree_path),
            lsp_adapter_delegate.clone(),
            cx,
        ) {
            Some(pending_server) => pending_server,
            None => return,
        };

        let project_settings = ProjectSettings::get(
            Some(SettingsLocation {
                worktree_id: worktree_id.to_proto() as usize,
                path: Path::new(""),
            }),
            cx,
        );
        let lsp = project_settings.lsp.get(&adapter.name.0);
        let override_options = lsp.and_then(|s| s.initialization_options.clone());

        let server_id = pending_server.server_id;
        let container_dir = pending_server.container_dir.clone();
        let state = LanguageServerState::Starting({
            let adapter = adapter.clone();
            let server_name = adapter.name.0.clone();
            let language = language.clone();
            let key = key.clone();

            cx.spawn(move |this, mut cx| async move {
                let result = Self::setup_and_insert_language_server(
                    this.clone(),
                    lsp_adapter_delegate,
                    override_options,
                    pending_server,
                    adapter.clone(),
                    language.clone(),
                    server_id,
                    key,
                    &mut cx,
                )
                .await;

                match result {
                    Ok(server) => {
                        stderr_capture.lock().take();
                        server
                    }

                    Err(err) => {
                        log::error!("failed to start language server {server_name:?}: {err}");
                        log::error!("server stderr: {:?}", stderr_capture.lock().take());

                        let this = this.upgrade()?;
                        let container_dir = container_dir?;

                        let attempt_count = adapter.reinstall_attempt_count.fetch_add(1, SeqCst);
                        if attempt_count >= MAX_SERVER_REINSTALL_ATTEMPT_COUNT {
                            let max = MAX_SERVER_REINSTALL_ATTEMPT_COUNT;
                            log::error!("Hit {max} reinstallation attempts for {server_name:?}");
                            return None;
                        }

                        log::info!(
                            "retrying installation of language server {server_name:?} in {}s",
                            SERVER_REINSTALL_DEBOUNCE_TIMEOUT.as_secs()
                        );
                        cx.background_executor()
                            .timer(SERVER_REINSTALL_DEBOUNCE_TIMEOUT)
                            .await;

                        let installation_test_binary = adapter
                            .installation_test_binary(container_dir.to_path_buf())
                            .await;

                        this.update(&mut cx, |_, cx| {
                            Self::check_errored_server(
                                language,
                                adapter,
                                server_id,
                                installation_test_binary,
                                cx,
                            )
                        })
                        .ok();

                        None
                    }
                }
            })
        });

        self.language_servers.insert(server_id, state);
        self.language_server_ids.insert(key, server_id);
    }

    fn reinstall_language_server(
        &mut self,
        language: Arc<Language>,
        adapter: Arc<CachedLspAdapter>,
        server_id: LanguageServerId,
        cx: &mut ModelContext<Self>,
    ) -> Option<Task<()>> {
        log::info!("beginning to reinstall server");

        let existing_server = match self.language_servers.remove(&server_id) {
            Some(LanguageServerState::Running { server, .. }) => Some(server),
            _ => None,
        };

        for worktree in &self.worktrees {
            if let Some(worktree) = worktree.upgrade() {
                let key = (worktree.read(cx).id(), adapter.name.clone());
                self.language_server_ids.remove(&key);
            }
        }

        Some(cx.spawn(move |this, mut cx| async move {
            if let Some(task) = existing_server.and_then(|server| server.shutdown()) {
                log::info!("shutting down existing server");
                task.await;
            }

            // TODO: This is race-safe with regards to preventing new instances from
            // starting while deleting, but existing instances in other projects are going
            // to be very confused and messed up
            let Some(task) = this
                .update(&mut cx, |this, cx| {
                    this.languages.delete_server_container(adapter.clone(), cx)
                })
                .log_err()
            else {
                return;
            };
            task.await;

            this.update(&mut cx, |this, cx| {
                let worktrees = this.worktrees.clone();
                for worktree in worktrees {
                    if let Some(worktree) = worktree.upgrade() {
                        this.start_language_server(
                            &worktree,
                            adapter.clone(),
                            language.clone(),
                            cx,
                        );
                    }
                }
            })
            .ok();
        }))
    }

    #[allow(clippy::too_many_arguments)]
    async fn setup_and_insert_language_server(
        this: WeakModel<Self>,
        delegate: Arc<dyn LspAdapterDelegate>,
        override_initialization_options: Option<serde_json::Value>,
        pending_server: PendingLanguageServer,
        adapter: Arc<CachedLspAdapter>,
        language: Arc<Language>,
        server_id: LanguageServerId,
        key: (WorktreeId, LanguageServerName),
        cx: &mut AsyncAppContext,
    ) -> Result<Option<Arc<LanguageServer>>> {
        let language_server = Self::setup_pending_language_server(
            this.clone(),
            override_initialization_options,
            pending_server,
            delegate,
            adapter.clone(),
            server_id,
            cx,
        )
        .await?;

        let this = match this.upgrade() {
            Some(this) => this,
            None => return Err(anyhow!("failed to upgrade project handle")),
        };

        this.update(cx, |this, cx| {
            this.insert_newly_running_language_server(
                language,
                adapter,
                language_server.clone(),
                server_id,
                key,
                cx,
            )
        })??;

        Ok(Some(language_server))
    }

    async fn setup_pending_language_server(
        this: WeakModel<Self>,
        override_options: Option<serde_json::Value>,
        pending_server: PendingLanguageServer,
        delegate: Arc<dyn LspAdapterDelegate>,
        adapter: Arc<CachedLspAdapter>,
        server_id: LanguageServerId,
        cx: &mut AsyncAppContext,
    ) -> Result<Arc<LanguageServer>> {
        let workspace_config = adapter
            .adapter
            .clone()
            .workspace_configuration(&delegate, cx)
            .await?;
        let (language_server, mut initialization_options) = pending_server.task.await?;

        let name = language_server.name();
        language_server
            .on_notification::<lsp::notification::PublishDiagnostics, _>({
                let adapter = adapter.clone();
                let this = this.clone();
                move |mut params, mut cx| {
                    let adapter = adapter.clone();
                    if let Some(this) = this.upgrade() {
                        adapter.process_diagnostics(&mut params);
                        this.update(&mut cx, |this, cx| {
                            this.update_diagnostics(
                                server_id,
                                params,
                                &adapter.disk_based_diagnostic_sources,
                                cx,
                            )
                            .log_err();
                        })
                        .ok();
                    }
                }
            })
            .detach();

        language_server
            .on_request::<lsp::request::WorkspaceConfiguration, _, _>({
                let adapter = adapter.adapter.clone();
                let delegate = delegate.clone();
                move |params, mut cx| {
                    let adapter = adapter.clone();
                    let delegate = delegate.clone();
                    async move {
                        let workspace_config =
                            adapter.workspace_configuration(&delegate, &mut cx).await?;
                        Ok(params
                            .items
                            .into_iter()
                            .map(|item| {
                                if let Some(section) = &item.section {
                                    workspace_config
                                        .get(section)
                                        .cloned()
                                        .unwrap_or(serde_json::Value::Null)
                                } else {
                                    workspace_config.clone()
                                }
                            })
                            .collect())
                    }
                }
            })
            .detach();

        // Even though we don't have handling for these requests, respond to them to
        // avoid stalling any language server like `gopls` which waits for a response
        // to these requests when initializing.
        language_server
            .on_request::<lsp::request::WorkDoneProgressCreate, _, _>({
                let this = this.clone();
                move |params, mut cx| {
                    let this = this.clone();
                    async move {
                        this.update(&mut cx, |this, _| {
                            if let Some(status) = this.language_server_statuses.get_mut(&server_id)
                            {
                                if let lsp::NumberOrString::String(token) = params.token {
                                    status.progress_tokens.insert(token);
                                }
                            }
                        })?;

                        Ok(())
                    }
                }
            })
            .detach();

        language_server
            .on_request::<lsp::request::RegisterCapability, _, _>({
                let this = this.clone();
                move |params, mut cx| {
                    let this = this.clone();
                    async move {
                        for reg in params.registrations {
                            if reg.method == "workspace/didChangeWatchedFiles" {
                                if let Some(options) = reg.register_options {
                                    let options = serde_json::from_value(options)?;
                                    this.update(&mut cx, |this, cx| {
                                        this.on_lsp_did_change_watched_files(
                                            server_id, &reg.id, options, cx,
                                        );
                                    })?;
                                }
                            }
                        }
                        Ok(())
                    }
                }
            })
            .detach();

        language_server
            .on_request::<lsp::request::UnregisterCapability, _, _>({
                let this = this.clone();
                move |params, mut cx| {
                    let this = this.clone();
                    async move {
                        for unreg in params.unregisterations.iter() {
                            if unreg.method == "workspace/didChangeWatchedFiles" {
                                this.update(&mut cx, |this, cx| {
                                    this.on_lsp_unregister_did_change_watched_files(
                                        server_id, &unreg.id, cx,
                                    );
                                })?;
                            }
                        }
                        Ok(())
                    }
                }
            })
            .detach();

        language_server
            .on_request::<lsp::request::ApplyWorkspaceEdit, _, _>({
                let adapter = adapter.clone();
                let this = this.clone();
                move |params, cx| {
                    Self::on_lsp_workspace_edit(
                        this.clone(),
                        params,
                        server_id,
                        adapter.clone(),
                        cx,
                    )
                }
            })
            .detach();

        language_server
            .on_request::<lsp::request::InlayHintRefreshRequest, _, _>({
                let this = this.clone();
                move |(), mut cx| {
                    let this = this.clone();
                    async move {
                        this.update(&mut cx, |project, cx| {
                            cx.emit(Event::RefreshInlayHints);
                            project.remote_id().map(|project_id| {
                                project.client.send(proto::RefreshInlayHints { project_id })
                            })
                        })?
                        .transpose()?;
                        Ok(())
                    }
                }
            })
            .detach();

        language_server
            .on_request::<lsp::request::ShowMessageRequest, _, _>({
                let this = this.clone();
                let name = name.to_string();
                move |params, mut cx| {
                    let this = this.clone();
                    let name = name.to_string();
                    async move {
                        if let Some(actions) = params.actions {
                            let (tx, mut rx) = smol::channel::bounded(1);
                            let request = LanguageServerPromptRequest {
                                level: match params.typ {
                                    lsp::MessageType::ERROR => PromptLevel::Critical,
                                    lsp::MessageType::WARNING => PromptLevel::Warning,
                                    _ => PromptLevel::Info,
                                },
                                message: params.message,
                                actions,
                                response_channel: tx,
                                lsp_name: name.clone(),
                            };

                            if let Ok(_) = this.update(&mut cx, |_, cx| {
                                cx.emit(Event::LanguageServerPrompt(request));
                            }) {
                                let response = rx.next().await;

                                Ok(response)
                            } else {
                                Ok(None)
                            }
                        } else {
                            Ok(None)
                        }
                    }
                }
            })
            .detach();

        let disk_based_diagnostics_progress_token =
            adapter.disk_based_diagnostics_progress_token.clone();

        language_server
            .on_notification::<ServerStatus, _>({
                let this = this.clone();
                let name = name.to_string();
                move |params, mut cx| {
                    let this = this.clone();
                    let name = name.to_string();
                    if let Some(ref message) = params.message {
                        let message = message.trim();
                        if !message.is_empty() {
                            let formatted_message = format!(
                                "Language server {name} (id {server_id}) status update: {message}"
                            );
                            match params.health {
                                ServerHealthStatus::Ok => log::info!("{}", formatted_message),
                                ServerHealthStatus::Warning => log::warn!("{}", formatted_message),
                                ServerHealthStatus::Error => {
                                    log::error!("{}", formatted_message);
                                    let (tx, _rx) = smol::channel::bounded(1);
                                    let request = LanguageServerPromptRequest {
                                        level: PromptLevel::Critical,
                                        message: params.message.unwrap_or_default(),
                                        actions: Vec::new(),
                                        response_channel: tx,
                                        lsp_name: name.clone(),
                                    };
                                    let _ = this
                                        .update(&mut cx, |_, cx| {
                                            cx.emit(Event::LanguageServerPrompt(request));
                                        })
                                        .ok();
                                }
                                ServerHealthStatus::Other(status) => {
                                    log::info!(
                                        "Unknown server health: {status}\n{formatted_message}"
                                    )
                                }
                            }
                        }
                    }
                }
            })
            .detach();

        language_server
            .on_notification::<lsp::notification::Progress, _>(move |params, mut cx| {
                if let Some(this) = this.upgrade() {
                    this.update(&mut cx, |this, cx| {
                        this.on_lsp_progress(
                            params,
                            server_id,
                            disk_based_diagnostics_progress_token.clone(),
                            cx,
                        );
                    })
                    .ok();
                }
            })
            .detach();

        match (&mut initialization_options, override_options) {
            (Some(initialization_options), Some(override_options)) => {
                merge_json_value_into(override_options, initialization_options);
            }
            (None, override_options) => initialization_options = override_options,
            _ => {}
        }
        let language_server = cx
            .update(|cx| language_server.initialize(initialization_options, cx))?
            .await?;

        language_server
            .notify::<lsp::notification::DidChangeConfiguration>(
                lsp::DidChangeConfigurationParams {
                    settings: workspace_config,
                },
            )
            .ok();

        Ok(language_server)
    }

    fn insert_newly_running_language_server(
        &mut self,
        language: Arc<Language>,
        adapter: Arc<CachedLspAdapter>,
        language_server: Arc<LanguageServer>,
        server_id: LanguageServerId,
        key: (WorktreeId, LanguageServerName),
        cx: &mut ModelContext<Self>,
    ) -> Result<()> {
        // If the language server for this key doesn't match the server id, don't store the
        // server. Which will cause it to be dropped, killing the process
        if self
            .language_server_ids
            .get(&key)
            .map(|id| id != &server_id)
            .unwrap_or(false)
        {
            return Ok(());
        }

        // Update language_servers collection with Running variant of LanguageServerState
        // indicating that the server is up and running and ready
        self.language_servers.insert(
            server_id,
            LanguageServerState::Running {
                adapter: adapter.clone(),
                language: language.clone(),
                server: language_server.clone(),
                simulate_disk_based_diagnostics_completion: None,
            },
        );

        self.language_server_statuses.insert(
            server_id,
            LanguageServerStatus {
                name: language_server.name().to_string(),
                pending_work: Default::default(),
                has_pending_diagnostic_updates: false,
                progress_tokens: Default::default(),
            },
        );

        cx.emit(Event::LanguageServerAdded(server_id));

        if let Some(project_id) = self.remote_id() {
            self.client.send(proto::StartLanguageServer {
                project_id,
                server: Some(proto::LanguageServer {
                    id: server_id.0 as u64,
                    name: language_server.name().to_string(),
                }),
            })?;
        }

        // Tell the language server about every open buffer in the worktree that matches the language.
        for buffer in self.opened_buffers.values() {
            if let Some(buffer_handle) = buffer.upgrade() {
                let buffer = buffer_handle.read(cx);
                let file = match File::from_dyn(buffer.file()) {
                    Some(file) => file,
                    None => continue,
                };
                let language = match buffer.language() {
                    Some(language) => language,
                    None => continue,
                };

                if file.worktree.read(cx).id() != key.0
                    || !self
                        .languages
                        .lsp_adapters(&language)
                        .iter()
                        .any(|a| a.name == key.1)
                {
                    continue;
                }

                let file = match file.as_local() {
                    Some(file) => file,
                    None => continue,
                };

                let versions = self
                    .buffer_snapshots
                    .entry(buffer.remote_id())
                    .or_default()
                    .entry(server_id)
                    .or_insert_with(|| {
                        vec![LspBufferSnapshot {
                            version: 0,
                            snapshot: buffer.text_snapshot(),
                        }]
                    });

                let snapshot = versions.last().unwrap();
                let version = snapshot.version;
                let initial_snapshot = &snapshot.snapshot;
                let uri = lsp::Url::from_file_path(file.abs_path(cx)).unwrap();
                language_server.notify::<lsp::notification::DidOpenTextDocument>(
                    lsp::DidOpenTextDocumentParams {
                        text_document: lsp::TextDocumentItem::new(
                            uri,
                            adapter.language_id(&language),
                            version,
                            initial_snapshot.text(),
                        ),
                    },
                )?;

                buffer_handle.update(cx, |buffer, cx| {
                    buffer.set_completion_triggers(
                        language_server
                            .capabilities()
                            .completion_provider
                            .as_ref()
                            .and_then(|provider| provider.trigger_characters.clone())
                            .unwrap_or_default(),
                        cx,
                    )
                });
            }
        }

        cx.notify();
        Ok(())
    }

    // Returns a list of all of the worktrees which no longer have a language server and the root path
    // for the stopped server
    fn stop_language_server(
        &mut self,
        worktree_id: WorktreeId,
        adapter_name: LanguageServerName,
        cx: &mut ModelContext<Self>,
    ) -> Task<Vec<WorktreeId>> {
        let key = (worktree_id, adapter_name);
        if let Some(server_id) = self.language_server_ids.remove(&key) {
            let name = key.1 .0;
            log::info!("stopping language server {name}");

            // Remove other entries for this language server as well
            let mut orphaned_worktrees = vec![worktree_id];
            let other_keys = self.language_server_ids.keys().cloned().collect::<Vec<_>>();
            for other_key in other_keys {
                if self.language_server_ids.get(&other_key) == Some(&server_id) {
                    self.language_server_ids.remove(&other_key);
                    orphaned_worktrees.push(other_key.0);
                }
            }

            for buffer in self.opened_buffers.values() {
                if let Some(buffer) = buffer.upgrade() {
                    buffer.update(cx, |buffer, cx| {
                        buffer.update_diagnostics(server_id, Default::default(), cx);
                    });
                }
            }

            let project_id = self.remote_id();
            for (worktree_id, summaries) in self.diagnostic_summaries.iter_mut() {
                summaries.retain(|path, summaries_by_server_id| {
                    if summaries_by_server_id.remove(&server_id).is_some() {
                        if let Some(project_id) = project_id {
                            self.client
                                .send(proto::UpdateDiagnosticSummary {
                                    project_id,
                                    worktree_id: worktree_id.to_proto(),
                                    summary: Some(proto::DiagnosticSummary {
                                        path: path.to_string_lossy().to_string(),
                                        language_server_id: server_id.0 as u64,
                                        error_count: 0,
                                        warning_count: 0,
                                    }),
                                })
                                .log_err();
                        }
                        !summaries_by_server_id.is_empty()
                    } else {
                        true
                    }
                });
            }

            for diagnostics in self.diagnostics.values_mut() {
                diagnostics.retain(|_, diagnostics_by_server_id| {
                    if let Ok(ix) =
                        diagnostics_by_server_id.binary_search_by_key(&server_id, |e| e.0)
                    {
                        diagnostics_by_server_id.remove(ix);
                        !diagnostics_by_server_id.is_empty()
                    } else {
                        true
                    }
                });
            }

            self.language_server_watched_paths.remove(&server_id);
            self.language_server_statuses.remove(&server_id);
            cx.notify();

            let server_state = self.language_servers.remove(&server_id);
            cx.emit(Event::LanguageServerRemoved(server_id));
            cx.spawn(move |_, cx| async move {
                Self::shutdown_language_server(server_state, name, cx).await;
                orphaned_worktrees
            })
        } else {
            Task::ready(Vec::new())
        }
    }

    async fn shutdown_language_server(
        server_state: Option<LanguageServerState>,
        name: Arc<str>,
        cx: AsyncAppContext,
    ) {
        let server = match server_state {
            Some(LanguageServerState::Starting(task)) => {
                let mut timer = cx
                    .background_executor()
                    .timer(SERVER_LAUNCHING_BEFORE_SHUTDOWN_TIMEOUT)
                    .fuse();

                select! {
                    server = task.fuse() => server,
                    _ = timer => {
                        log::info!(
                            "timeout waiting for language server {} to finish launching before stopping",
                            name
                        );
                        None
                    },
                }
            }

            Some(LanguageServerState::Running { server, .. }) => Some(server),

            None => None,
        };

        if let Some(server) = server {
            if let Some(shutdown) = server.shutdown() {
                shutdown.await;
            }
        }
    }

    async fn handle_restart_language_servers(
        project: Model<Self>,
        envelope: TypedEnvelope<proto::RestartLanguageServers>,
        mut cx: AsyncAppContext,
    ) -> Result<proto::Ack> {
        project.update(&mut cx, |project, cx| {
            let buffers: Vec<_> = envelope
                .payload
                .buffer_ids
                .into_iter()
                .flat_map(|buffer_id| project.buffer_for_id(BufferId::new(buffer_id).log_err()?))
                .collect();
            project.restart_language_servers_for_buffers(buffers, cx)
        })?;

        Ok(proto::Ack {})
    }

    pub fn restart_language_servers_for_buffers(
        &mut self,
        buffers: impl IntoIterator<Item = Model<Buffer>>,
        cx: &mut ModelContext<Self>,
    ) {
        if self.is_remote() {
            let request = self.client.request(proto::RestartLanguageServers {
                project_id: self.remote_id().unwrap(),
                buffer_ids: buffers
                    .into_iter()
                    .map(|b| b.read(cx).remote_id().to_proto())
                    .collect(),
            });
            cx.background_executor()
                .spawn(request)
                .detach_and_log_err(cx);
            return;
        }

        let language_server_lookup_info: HashSet<(Model<Worktree>, Arc<Language>)> = buffers
            .into_iter()
            .filter_map(|buffer| {
                let buffer = buffer.read(cx);
                let file = buffer.file()?;
                let worktree = File::from_dyn(Some(file))?.worktree.clone();
                let language = self
                    .languages
                    .language_for_file(file, Some(buffer.as_rope()), cx)
                    .now_or_never()?
                    .ok()?;
                Some((worktree, language))
            })
            .collect();
        for (worktree, language) in language_server_lookup_info {
            self.restart_language_servers(worktree, language, cx);
        }
    }

    fn restart_language_servers(
        &mut self,
        worktree: Model<Worktree>,
        language: Arc<Language>,
        cx: &mut ModelContext<Self>,
    ) {
        let worktree_id = worktree.read(cx).id();

        let stop_tasks = self
            .languages
            .clone()
            .lsp_adapters(&language)
            .iter()
            .map(|adapter| {
                let stop_task = self.stop_language_server(worktree_id, adapter.name.clone(), cx);
                (stop_task, adapter.name.clone())
            })
            .collect::<Vec<_>>();
        if stop_tasks.is_empty() {
            return;
        }

        cx.spawn(move |this, mut cx| async move {
            // For each stopped language server, record all of the worktrees with which
            // it was associated.
            let mut affected_worktrees = Vec::new();
            for (stop_task, language_server_name) in stop_tasks {
                for affected_worktree_id in stop_task.await {
                    affected_worktrees.push((affected_worktree_id, language_server_name.clone()));
                }
            }

            this.update(&mut cx, |this, cx| {
                // Restart the language server for the given worktree.
                this.start_language_servers(&worktree, language.clone(), cx);

                // Lookup new server ids and set them for each of the orphaned worktrees
                for (affected_worktree_id, language_server_name) in affected_worktrees {
                    if let Some(new_server_id) = this
                        .language_server_ids
                        .get(&(worktree_id, language_server_name.clone()))
                        .cloned()
                    {
                        this.language_server_ids
                            .insert((affected_worktree_id, language_server_name), new_server_id);
                    }
                }
            })
            .ok();
        })
        .detach();
    }

    pub fn cancel_language_server_work_for_buffers(
        &mut self,
        buffers: impl IntoIterator<Item = Model<Buffer>>,
        cx: &mut ModelContext<Self>,
    ) {
        let servers = buffers
            .into_iter()
            .flat_map(|buffer| {
                self.language_server_ids_for_buffer(buffer.read(cx), cx)
                    .into_iter()
            })
            .collect::<HashSet<_>>();

        for server_id in servers {
            self.cancel_language_server_work(server_id, None, cx);
        }
    }

    pub fn cancel_language_server_work(
        &mut self,
        server_id: LanguageServerId,
        token_to_cancel: Option<String>,
        _cx: &mut ModelContext<Self>,
    ) {
        let status = self.language_server_statuses.get(&server_id);
        let server = self.language_servers.get(&server_id);
        if let Some((server, status)) = server.zip(status) {
            if let LanguageServerState::Running { server, .. } = server {
                for (token, progress) in &status.pending_work {
                    if let Some(token_to_cancel) = token_to_cancel.as_ref() {
                        if token != token_to_cancel {
                            continue;
                        }
                    }
                    if progress.is_cancellable {
                        server
                            .notify::<lsp::notification::WorkDoneProgressCancel>(
                                WorkDoneProgressCancelParams {
                                    token: lsp::NumberOrString::String(token.clone()),
                                },
                            )
                            .ok();
                    }
                }
            }
        }
    }

    fn check_errored_server(
        language: Arc<Language>,
        adapter: Arc<CachedLspAdapter>,
        server_id: LanguageServerId,
        installation_test_binary: Option<LanguageServerBinary>,
        cx: &mut ModelContext<Self>,
    ) {
        if !adapter.can_be_reinstalled() {
            log::info!(
                "Validation check requested for {:?} but it cannot be reinstalled",
                adapter.name.0
            );
            return;
        }

        cx.spawn(move |this, mut cx| async move {
            log::info!("About to spawn test binary");

            // A lack of test binary counts as a failure
            let process = installation_test_binary.and_then(|binary| {
                smol::process::Command::new(&binary.path)
                    .current_dir(&binary.path)
                    .args(binary.arguments)
                    .stdin(Stdio::piped())
                    .stdout(Stdio::piped())
                    .stderr(Stdio::inherit())
                    .kill_on_drop(true)
                    .spawn()
                    .ok()
            });

            const PROCESS_TIMEOUT: Duration = Duration::from_secs(5);
            let mut timeout = cx.background_executor().timer(PROCESS_TIMEOUT).fuse();

            let mut errored = false;
            if let Some(mut process) = process {
                futures::select! {
                    status = process.status().fuse() => match status {
                        Ok(status) => errored = !status.success(),
                        Err(_) => errored = true,
                    },

                    _ = timeout => {
                        log::info!("test binary time-ed out, this counts as a success");
                        _ = process.kill();
                    }
                }
            } else {
                log::warn!("test binary failed to launch");
                errored = true;
            }

            if errored {
                log::warn!("test binary check failed");
                let task = this
                    .update(&mut cx, move |this, cx| {
                        this.reinstall_language_server(language, adapter, server_id, cx)
                    })
                    .ok()
                    .flatten();

                if let Some(task) = task {
                    task.await;
                }
            }
        })
        .detach();
    }

    fn enqueue_buffer_ordered_message(&mut self, message: BufferOrderedMessage) -> Result<()> {
        self.buffer_ordered_messages_tx
            .unbounded_send(message)
            .map_err(|e| anyhow!(e))
    }

    fn on_lsp_progress(
        &mut self,
        progress: lsp::ProgressParams,
        language_server_id: LanguageServerId,
        disk_based_diagnostics_progress_token: Option<String>,
        cx: &mut ModelContext<Self>,
    ) {
        let token = match progress.token {
            lsp::NumberOrString::String(token) => token,
            lsp::NumberOrString::Number(token) => {
                log::info!("skipping numeric progress token {}", token);
                return;
            }
        };

        let lsp::ProgressParamsValue::WorkDone(progress) = progress.value;
        let language_server_status =
            if let Some(status) = self.language_server_statuses.get_mut(&language_server_id) {
                status
            } else {
                return;
            };

        if !language_server_status.progress_tokens.contains(&token) {
            return;
        }

        let is_disk_based_diagnostics_progress = disk_based_diagnostics_progress_token
            .as_ref()
            .map_or(false, |disk_based_token| {
                token.starts_with(disk_based_token)
            });

        match progress {
            lsp::WorkDoneProgress::Begin(report) => {
                if is_disk_based_diagnostics_progress {
                    self.disk_based_diagnostics_started(language_server_id, cx);
                }
                self.on_lsp_work_start(
                    language_server_id,
                    token.clone(),
                    LanguageServerProgress {
                        title: Some(report.title),
                        is_disk_based_diagnostics_progress,
                        is_cancellable: report.cancellable.unwrap_or(false),
                        message: report.message.clone(),
                        percentage: report.percentage.map(|p| p as usize),
                        last_update_at: cx.background_executor().now(),
                    },
                    cx,
                );
            }
            lsp::WorkDoneProgress::Report(report) => {
                if self.on_lsp_work_progress(
                    language_server_id,
                    token.clone(),
                    LanguageServerProgress {
                        title: None,
                        is_disk_based_diagnostics_progress,
                        is_cancellable: report.cancellable.unwrap_or(false),
                        message: report.message.clone(),
                        percentage: report.percentage.map(|p| p as usize),
                        last_update_at: cx.background_executor().now(),
                    },
                    cx,
                ) {
                    self.enqueue_buffer_ordered_message(
                        BufferOrderedMessage::LanguageServerUpdate {
                            language_server_id,
                            message: proto::update_language_server::Variant::WorkProgress(
                                proto::LspWorkProgress {
                                    token,
                                    message: report.message,
                                    percentage: report.percentage,
                                },
                            ),
                        },
                    )
                    .ok();
                }
            }
            lsp::WorkDoneProgress::End(_) => {
                language_server_status.progress_tokens.remove(&token);
                self.on_lsp_work_end(language_server_id, token.clone(), cx);
                if is_disk_based_diagnostics_progress {
                    self.disk_based_diagnostics_finished(language_server_id, cx);
                }
            }
        }
    }

    fn on_lsp_work_start(
        &mut self,
        language_server_id: LanguageServerId,
        token: String,
        progress: LanguageServerProgress,
        cx: &mut ModelContext<Self>,
    ) {
        if let Some(status) = self.language_server_statuses.get_mut(&language_server_id) {
            status.pending_work.insert(token.clone(), progress.clone());
            cx.notify();
        }

        if self.is_local() {
            self.enqueue_buffer_ordered_message(BufferOrderedMessage::LanguageServerUpdate {
                language_server_id,
                message: proto::update_language_server::Variant::WorkStart(proto::LspWorkStart {
                    token,
                    title: progress.title,
                    message: progress.message,
                    percentage: progress.percentage.map(|p| p as u32),
                }),
            })
            .ok();
        }
    }

    fn on_lsp_work_progress(
        &mut self,
        language_server_id: LanguageServerId,
        token: String,
        progress: LanguageServerProgress,
        cx: &mut ModelContext<Self>,
    ) -> bool {
        if let Some(status) = self.language_server_statuses.get_mut(&language_server_id) {
            match status.pending_work.entry(token) {
                btree_map::Entry::Vacant(entry) => {
                    entry.insert(progress);
                    cx.notify();
                    return true;
                }
                btree_map::Entry::Occupied(mut entry) => {
                    let entry = entry.get_mut();
                    if (progress.last_update_at - entry.last_update_at)
                        >= SERVER_PROGRESS_THROTTLE_TIMEOUT
                    {
                        entry.last_update_at = progress.last_update_at;
                        if progress.message.is_some() {
                            entry.message = progress.message;
                        }
                        if progress.percentage.is_some() {
                            entry.percentage = progress.percentage;
                        }
                        cx.notify();
                        return true;
                    }
                }
            }
        }

        false
    }

    fn on_lsp_work_end(
        &mut self,
        language_server_id: LanguageServerId,
        token: String,
        cx: &mut ModelContext<Self>,
    ) {
        if let Some(status) = self.language_server_statuses.get_mut(&language_server_id) {
            if let Some(work) = status.pending_work.remove(&token) {
                if !work.is_disk_based_diagnostics_progress {
                    cx.emit(Event::RefreshInlayHints);
                }
            }
            cx.notify();
        }

        if self.is_local() {
            self.enqueue_buffer_ordered_message(BufferOrderedMessage::LanguageServerUpdate {
                language_server_id,
                message: proto::update_language_server::Variant::WorkEnd(proto::LspWorkEnd {
                    token,
                }),
            })
            .ok();
        }
    }

    fn on_lsp_did_change_watched_files(
        &mut self,
        language_server_id: LanguageServerId,
        registration_id: &str,
        params: DidChangeWatchedFilesRegistrationOptions,
        cx: &mut ModelContext<Self>,
    ) {
        let registrations = self
            .language_server_watcher_registrations
            .entry(language_server_id)
            .or_default();

        registrations.insert(registration_id.to_string(), params.watchers);

        self.rebuild_watched_paths(language_server_id, cx);
    }

    fn on_lsp_unregister_did_change_watched_files(
        &mut self,
        language_server_id: LanguageServerId,
        registration_id: &str,
        cx: &mut ModelContext<Self>,
    ) {
        let registrations = self
            .language_server_watcher_registrations
            .entry(language_server_id)
            .or_default();

        if registrations.remove(registration_id).is_some() {
            log::info!(
                "language server {}: unregistered workspace/DidChangeWatchedFiles capability with id {}",
                language_server_id,
                registration_id
            );
        } else {
            log::warn!(
                "language server {}: failed to unregister workspace/DidChangeWatchedFiles capability with id {}. not registered.",
                language_server_id,
                registration_id
            );
        }

        self.rebuild_watched_paths(language_server_id, cx);
    }

    fn rebuild_watched_paths(
        &mut self,
        language_server_id: LanguageServerId,
        cx: &mut ModelContext<Self>,
    ) {
        let Some(watchers) = self
            .language_server_watcher_registrations
            .get(&language_server_id)
        else {
            return;
        };

        let watched_paths = self
            .language_server_watched_paths
            .entry(language_server_id)
            .or_default();

        let mut builders = HashMap::default();
        for watcher in watchers.values().flatten() {
            for worktree in &self.worktrees {
                if let Some(worktree) = worktree.upgrade() {
                    let glob_is_inside_worktree = worktree.update(cx, |tree, _| {
                        if let Some(abs_path) = tree.abs_path().to_str() {
                            let relative_glob_pattern = match &watcher.glob_pattern {
                                lsp::GlobPattern::String(s) => Some(
                                    s.strip_prefix(abs_path)
                                        .unwrap_or(s)
                                        .strip_prefix(std::path::MAIN_SEPARATOR)
                                        .unwrap_or(s),
                                ),
                                lsp::GlobPattern::Relative(rp) => {
                                    let base_uri = match &rp.base_uri {
                                        lsp::OneOf::Left(workspace_folder) => &workspace_folder.uri,
                                        lsp::OneOf::Right(base_uri) => base_uri,
                                    };
                                    base_uri.to_file_path().ok().and_then(|file_path| {
                                        (file_path.to_str() == Some(abs_path))
                                            .then_some(rp.pattern.as_str())
                                    })
                                }
                            };
                            if let Some(relative_glob_pattern) = relative_glob_pattern {
                                let literal_prefix = glob_literal_prefix(relative_glob_pattern);
                                tree.as_local_mut()
                                    .unwrap()
                                    .add_path_prefix_to_scan(Path::new(literal_prefix).into());
                                if let Some(glob) = Glob::new(relative_glob_pattern).log_err() {
                                    builders
                                        .entry(tree.id())
                                        .or_insert_with(|| GlobSetBuilder::new())
                                        .add(glob);
                                }
                                return true;
                            }
                        }
                        false
                    });
                    if glob_is_inside_worktree {
                        break;
                    }
                }
            }
        }

        watched_paths.clear();
        for (worktree_id, builder) in builders {
            if let Ok(globset) = builder.build() {
                watched_paths.insert(worktree_id, globset);
            }
        }

        cx.notify();
    }

    async fn on_lsp_workspace_edit(
        this: WeakModel<Self>,
        params: lsp::ApplyWorkspaceEditParams,
        server_id: LanguageServerId,
        adapter: Arc<CachedLspAdapter>,
        mut cx: AsyncAppContext,
    ) -> Result<lsp::ApplyWorkspaceEditResponse> {
        let this = this
            .upgrade()
            .ok_or_else(|| anyhow!("project project closed"))?;
        let language_server = this
            .update(&mut cx, |this, _| this.language_server_for_id(server_id))?
            .ok_or_else(|| anyhow!("language server not found"))?;
        let transaction = Self::deserialize_workspace_edit(
            this.clone(),
            params.edit,
            true,
            adapter.clone(),
            language_server.clone(),
            &mut cx,
        )
        .await
        .log_err();
        this.update(&mut cx, |this, _| {
            if let Some(transaction) = transaction {
                this.last_workspace_edits_by_language_server
                    .insert(server_id, transaction);
            }
        })?;
        Ok(lsp::ApplyWorkspaceEditResponse {
            applied: true,
            failed_change: None,
            failure_reason: None,
        })
    }

    pub fn language_server_statuses(
        &self,
    ) -> impl DoubleEndedIterator<Item = (LanguageServerId, &LanguageServerStatus)> {
        self.language_server_statuses
            .iter()
            .map(|(key, value)| (*key, value))
    }

    pub fn last_formatting_failure(&self) -> Option<&str> {
        self.last_formatting_failure.as_deref()
    }

    pub fn update_diagnostics(
        &mut self,
        language_server_id: LanguageServerId,
        mut params: lsp::PublishDiagnosticsParams,
        disk_based_sources: &[String],
        cx: &mut ModelContext<Self>,
    ) -> Result<()> {
        let abs_path = params
            .uri
            .to_file_path()
            .map_err(|_| anyhow!("URI is not a file"))?;
        let mut diagnostics = Vec::default();
        let mut primary_diagnostic_group_ids = HashMap::default();
        let mut sources_by_group_id = HashMap::default();
        let mut supporting_diagnostics = HashMap::default();

        // Ensure that primary diagnostics are always the most severe
        params.diagnostics.sort_by_key(|item| item.severity);

        for diagnostic in &params.diagnostics {
            let source = diagnostic.source.as_ref();
            let code = diagnostic.code.as_ref().map(|code| match code {
                lsp::NumberOrString::Number(code) => code.to_string(),
                lsp::NumberOrString::String(code) => code.clone(),
            });
            let range = range_from_lsp(diagnostic.range);
            let is_supporting = diagnostic
                .related_information
                .as_ref()
                .map_or(false, |infos| {
                    infos.iter().any(|info| {
                        primary_diagnostic_group_ids.contains_key(&(
                            source,
                            code.clone(),
                            range_from_lsp(info.location.range),
                        ))
                    })
                });

            let is_unnecessary = diagnostic.tags.as_ref().map_or(false, |tags| {
                tags.iter().any(|tag| *tag == DiagnosticTag::UNNECESSARY)
            });

            if is_supporting {
                supporting_diagnostics.insert(
                    (source, code.clone(), range),
                    (diagnostic.severity, is_unnecessary),
                );
            } else {
                let group_id = post_inc(&mut self.next_diagnostic_group_id);
                let is_disk_based =
                    source.map_or(false, |source| disk_based_sources.contains(source));

                sources_by_group_id.insert(group_id, source);
                primary_diagnostic_group_ids
                    .insert((source, code.clone(), range.clone()), group_id);

                diagnostics.push(DiagnosticEntry {
                    range,
                    diagnostic: Diagnostic {
                        source: diagnostic.source.clone(),
                        code: code.clone(),
                        severity: diagnostic.severity.unwrap_or(DiagnosticSeverity::ERROR),
                        message: diagnostic.message.trim().to_string(),
                        group_id,
                        is_primary: true,
                        is_disk_based,
                        is_unnecessary,
                    },
                });
                if let Some(infos) = &diagnostic.related_information {
                    for info in infos {
                        if info.location.uri == params.uri && !info.message.is_empty() {
                            let range = range_from_lsp(info.location.range);
                            diagnostics.push(DiagnosticEntry {
                                range,
                                diagnostic: Diagnostic {
                                    source: diagnostic.source.clone(),
                                    code: code.clone(),
                                    severity: DiagnosticSeverity::INFORMATION,
                                    message: info.message.trim().to_string(),
                                    group_id,
                                    is_primary: false,
                                    is_disk_based,
                                    is_unnecessary: false,
                                },
                            });
                        }
                    }
                }
            }
        }

        for entry in &mut diagnostics {
            let diagnostic = &mut entry.diagnostic;
            if !diagnostic.is_primary {
                let source = *sources_by_group_id.get(&diagnostic.group_id).unwrap();
                if let Some(&(severity, is_unnecessary)) = supporting_diagnostics.get(&(
                    source,
                    diagnostic.code.clone(),
                    entry.range.clone(),
                )) {
                    if let Some(severity) = severity {
                        diagnostic.severity = severity;
                    }
                    diagnostic.is_unnecessary = is_unnecessary;
                }
            }
        }

        self.update_diagnostic_entries(
            language_server_id,
            abs_path,
            params.version,
            diagnostics,
            cx,
        )?;
        Ok(())
    }

    pub fn update_diagnostic_entries(
        &mut self,
        server_id: LanguageServerId,
        abs_path: PathBuf,
        version: Option<i32>,
        diagnostics: Vec<DiagnosticEntry<Unclipped<PointUtf16>>>,
        cx: &mut ModelContext<Project>,
    ) -> Result<(), anyhow::Error> {
        let (worktree, relative_path) = self
            .find_local_worktree(&abs_path, cx)
            .ok_or_else(|| anyhow!("no worktree found for diagnostics path {abs_path:?}"))?;

        let project_path = ProjectPath {
            worktree_id: worktree.read(cx).id(),
            path: relative_path.into(),
        };

        if let Some(buffer) = self.get_open_buffer(&project_path, cx) {
            self.update_buffer_diagnostics(&buffer, server_id, version, diagnostics.clone(), cx)?;
        }

        let updated = worktree.update(cx, |worktree, cx| {
            self.update_worktree_diagnostics(
                worktree.id(),
                server_id,
                project_path.path.clone(),
                diagnostics,
                cx,
            )
        })?;
        if updated {
            cx.emit(Event::DiagnosticsUpdated {
                language_server_id: server_id,
                path: project_path,
            });
        }
        Ok(())
    }

    pub fn update_worktree_diagnostics(
        &mut self,
        worktree_id: WorktreeId,
        server_id: LanguageServerId,
        worktree_path: Arc<Path>,
        diagnostics: Vec<DiagnosticEntry<Unclipped<PointUtf16>>>,
        _: &mut ModelContext<Worktree>,
    ) -> Result<bool> {
        let summaries_for_tree = self.diagnostic_summaries.entry(worktree_id).or_default();
        let diagnostics_for_tree = self.diagnostics.entry(worktree_id).or_default();
        let summaries_by_server_id = summaries_for_tree.entry(worktree_path.clone()).or_default();

        let old_summary = summaries_by_server_id
            .remove(&server_id)
            .unwrap_or_default();

        let new_summary = DiagnosticSummary::new(&diagnostics);
        if new_summary.is_empty() {
            if let Some(diagnostics_by_server_id) = diagnostics_for_tree.get_mut(&worktree_path) {
                if let Ok(ix) = diagnostics_by_server_id.binary_search_by_key(&server_id, |e| e.0) {
                    diagnostics_by_server_id.remove(ix);
                }
                if diagnostics_by_server_id.is_empty() {
                    diagnostics_for_tree.remove(&worktree_path);
                }
            }
        } else {
            summaries_by_server_id.insert(server_id, new_summary);
            let diagnostics_by_server_id = diagnostics_for_tree
                .entry(worktree_path.clone())
                .or_default();
            match diagnostics_by_server_id.binary_search_by_key(&server_id, |e| e.0) {
                Ok(ix) => {
                    diagnostics_by_server_id[ix] = (server_id, diagnostics);
                }
                Err(ix) => {
                    diagnostics_by_server_id.insert(ix, (server_id, diagnostics));
                }
            }
        }

        if !old_summary.is_empty() || !new_summary.is_empty() {
            if let Some(project_id) = self.remote_id() {
                self.client
                    .send(proto::UpdateDiagnosticSummary {
                        project_id,
                        worktree_id: worktree_id.to_proto(),
                        summary: Some(proto::DiagnosticSummary {
                            path: worktree_path.to_string_lossy().to_string(),
                            language_server_id: server_id.0 as u64,
                            error_count: new_summary.error_count as u32,
                            warning_count: new_summary.warning_count as u32,
                        }),
                    })
                    .log_err();
            }
        }

        Ok(!old_summary.is_empty() || !new_summary.is_empty())
    }

    fn update_buffer_diagnostics(
        &mut self,
        buffer: &Model<Buffer>,
        server_id: LanguageServerId,
        version: Option<i32>,
        mut diagnostics: Vec<DiagnosticEntry<Unclipped<PointUtf16>>>,
        cx: &mut ModelContext<Self>,
    ) -> Result<()> {
        fn compare_diagnostics(a: &Diagnostic, b: &Diagnostic) -> Ordering {
            Ordering::Equal
                .then_with(|| b.is_primary.cmp(&a.is_primary))
                .then_with(|| a.is_disk_based.cmp(&b.is_disk_based))
                .then_with(|| a.severity.cmp(&b.severity))
                .then_with(|| a.message.cmp(&b.message))
        }

        let snapshot = self.buffer_snapshot_for_lsp_version(buffer, server_id, version, cx)?;

        diagnostics.sort_unstable_by(|a, b| {
            Ordering::Equal
                .then_with(|| a.range.start.cmp(&b.range.start))
                .then_with(|| b.range.end.cmp(&a.range.end))
                .then_with(|| compare_diagnostics(&a.diagnostic, &b.diagnostic))
        });

        let mut sanitized_diagnostics = Vec::new();
        let edits_since_save = Patch::new(
            snapshot
                .edits_since::<Unclipped<PointUtf16>>(buffer.read(cx).saved_version())
                .collect(),
        );
        for entry in diagnostics {
            let start;
            let end;
            if entry.diagnostic.is_disk_based {
                // Some diagnostics are based on files on disk instead of buffers'
                // current contents. Adjust these diagnostics' ranges to reflect
                // any unsaved edits.
                start = edits_since_save.old_to_new(entry.range.start);
                end = edits_since_save.old_to_new(entry.range.end);
            } else {
                start = entry.range.start;
                end = entry.range.end;
            }

            let mut range = snapshot.clip_point_utf16(start, Bias::Left)
                ..snapshot.clip_point_utf16(end, Bias::Right);

            // Expand empty ranges by one codepoint
            if range.start == range.end {
                // This will be go to the next boundary when being clipped
                range.end.column += 1;
                range.end = snapshot.clip_point_utf16(Unclipped(range.end), Bias::Right);
                if range.start == range.end && range.end.column > 0 {
                    range.start.column -= 1;
                    range.start = snapshot.clip_point_utf16(Unclipped(range.start), Bias::Left);
                }
            }

            sanitized_diagnostics.push(DiagnosticEntry {
                range,
                diagnostic: entry.diagnostic,
            });
        }
        drop(edits_since_save);

        let set = DiagnosticSet::new(sanitized_diagnostics, &snapshot);
        buffer.update(cx, |buffer, cx| {
            buffer.update_diagnostics(server_id, set, cx)
        });
        Ok(())
    }

    pub fn reload_buffers(
        &self,
        buffers: HashSet<Model<Buffer>>,
        push_to_history: bool,
        cx: &mut ModelContext<Self>,
    ) -> Task<Result<ProjectTransaction>> {
        let mut local_buffers = Vec::new();
        let mut remote_buffers = None;
        for buffer_handle in buffers {
            let buffer = buffer_handle.read(cx);
            if buffer.is_dirty() {
                if let Some(file) = File::from_dyn(buffer.file()) {
                    if file.is_local() {
                        local_buffers.push(buffer_handle);
                    } else {
                        remote_buffers.get_or_insert(Vec::new()).push(buffer_handle);
                    }
                }
            }
        }

        let remote_buffers = self.remote_id().zip(remote_buffers);
        let client = self.client.clone();

        cx.spawn(move |this, mut cx| async move {
            let mut project_transaction = ProjectTransaction::default();

            if let Some((project_id, remote_buffers)) = remote_buffers {
                let response = client
                    .request(proto::ReloadBuffers {
                        project_id,
                        buffer_ids: remote_buffers
                            .iter()
                            .filter_map(|buffer| {
                                buffer
                                    .update(&mut cx, |buffer, _| buffer.remote_id().into())
                                    .ok()
                            })
                            .collect(),
                    })
                    .await?
                    .transaction
                    .ok_or_else(|| anyhow!("missing transaction"))?;
                project_transaction = this
                    .update(&mut cx, |this, cx| {
                        this.deserialize_project_transaction(response, push_to_history, cx)
                    })?
                    .await?;
            }

            for buffer in local_buffers {
                let transaction = buffer
                    .update(&mut cx, |buffer, cx| buffer.reload(cx))?
                    .await?;
                buffer.update(&mut cx, |buffer, cx| {
                    if let Some(transaction) = transaction {
                        if !push_to_history {
                            buffer.forget_transaction(transaction.id);
                        }
                        project_transaction.0.insert(cx.handle(), transaction);
                    }
                })?;
            }

            Ok(project_transaction)
        })
    }

    pub fn format(
        &mut self,
        buffers: HashSet<Model<Buffer>>,
        push_to_history: bool,
        trigger: FormatTrigger,
        cx: &mut ModelContext<Project>,
    ) -> Task<anyhow::Result<ProjectTransaction>> {
        if self.is_local() {
            let buffers_with_paths = buffers
                .into_iter()
                .map(|buffer_handle| {
                    let buffer = buffer_handle.read(cx);
                    let buffer_abs_path = File::from_dyn(buffer.file())
                        .and_then(|file| file.as_local().map(|f| f.abs_path(cx)));
                    (buffer_handle, buffer_abs_path)
                })
                .collect::<Vec<_>>();

            cx.spawn(move |project, mut cx| async move {
                let result = Self::format_locally(
                    project.clone(),
                    buffers_with_paths,
                    push_to_history,
                    trigger,
                    cx.clone(),
                )
                .await;

                project.update(&mut cx, |project, _| match &result {
                    Ok(_) => project.last_formatting_failure = None,
                    Err(error) => {
                        project.last_formatting_failure.replace(error.to_string());
                    }
                })?;

                result
            })
        } else {
            let remote_id = self.remote_id();
            let client = self.client.clone();
            cx.spawn(move |this, mut cx| async move {
                let mut project_transaction = ProjectTransaction::default();
                if let Some(project_id) = remote_id {
                    let response = client
                        .request(proto::FormatBuffers {
                            project_id,
                            trigger: trigger as i32,
                            buffer_ids: buffers
                                .iter()
                                .map(|buffer| {
                                    buffer.update(&mut cx, |buffer, _| buffer.remote_id().into())
                                })
                                .collect::<Result<_>>()?,
                        })
                        .await?
                        .transaction
                        .ok_or_else(|| anyhow!("missing transaction"))?;
                    project_transaction = this
                        .update(&mut cx, |this, cx| {
                            this.deserialize_project_transaction(response, push_to_history, cx)
                        })?
                        .await?;
                }
                Ok(project_transaction)
            })
        }
    }

    async fn format_locally(
        project: WeakModel<Project>,
        mut buffers_with_paths: Vec<(Model<Buffer>, Option<PathBuf>)>,
        push_to_history: bool,
        trigger: FormatTrigger,
        mut cx: AsyncAppContext,
    ) -> anyhow::Result<ProjectTransaction> {
        // Do not allow multiple concurrent formatting requests for the
        // same buffer.
        project.update(&mut cx, |this, cx| {
            buffers_with_paths.retain(|(buffer, _)| {
                this.buffers_being_formatted
                    .insert(buffer.read(cx).remote_id())
            });
        })?;

        let _cleanup = defer({
            let this = project.clone();
            let mut cx = cx.clone();
            let buffers = &buffers_with_paths;
            move || {
                this.update(&mut cx, |this, cx| {
                    for (buffer, _) in buffers {
                        this.buffers_being_formatted
                            .remove(&buffer.read(cx).remote_id());
                    }
                })
                .ok();
            }
        });

        let mut project_transaction = ProjectTransaction::default();
        for (buffer, buffer_abs_path) in &buffers_with_paths {
            let (primary_adapter_and_server, adapters_and_servers) =
                project.update(&mut cx, |project, cx| {
                    let buffer = buffer.read(cx);

                    let adapters_and_servers = project
                        .language_servers_for_buffer(buffer, cx)
                        .map(|(adapter, lsp)| (adapter.clone(), lsp.clone()))
                        .collect::<Vec<_>>();

                    let primary_adapter = project
                        .primary_language_server_for_buffer(buffer, cx)
                        .map(|(adapter, lsp)| (adapter.clone(), lsp.clone()));

                    (primary_adapter, adapters_and_servers)
                })?;

            let settings = buffer.update(&mut cx, |buffer, cx| {
                language_settings(buffer.language(), buffer.file(), cx).clone()
            })?;

            let remove_trailing_whitespace = settings.remove_trailing_whitespace_on_save;
            let ensure_final_newline = settings.ensure_final_newline_on_save;
            let tab_size = settings.tab_size;

            // First, format buffer's whitespace according to the settings.
            let trailing_whitespace_diff = if remove_trailing_whitespace {
                Some(
                    buffer
                        .update(&mut cx, |b, cx| b.remove_trailing_whitespace(cx))?
                        .await,
                )
            } else {
                None
            };
            let whitespace_transaction_id = buffer.update(&mut cx, |buffer, cx| {
                buffer.finalize_last_transaction();
                buffer.start_transaction();
                if let Some(diff) = trailing_whitespace_diff {
                    buffer.apply_diff(diff, cx);
                }
                if ensure_final_newline {
                    buffer.ensure_final_newline(cx);
                }
                buffer.end_transaction(cx)
            })?;

            // Apply the `code_actions_on_format` before we run the formatter.
            let code_actions = deserialize_code_actions(&settings.code_actions_on_format);
            #[allow(clippy::nonminimal_bool)]
            if !code_actions.is_empty()
                && !(trigger == FormatTrigger::Save && settings.format_on_save == FormatOnSave::Off)
            {
                Self::execute_code_actions_on_servers(
                    &project,
                    &adapters_and_servers,
                    code_actions,
                    buffer,
                    push_to_history,
                    &mut project_transaction,
                    &mut cx,
                )
                .await?;
            }

            // Apply language-specific formatting using either the primary language server
            // or external command.
            // Except for code actions, which are applied with all connected language servers.
            let primary_language_server =
                primary_adapter_and_server.map(|(_adapter, server)| server.clone());
            let server_and_buffer = primary_language_server
                .as_ref()
                .zip(buffer_abs_path.as_ref());

            let mut format_operation = None;
            let prettier_settings = buffer.read_with(&mut cx, |buffer, cx| {
                language_settings(buffer.language(), buffer.file(), cx)
                    .prettier
                    .clone()
            })?;
            match (&settings.formatter, &settings.format_on_save) {
                (_, FormatOnSave::Off) if trigger == FormatTrigger::Save => {}

                (Formatter::CodeActions(code_actions), FormatOnSave::On | FormatOnSave::Off)
                | (_, FormatOnSave::CodeActions(code_actions)) => {
                    let code_actions = deserialize_code_actions(code_actions);
                    if !code_actions.is_empty() {
                        Self::execute_code_actions_on_servers(
                            &project,
                            &adapters_and_servers,
                            code_actions,
                            buffer,
                            push_to_history,
                            &mut project_transaction,
                            &mut cx,
                        )
                        .await?;
                    }
                }
                (Formatter::LanguageServer, FormatOnSave::On | FormatOnSave::Off)
                | (_, FormatOnSave::LanguageServer) => {
                    if let Some((language_server, buffer_abs_path)) = server_and_buffer {
                        format_operation = Some(FormatOperation::Lsp(
                            Self::format_via_lsp(
                                &project,
                                buffer,
                                buffer_abs_path,
                                language_server,
                                tab_size,
                                &mut cx,
                            )
                            .await
                            .context("failed to format via language server")?,
                        ));
                    }
                }

                (
                    Formatter::External { command, arguments },
                    FormatOnSave::On | FormatOnSave::Off,
                )
                | (_, FormatOnSave::External { command, arguments }) => {
                    let buffer_abs_path = buffer_abs_path.as_ref().map(|path| path.as_path());
                    format_operation = Self::format_via_external_command(
                        buffer,
                        buffer_abs_path,
                        command,
                        arguments,
                        &mut cx,
                    )
                    .await
                    .context(format!(
                        "failed to format via external command {:?}",
                        command
                    ))?
                    .map(FormatOperation::External);
                }
                (Formatter::Auto, FormatOnSave::On | FormatOnSave::Off) => {
                    let prettier = if prettier_settings.allowed {
                        prettier_support::format_with_prettier(&project, buffer, &mut cx)
                            .await
                            .transpose()
                            .ok()
                            .flatten()
                    } else {
                        None
                    };

                    if let Some(operation) = prettier {
                        format_operation = Some(operation);
                    } else if let Some((language_server, buffer_abs_path)) = server_and_buffer {
                        format_operation = Some(FormatOperation::Lsp(
                            Self::format_via_lsp(
                                &project,
                                buffer,
                                buffer_abs_path,
                                language_server,
                                tab_size,
                                &mut cx,
                            )
                            .await
                            .context("failed to format via language server")?,
                        ));
                    }
                }
                (Formatter::Prettier, FormatOnSave::On | FormatOnSave::Off) => {
                    if prettier_settings.allowed {
                        if let Some(operation) =
                            prettier_support::format_with_prettier(&project, buffer, &mut cx).await
                        {
                            format_operation = Some(operation?);
                        }
                    }
                }
            };

            buffer.update(&mut cx, |b, cx| {
                // If the buffer had its whitespace formatted and was edited while the language-specific
                // formatting was being computed, avoid applying the language-specific formatting, because
                // it can't be grouped with the whitespace formatting in the undo history.
                if let Some(transaction_id) = whitespace_transaction_id {
                    if b.peek_undo_stack()
                        .map_or(true, |e| e.transaction_id() != transaction_id)
                    {
                        format_operation.take();
                    }
                }

                // Apply any language-specific formatting, and group the two formatting operations
                // in the buffer's undo history.
                if let Some(operation) = format_operation {
                    match operation {
                        FormatOperation::Lsp(edits) => {
                            b.edit(edits, None, cx);
                        }
                        FormatOperation::External(diff) => {
                            b.apply_diff(diff, cx);
                        }
                        FormatOperation::Prettier(diff) => {
                            b.apply_diff(diff, cx);
                        }
                    }

                    if let Some(transaction_id) = whitespace_transaction_id {
                        b.group_until_transaction(transaction_id);
                    } else if let Some(transaction) = project_transaction.0.get(buffer) {
                        b.group_until_transaction(transaction.id)
                    }
                }

                if let Some(transaction) = b.finalize_last_transaction().cloned() {
                    if !push_to_history {
                        b.forget_transaction(transaction.id);
                    }
                    project_transaction.0.insert(buffer.clone(), transaction);
                }
            })?;
        }

        Ok(project_transaction)
    }

    async fn format_via_lsp(
        this: &WeakModel<Self>,
        buffer: &Model<Buffer>,
        abs_path: &Path,
        language_server: &Arc<LanguageServer>,
        tab_size: NonZeroU32,
        cx: &mut AsyncAppContext,
    ) -> Result<Vec<(Range<Anchor>, String)>> {
        let uri = lsp::Url::from_file_path(abs_path)
            .map_err(|_| anyhow!("failed to convert abs path to uri"))?;
        let text_document = lsp::TextDocumentIdentifier::new(uri);
        let capabilities = &language_server.capabilities();

        let formatting_provider = capabilities.document_formatting_provider.as_ref();
        let range_formatting_provider = capabilities.document_range_formatting_provider.as_ref();

        let lsp_edits = if matches!(formatting_provider, Some(p) if *p != OneOf::Left(false)) {
            language_server
                .request::<lsp::request::Formatting>(lsp::DocumentFormattingParams {
                    text_document,
                    options: lsp_command::lsp_formatting_options(tab_size.get()),
                    work_done_progress_params: Default::default(),
                })
                .await?
        } else if matches!(range_formatting_provider, Some(p) if *p != OneOf::Left(false)) {
            let buffer_start = lsp::Position::new(0, 0);
            let buffer_end = buffer.update(cx, |b, _| point_to_lsp(b.max_point_utf16()))?;

            language_server
                .request::<lsp::request::RangeFormatting>(lsp::DocumentRangeFormattingParams {
                    text_document,
                    range: lsp::Range::new(buffer_start, buffer_end),
                    options: lsp_command::lsp_formatting_options(tab_size.get()),
                    work_done_progress_params: Default::default(),
                })
                .await?
        } else {
            None
        };

        if let Some(lsp_edits) = lsp_edits {
            this.update(cx, |this, cx| {
                this.edits_from_lsp(buffer, lsp_edits, language_server.server_id(), None, cx)
            })?
            .await
        } else {
            Ok(Vec::new())
        }
    }

    async fn format_via_external_command(
        buffer: &Model<Buffer>,
        buffer_abs_path: Option<&Path>,
        command: &str,
        arguments: &[String],
        cx: &mut AsyncAppContext,
    ) -> Result<Option<Diff>> {
        let working_dir_path = buffer.update(cx, |buffer, cx| {
            let file = File::from_dyn(buffer.file())?;
            let worktree = file.worktree.read(cx);
            let mut worktree_path = worktree.abs_path().to_path_buf();
            if worktree.root_entry()?.is_file() {
                worktree_path.pop();
            }
            Some(worktree_path)
        })?;

        let mut child = smol::process::Command::new(command);

        if let Some(working_dir_path) = working_dir_path {
            child.current_dir(working_dir_path);
        }

        let mut child = child
            .args(arguments.iter().map(|arg| {
                if let Some(buffer_abs_path) = buffer_abs_path {
                    arg.replace("{buffer_path}", &buffer_abs_path.to_string_lossy())
                } else {
                    arg.replace("{buffer_path}", "Untitled")
                }
            }))
            .stdin(smol::process::Stdio::piped())
            .stdout(smol::process::Stdio::piped())
            .stderr(smol::process::Stdio::piped())
            .spawn()?;

        let stdin = child
            .stdin
            .as_mut()
            .ok_or_else(|| anyhow!("failed to acquire stdin"))?;
        let text = buffer.update(cx, |buffer, _| buffer.as_rope().clone())?;
        for chunk in text.chunks() {
            stdin.write_all(chunk.as_bytes()).await?;
        }
        stdin.flush().await?;

        let output = child.output().await?;
        if !output.status.success() {
            return Err(anyhow!(
                "command failed with exit code {:?}:\nstdout: {}\nstderr: {}",
                output.status.code(),
                String::from_utf8_lossy(&output.stdout),
                String::from_utf8_lossy(&output.stderr),
            ));
        }

        let stdout = String::from_utf8(output.stdout)?;
        Ok(Some(
            buffer
                .update(cx, |buffer, cx| buffer.diff(stdout, cx))?
                .await,
        ))
    }

    #[inline(never)]
    fn definition_impl(
        &self,
        buffer: &Model<Buffer>,
        position: PointUtf16,
        cx: &mut ModelContext<Self>,
    ) -> Task<Result<Vec<LocationLink>>> {
        self.request_lsp(
            buffer.clone(),
            LanguageServerToQuery::Primary,
            GetDefinition { position },
            cx,
        )
    }
    pub fn definition<T: ToPointUtf16>(
        &self,
        buffer: &Model<Buffer>,
        position: T,
        cx: &mut ModelContext<Self>,
    ) -> Task<Result<Vec<LocationLink>>> {
        let position = position.to_point_utf16(buffer.read(cx));
        self.definition_impl(buffer, position, cx)
    }

    fn type_definition_impl(
        &self,
        buffer: &Model<Buffer>,
        position: PointUtf16,
        cx: &mut ModelContext<Self>,
    ) -> Task<Result<Vec<LocationLink>>> {
        self.request_lsp(
            buffer.clone(),
            LanguageServerToQuery::Primary,
            GetTypeDefinition { position },
            cx,
        )
    }

    pub fn type_definition<T: ToPointUtf16>(
        &self,
        buffer: &Model<Buffer>,
        position: T,
        cx: &mut ModelContext<Self>,
    ) -> Task<Result<Vec<LocationLink>>> {
        let position = position.to_point_utf16(buffer.read(cx));
        self.type_definition_impl(buffer, position, cx)
    }

    fn implementation_impl(
        &self,
        buffer: &Model<Buffer>,
        position: PointUtf16,
        cx: &mut ModelContext<Self>,
    ) -> Task<Result<Vec<LocationLink>>> {
        self.request_lsp(
            buffer.clone(),
            LanguageServerToQuery::Primary,
            GetImplementation { position },
            cx,
        )
    }

    pub fn implementation<T: ToPointUtf16>(
        &self,
        buffer: &Model<Buffer>,
        position: T,
        cx: &mut ModelContext<Self>,
    ) -> Task<Result<Vec<LocationLink>>> {
        let position = position.to_point_utf16(buffer.read(cx));
        self.implementation_impl(buffer, position, cx)
    }

    fn references_impl(
        &self,
        buffer: &Model<Buffer>,
        position: PointUtf16,
        cx: &mut ModelContext<Self>,
    ) -> Task<Result<Vec<Location>>> {
        self.request_lsp(
            buffer.clone(),
            LanguageServerToQuery::Primary,
            GetReferences { position },
            cx,
        )
    }
    pub fn references<T: ToPointUtf16>(
        &self,
        buffer: &Model<Buffer>,
        position: T,
        cx: &mut ModelContext<Self>,
    ) -> Task<Result<Vec<Location>>> {
        let position = position.to_point_utf16(buffer.read(cx));
        self.references_impl(buffer, position, cx)
    }

    fn document_highlights_impl(
        &self,
        buffer: &Model<Buffer>,
        position: PointUtf16,
        cx: &mut ModelContext<Self>,
    ) -> Task<Result<Vec<DocumentHighlight>>> {
        self.request_lsp(
            buffer.clone(),
            LanguageServerToQuery::Primary,
            GetDocumentHighlights { position },
            cx,
        )
    }

    pub fn document_highlights<T: ToPointUtf16>(
        &self,
        buffer: &Model<Buffer>,
        position: T,
        cx: &mut ModelContext<Self>,
    ) -> Task<Result<Vec<DocumentHighlight>>> {
        let position = position.to_point_utf16(buffer.read(cx));
        self.document_highlights_impl(buffer, position, cx)
    }

    pub fn symbols(&self, query: &str, cx: &mut ModelContext<Self>) -> Task<Result<Vec<Symbol>>> {
        let language_registry = self.languages.clone();

        if self.is_local() {
            let mut requests = Vec::new();
            for ((worktree_id, _), server_id) in self.language_server_ids.iter() {
                let Some(worktree_handle) = self.worktree_for_id(*worktree_id, cx) else {
                    continue;
                };
                let worktree = worktree_handle.read(cx);
                if !worktree.is_visible() {
                    continue;
                }
                let worktree_abs_path = worktree.abs_path().clone();

                let (adapter, language, server) = match self.language_servers.get(server_id) {
                    Some(LanguageServerState::Running {
                        adapter,
                        language,
                        server,
                        ..
                    }) => (adapter.clone(), language.clone(), server),

                    _ => continue,
                };

                requests.push(
                    server
                        .request::<lsp::request::WorkspaceSymbolRequest>(
                            lsp::WorkspaceSymbolParams {
                                query: query.to_string(),
                                ..Default::default()
                            },
                        )
                        .log_err()
                        .map(move |response| {
                            let lsp_symbols = response.flatten().map(|symbol_response| match symbol_response {
                                lsp::WorkspaceSymbolResponse::Flat(flat_responses) => {
                                    flat_responses.into_iter().map(|lsp_symbol| {
                                        (lsp_symbol.name, lsp_symbol.kind, lsp_symbol.location)
                                    }).collect::<Vec<_>>()
                                }
                                lsp::WorkspaceSymbolResponse::Nested(nested_responses) => {
                                    nested_responses.into_iter().filter_map(|lsp_symbol| {
                                        let location = match lsp_symbol.location {
                                            OneOf::Left(location) => location,
                                            OneOf::Right(_) => {
                                                error!("Unexpected: client capabilities forbid symbol resolutions in workspace.symbol.resolveSupport");
                                                return None
                                            }
                                        };
                                        Some((lsp_symbol.name, lsp_symbol.kind, location))
                                    }).collect::<Vec<_>>()
                                }
                            }).unwrap_or_default();

                            (
                                adapter,
                                language,
                                worktree_handle.downgrade(),
                                worktree_abs_path,
                                lsp_symbols,
                            )
                        }),
                );
            }

            cx.spawn(move |this, mut cx| async move {
                let responses = futures::future::join_all(requests).await;
                let this = match this.upgrade() {
                    Some(this) => this,
                    None => return Ok(Vec::new()),
                };

                let mut symbols = Vec::new();
                for (adapter, adapter_language, source_worktree, worktree_abs_path, lsp_symbols) in
                    responses
                {
                    let core_symbols = this.update(&mut cx, |this, cx| {
                        lsp_symbols
                            .into_iter()
                            .filter_map(|(symbol_name, symbol_kind, symbol_location)| {
                                let abs_path = symbol_location.uri.to_file_path().ok()?;
                                let source_worktree = source_worktree.upgrade()?;
                                let source_worktree_id = source_worktree.read(cx).id();

                                let path;
                                let worktree;
                                if let Some((tree, rel_path)) =
                                    this.find_local_worktree(&abs_path, cx)
                                {
                                    worktree = tree;
                                    path = rel_path;
                                } else {
                                    worktree = source_worktree.clone();
                                    path = relativize_path(&worktree_abs_path, &abs_path);
                                }

                                let worktree_id = worktree.read(cx).id();
                                let project_path = ProjectPath {
                                    worktree_id,
                                    path: path.into(),
                                };
                                let signature = this.symbol_signature(&project_path);
                                Some(CoreSymbol {
                                    language_server_name: adapter.name.clone(),
                                    source_worktree_id,
                                    path: project_path,
                                    kind: symbol_kind,
                                    name: symbol_name,
                                    range: range_from_lsp(symbol_location.range),
                                    signature,
                                })
                            })
                            .collect()
                    })?;

                    populate_labels_for_symbols(
                        core_symbols,
                        &language_registry,
                        Some(adapter_language),
                        Some(adapter),
                        &mut symbols,
                    )
                    .await;
                }

                Ok(symbols)
            })
        } else if let Some(project_id) = self.remote_id() {
            let request = self.client.request(proto::GetProjectSymbols {
                project_id,
                query: query.to_string(),
            });
            cx.foreground_executor().spawn(async move {
                let response = request.await?;
                let mut symbols = Vec::new();
                let core_symbols = response
                    .symbols
                    .into_iter()
                    .filter_map(|symbol| Self::deserialize_symbol(symbol).log_err())
                    .collect::<Vec<_>>();
                populate_labels_for_symbols(
                    core_symbols,
                    &language_registry,
                    None,
                    None,
                    &mut symbols,
                )
                .await;
                Ok(symbols)
            })
        } else {
            Task::ready(Ok(Default::default()))
        }
    }

    pub fn open_buffer_for_symbol(
        &mut self,
        symbol: &Symbol,
        cx: &mut ModelContext<Self>,
    ) -> Task<Result<Model<Buffer>>> {
        if self.is_local() {
            let language_server_id = if let Some(id) = self.language_server_ids.get(&(
                symbol.source_worktree_id,
                symbol.language_server_name.clone(),
            )) {
                *id
            } else {
                return Task::ready(Err(anyhow!(
                    "language server for worktree and language not found"
                )));
            };

            let worktree_abs_path = if let Some(worktree_abs_path) = self
                .worktree_for_id(symbol.path.worktree_id, cx)
                .map(|worktree| worktree.read(cx).abs_path())
            {
                worktree_abs_path
            } else {
                return Task::ready(Err(anyhow!("worktree not found for symbol")));
            };

            let symbol_abs_path = resolve_path(&worktree_abs_path, &symbol.path.path);
            let symbol_uri = if let Ok(uri) = lsp::Url::from_file_path(symbol_abs_path) {
                uri
            } else {
                return Task::ready(Err(anyhow!("invalid symbol path")));
            };

            self.open_local_buffer_via_lsp(
                symbol_uri,
                language_server_id,
                symbol.language_server_name.clone(),
                cx,
            )
        } else if let Some(project_id) = self.remote_id() {
            let request = self.client.request(proto::OpenBufferForSymbol {
                project_id,
                symbol: Some(serialize_symbol(symbol)),
            });
            cx.spawn(move |this, mut cx| async move {
                let response = request.await?;
                let buffer_id = BufferId::new(response.buffer_id)?;
                this.update(&mut cx, |this, cx| {
                    this.wait_for_remote_buffer(buffer_id, cx)
                })?
                .await
            })
        } else {
            Task::ready(Err(anyhow!("project does not have a remote id")))
        }
    }

    fn hover_impl(
        &self,
        buffer: &Model<Buffer>,
        position: PointUtf16,
        cx: &mut ModelContext<Self>,
    ) -> Task<Vec<Hover>> {
        if self.is_local() {
            let all_actions_task = self.request_multiple_lsp_locally(
                &buffer,
                Some(position),
                |server_capabilities| match server_capabilities.hover_provider {
                    Some(lsp::HoverProviderCapability::Simple(enabled)) => enabled,
                    Some(lsp::HoverProviderCapability::Options(_)) => true,
                    None => false,
                },
                GetHover { position },
                cx,
            );
            cx.spawn(|_, _| async move {
                all_actions_task
                    .await
                    .into_iter()
                    .filter_map(|hover| remove_empty_hover_blocks(hover?))
                    .collect()
            })
        } else if let Some(project_id) = self.remote_id() {
            let request_task = self.client().request(proto::MultiLspQuery {
                buffer_id: buffer.read(cx).remote_id().into(),
                version: serialize_version(&buffer.read(cx).version()),
                project_id,
                strategy: Some(proto::multi_lsp_query::Strategy::All(
                    proto::AllLanguageServers {},
                )),
                request: Some(proto::multi_lsp_query::Request::GetHover(
                    GetHover { position }.to_proto(project_id, buffer.read(cx)),
                )),
            });
            let buffer = buffer.clone();
            cx.spawn(|weak_project, cx| async move {
                let Some(project) = weak_project.upgrade() else {
                    return Vec::new();
                };
                join_all(
                    request_task
                        .await
                        .log_err()
                        .map(|response| response.responses)
                        .unwrap_or_default()
                        .into_iter()
                        .filter_map(|lsp_response| match lsp_response.response? {
                            proto::lsp_response::Response::GetHoverResponse(response) => {
                                Some(response)
                            }
                            unexpected => {
                                debug_panic!("Unexpected response: {unexpected:?}");
                                None
                            }
                        })
                        .map(|hover_response| {
                            let response = GetHover { position }.response_from_proto(
                                hover_response,
                                project.clone(),
                                buffer.clone(),
                                cx.clone(),
                            );
                            async move {
                                response
                                    .await
                                    .log_err()
                                    .flatten()
                                    .and_then(remove_empty_hover_blocks)
                            }
                        }),
                )
                .await
                .into_iter()
                .flatten()
                .collect()
            })
        } else {
            log::error!("cannot show hovers: project does not have a remote id");
            Task::ready(Vec::new())
        }
    }

    pub fn hover<T: ToPointUtf16>(
        &self,
        buffer: &Model<Buffer>,
        position: T,
        cx: &mut ModelContext<Self>,
    ) -> Task<Vec<Hover>> {
        let position = position.to_point_utf16(buffer.read(cx));
        self.hover_impl(buffer, position, cx)
    }

    fn linked_edit_impl(
        &self,
        buffer: &Model<Buffer>,
        position: Anchor,
        cx: &mut ModelContext<Self>,
    ) -> Task<Result<Vec<Range<Anchor>>>> {
        let snapshot = buffer.read(cx).snapshot();
        let scope = snapshot.language_scope_at(position);
        let Some(server_id) = self
            .language_servers_for_buffer(buffer.read(cx), cx)
            .filter(|(_, server)| {
                server
                    .capabilities()
                    .linked_editing_range_provider
                    .is_some()
            })
            .filter(|(adapter, _)| {
                scope
                    .as_ref()
                    .map(|scope| scope.language_allowed(&adapter.name))
                    .unwrap_or(true)
            })
            .map(|(_, server)| LanguageServerToQuery::Other(server.server_id()))
            .next()
            .or_else(|| self.is_remote().then_some(LanguageServerToQuery::Primary))
            .filter(|_| {
                maybe!({
                    let language_name = buffer.read(cx).language_at(position)?.name();
                    Some(
                        AllLanguageSettings::get_global(cx)
                            .language(Some(&language_name))
                            .linked_edits,
                    )
                }) == Some(true)
            })
        else {
            return Task::ready(Ok(vec![]));
        };

        self.request_lsp(
            buffer.clone(),
            server_id,
            LinkedEditingRange { position },
            cx,
        )
    }

    pub fn linked_edit(
        &self,
        buffer: &Model<Buffer>,
        position: Anchor,
        cx: &mut ModelContext<Self>,
    ) -> Task<Result<Vec<Range<Anchor>>>> {
        self.linked_edit_impl(buffer, position, cx)
    }

    #[inline(never)]
    fn completions_impl(
        &self,
        buffer: &Model<Buffer>,
        position: PointUtf16,
        context: CompletionContext,
        cx: &mut ModelContext<Self>,
    ) -> Task<Result<Vec<Completion>>> {
        let language_registry = self.languages.clone();

        if self.is_local() {
            let snapshot = buffer.read(cx).snapshot();
            let offset = position.to_offset(&snapshot);
            let scope = snapshot.language_scope_at(offset);
            let language = snapshot.language().cloned();

            let server_ids: Vec<_> = self
                .language_servers_for_buffer(buffer.read(cx), cx)
                .filter(|(_, server)| server.capabilities().completion_provider.is_some())
                .filter(|(adapter, _)| {
                    scope
                        .as_ref()
                        .map(|scope| scope.language_allowed(&adapter.name))
                        .unwrap_or(true)
                })
                .map(|(_, server)| server.server_id())
                .collect();

            let buffer = buffer.clone();
            cx.spawn(move |this, mut cx| async move {
                let mut tasks = Vec::with_capacity(server_ids.len());
                this.update(&mut cx, |this, cx| {
                    for server_id in server_ids {
                        let lsp_adapter = this.language_server_adapter_for_id(server_id);
                        tasks.push((
                            lsp_adapter,
                            this.request_lsp(
                                buffer.clone(),
                                LanguageServerToQuery::Other(server_id),
                                GetCompletions {
                                    position,
                                    context: context.clone(),
                                },
                                cx,
                            ),
                        ));
                    }
                })?;

                let mut completions = Vec::new();
                for (lsp_adapter, task) in tasks {
                    if let Ok(new_completions) = task.await {
                        populate_labels_for_completions(
                            new_completions,
                            &language_registry,
                            language.clone(),
                            lsp_adapter,
                            &mut completions,
                        )
                        .await;
                    }
                }

                Ok(completions)
            })
        } else if let Some(project_id) = self.remote_id() {
            let task = self.send_lsp_proto_request(
                buffer.clone(),
                project_id,
                GetCompletions { position, context },
                cx,
            );
            let language = buffer.read(cx).language().cloned();

            // In the future, we should provide project guests with the names of LSP adapters,
            // so that they can use the correct LSP adapter when computing labels. For now,
            // guests just use the first LSP adapter associated with the buffer's language.
            let lsp_adapter = language
                .as_ref()
                .and_then(|language| language_registry.lsp_adapters(language).first().cloned());

            cx.foreground_executor().spawn(async move {
                let completions = task.await?;
                let mut result = Vec::new();
                populate_labels_for_completions(
                    completions,
                    &language_registry,
                    language,
                    lsp_adapter,
                    &mut result,
                )
                .await;
                Ok(result)
            })
        } else {
            Task::ready(Ok(Default::default()))
        }
    }

    pub fn completions<T: ToOffset + ToPointUtf16>(
        &self,
        buffer: &Model<Buffer>,
        position: T,
        context: CompletionContext,
        cx: &mut ModelContext<Self>,
    ) -> Task<Result<Vec<Completion>>> {
        let position = position.to_point_utf16(buffer.read(cx));
        self.completions_impl(buffer, position, context, cx)
    }

    pub fn resolve_completions(
        &self,
        buffer: Model<Buffer>,
        completion_indices: Vec<usize>,
        completions: Arc<RwLock<Box<[Completion]>>>,
        cx: &mut ModelContext<Self>,
    ) -> Task<Result<bool>> {
        let client = self.client();
        let language_registry = self.languages().clone();

        let is_remote = self.is_remote();
        let project_id = self.remote_id();

        let buffer_id = buffer.read(cx).remote_id();
        let buffer_snapshot = buffer.read(cx).snapshot();

        cx.spawn(move |this, mut cx| async move {
            let mut did_resolve = false;
            if is_remote {
                let project_id =
                    project_id.ok_or_else(|| anyhow!("Remote project without remote_id"))?;

                for completion_index in completion_indices {
                    let (server_id, completion) = {
                        let completions_guard = completions.read();
                        let completion = &completions_guard[completion_index];
                        if completion.documentation.is_some() {
                            continue;
                        }

                        did_resolve = true;
                        let server_id = completion.server_id;
                        let completion = completion.lsp_completion.clone();

                        (server_id, completion)
                    };

                    Self::resolve_completion_remote(
                        project_id,
                        server_id,
                        buffer_id,
                        completions.clone(),
                        completion_index,
                        completion,
                        client.clone(),
                        language_registry.clone(),
                    )
                    .await;
                }
            } else {
                for completion_index in completion_indices {
                    let (server_id, completion) = {
                        let completions_guard = completions.read();
                        let completion = &completions_guard[completion_index];
                        if completion.documentation.is_some() {
                            continue;
                        }

                        let server_id = completion.server_id;
                        let completion = completion.lsp_completion.clone();

                        (server_id, completion)
                    };

                    let server = this
                        .read_with(&mut cx, |project, _| {
                            project.language_server_for_id(server_id)
                        })
                        .ok()
                        .flatten();
                    let Some(server) = server else {
                        continue;
                    };

                    did_resolve = true;
                    Self::resolve_completion_local(
                        server,
                        &buffer_snapshot,
                        completions.clone(),
                        completion_index,
                        completion,
                        language_registry.clone(),
                    )
                    .await;
                }
            }

            Ok(did_resolve)
        })
    }

    async fn resolve_completion_local(
        server: Arc<lsp::LanguageServer>,
        snapshot: &BufferSnapshot,
        completions: Arc<RwLock<Box<[Completion]>>>,
        completion_index: usize,
        completion: lsp::CompletionItem,
        language_registry: Arc<LanguageRegistry>,
    ) {
        let can_resolve = server
            .capabilities()
            .completion_provider
            .as_ref()
            .and_then(|options| options.resolve_provider)
            .unwrap_or(false);
        if !can_resolve {
            return;
        }

        let request = server.request::<lsp::request::ResolveCompletionItem>(completion);
        let Some(completion_item) = request.await.log_err() else {
            return;
        };

        if let Some(lsp_documentation) = completion_item.documentation.as_ref() {
            let documentation = language::prepare_completion_documentation(
                lsp_documentation,
                &language_registry,
                None, // TODO: Try to reasonably work out which language the completion is for
            )
            .await;

            let mut completions = completions.write();
            let completion = &mut completions[completion_index];
            completion.documentation = Some(documentation);
        } else {
            let mut completions = completions.write();
            let completion = &mut completions[completion_index];
            completion.documentation = Some(Documentation::Undocumented);
        }

        if let Some(text_edit) = completion_item.text_edit.as_ref() {
            // Technically we don't have to parse the whole `text_edit`, since the only
            // language server we currently use that does update `text_edit` in `completionItem/resolve`
            // is `typescript-language-server` and they only update `text_edit.new_text`.
            // But we should not rely on that.
            let edit = parse_completion_text_edit(text_edit, snapshot);

            if let Some((old_range, mut new_text)) = edit {
                LineEnding::normalize(&mut new_text);

                let mut completions = completions.write();
                let completion = &mut completions[completion_index];

                completion.new_text = new_text;
                completion.old_range = old_range;
            }
        }
        if completion_item.insert_text_format == Some(InsertTextFormat::SNIPPET) {
            // vtsls might change the type of completion after resolution.
            let mut completions = completions.write();
            let completion = &mut completions[completion_index];
            if completion_item.insert_text_format != completion.lsp_completion.insert_text_format {
                completion.lsp_completion.insert_text_format = completion_item.insert_text_format;
            }
        }
    }

    #[allow(clippy::too_many_arguments)]
    async fn resolve_completion_remote(
        project_id: u64,
        server_id: LanguageServerId,
        buffer_id: BufferId,
        completions: Arc<RwLock<Box<[Completion]>>>,
        completion_index: usize,
        completion: lsp::CompletionItem,
        client: Arc<Client>,
        language_registry: Arc<LanguageRegistry>,
    ) {
        let request = proto::ResolveCompletionDocumentation {
            project_id,
            language_server_id: server_id.0 as u64,
            lsp_completion: serde_json::to_string(&completion).unwrap().into_bytes(),
            buffer_id: buffer_id.into(),
        };

        let Some(response) = client
            .request(request)
            .await
            .context("completion documentation resolve proto request")
            .log_err()
        else {
            return;
        };

        let documentation = if response.documentation.is_empty() {
            Documentation::Undocumented
        } else if response.documentation_is_markdown {
            Documentation::MultiLineMarkdown(
                markdown::parse_markdown(&response.documentation, &language_registry, None).await,
            )
        } else if response.documentation.lines().count() <= 1 {
            Documentation::SingleLine(response.documentation)
        } else {
            Documentation::MultiLinePlainText(response.documentation)
        };

        let mut completions = completions.write();
        let completion = &mut completions[completion_index];
        completion.documentation = Some(documentation);

        let old_range = response
            .old_start
            .and_then(deserialize_anchor)
            .zip(response.old_end.and_then(deserialize_anchor));
        if let Some((old_start, old_end)) = old_range {
            if !response.new_text.is_empty() {
                completion.new_text = response.new_text;
                completion.old_range = old_start..old_end;
            }
        }
    }

    pub fn apply_additional_edits_for_completion(
        &self,
        buffer_handle: Model<Buffer>,
        completion: Completion,
        push_to_history: bool,
        cx: &mut ModelContext<Self>,
    ) -> Task<Result<Option<Transaction>>> {
        let buffer = buffer_handle.read(cx);
        let buffer_id = buffer.remote_id();

        if self.is_local() {
            let server_id = completion.server_id;
            let lang_server = match self.language_server_for_buffer(buffer, server_id, cx) {
                Some((_, server)) => server.clone(),
                _ => return Task::ready(Ok(Default::default())),
            };

            cx.spawn(move |this, mut cx| async move {
                let can_resolve = lang_server
                    .capabilities()
                    .completion_provider
                    .as_ref()
                    .and_then(|options| options.resolve_provider)
                    .unwrap_or(false);
                let additional_text_edits = if can_resolve {
                    lang_server
                        .request::<lsp::request::ResolveCompletionItem>(completion.lsp_completion)
                        .await?
                        .additional_text_edits
                } else {
                    completion.lsp_completion.additional_text_edits
                };
                if let Some(edits) = additional_text_edits {
                    let edits = this
                        .update(&mut cx, |this, cx| {
                            this.edits_from_lsp(
                                &buffer_handle,
                                edits,
                                lang_server.server_id(),
                                None,
                                cx,
                            )
                        })?
                        .await?;

                    buffer_handle.update(&mut cx, |buffer, cx| {
                        buffer.finalize_last_transaction();
                        buffer.start_transaction();

                        for (range, text) in edits {
                            let primary = &completion.old_range;
                            let start_within = primary.start.cmp(&range.start, buffer).is_le()
                                && primary.end.cmp(&range.start, buffer).is_ge();
                            let end_within = range.start.cmp(&primary.end, buffer).is_le()
                                && range.end.cmp(&primary.end, buffer).is_ge();

                            //Skip additional edits which overlap with the primary completion edit
                            //https://github.com/zed-industries/zed/pull/1871
                            if !start_within && !end_within {
                                buffer.edit([(range, text)], None, cx);
                            }
                        }

                        let transaction = if buffer.end_transaction(cx).is_some() {
                            let transaction = buffer.finalize_last_transaction().unwrap().clone();
                            if !push_to_history {
                                buffer.forget_transaction(transaction.id);
                            }
                            Some(transaction)
                        } else {
                            None
                        };
                        Ok(transaction)
                    })?
                } else {
                    Ok(None)
                }
            })
        } else if let Some(project_id) = self.remote_id() {
            let client = self.client.clone();
            cx.spawn(move |_, mut cx| async move {
                let response = client
                    .request(proto::ApplyCompletionAdditionalEdits {
                        project_id,
                        buffer_id: buffer_id.into(),
                        completion: Some(Self::serialize_completion(&CoreCompletion {
                            old_range: completion.old_range,
                            new_text: completion.new_text,
                            server_id: completion.server_id,
                            lsp_completion: completion.lsp_completion,
                        })),
                    })
                    .await?;

                if let Some(transaction) = response.transaction {
                    let transaction = language::proto::deserialize_transaction(transaction)?;
                    buffer_handle
                        .update(&mut cx, |buffer, _| {
                            buffer.wait_for_edits(transaction.edit_ids.iter().copied())
                        })?
                        .await?;
                    if push_to_history {
                        buffer_handle.update(&mut cx, |buffer, _| {
                            buffer.push_transaction(transaction.clone(), Instant::now());
                        })?;
                    }
                    Ok(Some(transaction))
                } else {
                    Ok(None)
                }
            })
        } else {
            Task::ready(Err(anyhow!("project does not have a remote id")))
        }
    }

    fn code_actions_impl(
        &mut self,
        buffer_handle: &Model<Buffer>,
        range: Range<Anchor>,
        cx: &mut ModelContext<Self>,
    ) -> Task<Vec<CodeAction>> {
        if self.is_local() {
            let all_actions_task = self.request_multiple_lsp_locally(
                &buffer_handle,
                Some(range.start),
                GetCodeActions::supports_code_actions,
                GetCodeActions {
                    range: range.clone(),
                    kinds: None,
                },
                cx,
            );
            cx.spawn(|_, _| async move { all_actions_task.await.into_iter().flatten().collect() })
        } else if let Some(project_id) = self.remote_id() {
            let request_task = self.client().request(proto::MultiLspQuery {
                buffer_id: buffer_handle.read(cx).remote_id().into(),
                version: serialize_version(&buffer_handle.read(cx).version()),
                project_id,
                strategy: Some(proto::multi_lsp_query::Strategy::All(
                    proto::AllLanguageServers {},
                )),
                request: Some(proto::multi_lsp_query::Request::GetCodeActions(
                    GetCodeActions {
                        range: range.clone(),
                        kinds: None,
                    }
                    .to_proto(project_id, buffer_handle.read(cx)),
                )),
            });
            let buffer = buffer_handle.clone();
            cx.spawn(|weak_project, cx| async move {
                let Some(project) = weak_project.upgrade() else {
                    return Vec::new();
                };
                join_all(
                    request_task
                        .await
                        .log_err()
                        .map(|response| response.responses)
                        .unwrap_or_default()
                        .into_iter()
                        .filter_map(|lsp_response| match lsp_response.response? {
                            proto::lsp_response::Response::GetCodeActionsResponse(response) => {
                                Some(response)
                            }
                            unexpected => {
                                debug_panic!("Unexpected response: {unexpected:?}");
                                None
                            }
                        })
                        .map(|code_actions_response| {
                            let response = GetCodeActions {
                                range: range.clone(),
                                kinds: None,
                            }
                            .response_from_proto(
                                code_actions_response,
                                project.clone(),
                                buffer.clone(),
                                cx.clone(),
                            );
                            async move { response.await.log_err().unwrap_or_default() }
                        }),
                )
                .await
                .into_iter()
                .flatten()
                .collect()
            })
        } else {
            log::error!("cannot fetch actions: project does not have a remote id");
            Task::ready(Vec::new())
        }
    }

    pub fn code_actions<T: Clone + ToOffset>(
        &mut self,
        buffer_handle: &Model<Buffer>,
        range: Range<T>,
        cx: &mut ModelContext<Self>,
    ) -> Task<Vec<CodeAction>> {
        let buffer = buffer_handle.read(cx);
        let range = buffer.anchor_before(range.start)..buffer.anchor_before(range.end);
        self.code_actions_impl(buffer_handle, range, cx)
    }

    pub fn apply_code_action(
        &self,
        buffer_handle: Model<Buffer>,
        mut action: CodeAction,
        push_to_history: bool,
        cx: &mut ModelContext<Self>,
    ) -> Task<Result<ProjectTransaction>> {
        if self.is_local() {
            let buffer = buffer_handle.read(cx);
            let (lsp_adapter, lang_server) = if let Some((adapter, server)) =
                self.language_server_for_buffer(buffer, action.server_id, cx)
            {
                (adapter.clone(), server.clone())
            } else {
                return Task::ready(Ok(Default::default()));
            };
            cx.spawn(move |this, mut cx| async move {
                Self::try_resolve_code_action(&lang_server, &mut action)
                    .await
                    .context("resolving a code action")?;
                if let Some(edit) = action.lsp_action.edit {
                    if edit.changes.is_some() || edit.document_changes.is_some() {
                        return Self::deserialize_workspace_edit(
                            this.upgrade().ok_or_else(|| anyhow!("no app present"))?,
                            edit,
                            push_to_history,
                            lsp_adapter.clone(),
                            lang_server.clone(),
                            &mut cx,
                        )
                        .await;
                    }
                }

                if let Some(command) = action.lsp_action.command {
                    this.update(&mut cx, |this, _| {
                        this.last_workspace_edits_by_language_server
                            .remove(&lang_server.server_id());
                    })?;

                    let result = lang_server
                        .request::<lsp::request::ExecuteCommand>(lsp::ExecuteCommandParams {
                            command: command.command,
                            arguments: command.arguments.unwrap_or_default(),
                            ..Default::default()
                        })
                        .await;

                    if let Err(err) = result {
                        // TODO: LSP ERROR
                        return Err(err);
                    }

                    return this.update(&mut cx, |this, _| {
                        this.last_workspace_edits_by_language_server
                            .remove(&lang_server.server_id())
                            .unwrap_or_default()
                    });
                }

                Ok(ProjectTransaction::default())
            })
        } else if let Some(project_id) = self.remote_id() {
            let client = self.client.clone();
            let request = proto::ApplyCodeAction {
                project_id,
                buffer_id: buffer_handle.read(cx).remote_id().into(),
                action: Some(Self::serialize_code_action(&action)),
            };
            cx.spawn(move |this, mut cx| async move {
                let response = client
                    .request(request)
                    .await?
                    .transaction
                    .ok_or_else(|| anyhow!("missing transaction"))?;
                this.update(&mut cx, |this, cx| {
                    this.deserialize_project_transaction(response, push_to_history, cx)
                })?
                .await
            })
        } else {
            Task::ready(Err(anyhow!("project does not have a remote id")))
        }
    }

    fn apply_on_type_formatting(
        &self,
        buffer: Model<Buffer>,
        position: Anchor,
        trigger: String,
        cx: &mut ModelContext<Self>,
    ) -> Task<Result<Option<Transaction>>> {
        if self.is_local() {
            cx.spawn(move |this, mut cx| async move {
                // Do not allow multiple concurrent formatting requests for the
                // same buffer.
                this.update(&mut cx, |this, cx| {
                    this.buffers_being_formatted
                        .insert(buffer.read(cx).remote_id())
                })?;

                let _cleanup = defer({
                    let this = this.clone();
                    let mut cx = cx.clone();
                    let closure_buffer = buffer.clone();
                    move || {
                        this.update(&mut cx, |this, cx| {
                            this.buffers_being_formatted
                                .remove(&closure_buffer.read(cx).remote_id());
                        })
                        .ok();
                    }
                });

                buffer
                    .update(&mut cx, |buffer, _| {
                        buffer.wait_for_edits(Some(position.timestamp))
                    })?
                    .await?;
                this.update(&mut cx, |this, cx| {
                    let position = position.to_point_utf16(buffer.read(cx));
                    this.on_type_format(buffer, position, trigger, false, cx)
                })?
                .await
            })
        } else if let Some(project_id) = self.remote_id() {
            let client = self.client.clone();
            let request = proto::OnTypeFormatting {
                project_id,
                buffer_id: buffer.read(cx).remote_id().into(),
                position: Some(serialize_anchor(&position)),
                trigger,
                version: serialize_version(&buffer.read(cx).version()),
            };
            cx.spawn(move |_, _| async move {
                client
                    .request(request)
                    .await?
                    .transaction
                    .map(language::proto::deserialize_transaction)
                    .transpose()
            })
        } else {
            Task::ready(Err(anyhow!("project does not have a remote id")))
        }
    }

    async fn deserialize_edits(
        this: Model<Self>,
        buffer_to_edit: Model<Buffer>,
        edits: Vec<lsp::TextEdit>,
        push_to_history: bool,
        _: Arc<CachedLspAdapter>,
        language_server: Arc<LanguageServer>,
        cx: &mut AsyncAppContext,
    ) -> Result<Option<Transaction>> {
        let edits = this
            .update(cx, |this, cx| {
                this.edits_from_lsp(
                    &buffer_to_edit,
                    edits,
                    language_server.server_id(),
                    None,
                    cx,
                )
            })?
            .await?;

        let transaction = buffer_to_edit.update(cx, |buffer, cx| {
            buffer.finalize_last_transaction();
            buffer.start_transaction();
            for (range, text) in edits {
                buffer.edit([(range, text)], None, cx);
            }

            if buffer.end_transaction(cx).is_some() {
                let transaction = buffer.finalize_last_transaction().unwrap().clone();
                if !push_to_history {
                    buffer.forget_transaction(transaction.id);
                }
                Some(transaction)
            } else {
                None
            }
        })?;

        Ok(transaction)
    }

    async fn deserialize_workspace_edit(
        this: Model<Self>,
        edit: lsp::WorkspaceEdit,
        push_to_history: bool,
        lsp_adapter: Arc<CachedLspAdapter>,
        language_server: Arc<LanguageServer>,
        cx: &mut AsyncAppContext,
    ) -> Result<ProjectTransaction> {
        let fs = this.update(cx, |this, _| this.fs.clone())?;
        let mut operations = Vec::new();
        if let Some(document_changes) = edit.document_changes {
            match document_changes {
                lsp::DocumentChanges::Edits(edits) => {
                    operations.extend(edits.into_iter().map(lsp::DocumentChangeOperation::Edit))
                }
                lsp::DocumentChanges::Operations(ops) => operations = ops,
            }
        } else if let Some(changes) = edit.changes {
            operations.extend(changes.into_iter().map(|(uri, edits)| {
                lsp::DocumentChangeOperation::Edit(lsp::TextDocumentEdit {
                    text_document: lsp::OptionalVersionedTextDocumentIdentifier {
                        uri,
                        version: None,
                    },
                    edits: edits.into_iter().map(Edit::Plain).collect(),
                })
            }));
        }

        let mut project_transaction = ProjectTransaction::default();
        for operation in operations {
            match operation {
                lsp::DocumentChangeOperation::Op(lsp::ResourceOp::Create(op)) => {
                    let abs_path = op
                        .uri
                        .to_file_path()
                        .map_err(|_| anyhow!("can't convert URI to path"))?;

                    if let Some(parent_path) = abs_path.parent() {
                        fs.create_dir(parent_path).await?;
                    }
                    if abs_path.ends_with("/") {
                        fs.create_dir(&abs_path).await?;
                    } else {
                        fs.create_file(
                            &abs_path,
                            op.options
                                .map(|options| fs::CreateOptions {
                                    overwrite: options.overwrite.unwrap_or(false),
                                    ignore_if_exists: options.ignore_if_exists.unwrap_or(false),
                                })
                                .unwrap_or_default(),
                        )
                        .await?;
                    }
                }

                lsp::DocumentChangeOperation::Op(lsp::ResourceOp::Rename(op)) => {
                    let source_abs_path = op
                        .old_uri
                        .to_file_path()
                        .map_err(|_| anyhow!("can't convert URI to path"))?;
                    let target_abs_path = op
                        .new_uri
                        .to_file_path()
                        .map_err(|_| anyhow!("can't convert URI to path"))?;
                    fs.rename(
                        &source_abs_path,
                        &target_abs_path,
                        op.options
                            .map(|options| fs::RenameOptions {
                                overwrite: options.overwrite.unwrap_or(false),
                                ignore_if_exists: options.ignore_if_exists.unwrap_or(false),
                            })
                            .unwrap_or_default(),
                    )
                    .await?;
                }

                lsp::DocumentChangeOperation::Op(lsp::ResourceOp::Delete(op)) => {
                    let abs_path = op
                        .uri
                        .to_file_path()
                        .map_err(|_| anyhow!("can't convert URI to path"))?;
                    let options = op
                        .options
                        .map(|options| fs::RemoveOptions {
                            recursive: options.recursive.unwrap_or(false),
                            ignore_if_not_exists: options.ignore_if_not_exists.unwrap_or(false),
                        })
                        .unwrap_or_default();
                    if abs_path.ends_with("/") {
                        fs.remove_dir(&abs_path, options).await?;
                    } else {
                        fs.remove_file(&abs_path, options).await?;
                    }
                }

                lsp::DocumentChangeOperation::Edit(op) => {
                    let buffer_to_edit = this
                        .update(cx, |this, cx| {
                            this.open_local_buffer_via_lsp(
                                op.text_document.uri.clone(),
                                language_server.server_id(),
                                lsp_adapter.name.clone(),
                                cx,
                            )
                        })?
                        .await?;

                    let edits = this
                        .update(cx, |this, cx| {
                            let path = buffer_to_edit.read(cx).project_path(cx);
                            let active_entry = this.active_entry;
                            let is_active_entry = path.clone().map_or(false, |project_path| {
                                this.entry_for_path(&project_path, cx)
                                    .map_or(false, |entry| Some(entry.id) == active_entry)
                            });

                            let (mut edits, mut snippet_edits) = (vec![], vec![]);
                            for edit in op.edits {
                                match edit {
                                    Edit::Plain(edit) => edits.push(edit),
                                    Edit::Annotated(edit) => edits.push(edit.text_edit),
                                    Edit::Snippet(edit) => {
                                        let Ok(snippet) = Snippet::parse(&edit.snippet.value)
                                        else {
                                            continue;
                                        };

                                        if is_active_entry {
                                            snippet_edits.push((edit.range, snippet));
                                        } else {
                                            // Since this buffer is not focused, apply a normal edit.
                                            edits.push(TextEdit {
                                                range: edit.range,
                                                new_text: snippet.text,
                                            });
                                        }
                                    }
                                }
                            }
                            if !snippet_edits.is_empty() {
                                if let Some(buffer_version) = op.text_document.version {
                                    let buffer_id = buffer_to_edit.read(cx).remote_id();
                                    // Check if the edit that triggered that edit has been made by this participant.
                                    let should_apply_edit = this
                                        .buffer_snapshots
                                        .get(&buffer_id)
                                        .and_then(|server_to_snapshots| {
                                            let all_snapshots = server_to_snapshots
                                                .get(&language_server.server_id())?;
                                            all_snapshots
                                                .binary_search_by_key(&buffer_version, |snapshot| {
                                                    snapshot.version
                                                })
                                                .ok()
                                                .and_then(|index| all_snapshots.get(index))
                                        })
                                        .map_or(false, |lsp_snapshot| {
                                            let version = lsp_snapshot.snapshot.version();
                                            let most_recent_edit = version
                                                .iter()
                                                .max_by_key(|timestamp| timestamp.value);
                                            most_recent_edit.map_or(false, |edit| {
                                                edit.replica_id == this.replica_id()
                                            })
                                        });
                                    if should_apply_edit {
                                        cx.emit(Event::SnippetEdit(buffer_id, snippet_edits));
                                    }
                                }
                            }

                            this.edits_from_lsp(
                                &buffer_to_edit,
                                edits,
                                language_server.server_id(),
                                op.text_document.version,
                                cx,
                            )
                        })?
                        .await?;

                    let transaction = buffer_to_edit.update(cx, |buffer, cx| {
                        buffer.finalize_last_transaction();
                        buffer.start_transaction();
                        for (range, text) in edits {
                            buffer.edit([(range, text)], None, cx);
                        }
                        let transaction = if buffer.end_transaction(cx).is_some() {
                            let transaction = buffer.finalize_last_transaction().unwrap().clone();
                            if !push_to_history {
                                buffer.forget_transaction(transaction.id);
                            }
                            Some(transaction)
                        } else {
                            None
                        };

                        transaction
                    })?;
                    if let Some(transaction) = transaction {
                        project_transaction.0.insert(buffer_to_edit, transaction);
                    }
                }
            }
        }

        Ok(project_transaction)
    }

    fn prepare_rename_impl(
        &mut self,
        buffer: Model<Buffer>,
        position: PointUtf16,
        cx: &mut ModelContext<Self>,
    ) -> Task<Result<Option<Range<Anchor>>>> {
        self.request_lsp(
            buffer,
            LanguageServerToQuery::Primary,
            PrepareRename { position },
            cx,
        )
    }
    pub fn prepare_rename<T: ToPointUtf16>(
        &mut self,
        buffer: Model<Buffer>,
        position: T,
        cx: &mut ModelContext<Self>,
    ) -> Task<Result<Option<Range<Anchor>>>> {
        let position = position.to_point_utf16(buffer.read(cx));
        self.prepare_rename_impl(buffer, position, cx)
    }

    fn perform_rename_impl(
        &mut self,
        buffer: Model<Buffer>,
        position: PointUtf16,
        new_name: String,
        push_to_history: bool,
        cx: &mut ModelContext<Self>,
    ) -> Task<Result<ProjectTransaction>> {
        let position = position.to_point_utf16(buffer.read(cx));
        self.request_lsp(
            buffer,
            LanguageServerToQuery::Primary,
            PerformRename {
                position,
                new_name,
                push_to_history,
            },
            cx,
        )
    }
    pub fn perform_rename<T: ToPointUtf16>(
        &mut self,
        buffer: Model<Buffer>,
        position: T,
        new_name: String,
        push_to_history: bool,
        cx: &mut ModelContext<Self>,
    ) -> Task<Result<ProjectTransaction>> {
        let position = position.to_point_utf16(buffer.read(cx));
        self.perform_rename_impl(buffer, position, new_name, push_to_history, cx)
    }

    pub fn on_type_format_impl(
        &mut self,
        buffer: Model<Buffer>,
        position: PointUtf16,
        trigger: String,
        push_to_history: bool,
        cx: &mut ModelContext<Self>,
    ) -> Task<Result<Option<Transaction>>> {
        let tab_size = buffer.update(cx, |buffer, cx| {
            language_settings(buffer.language_at(position).as_ref(), buffer.file(), cx).tab_size
        });
        self.request_lsp(
            buffer.clone(),
            LanguageServerToQuery::Primary,
            OnTypeFormatting {
                position,
                trigger,
                options: lsp_command::lsp_formatting_options(tab_size.get()).into(),
                push_to_history,
            },
            cx,
        )
    }

    pub fn on_type_format<T: ToPointUtf16>(
        &mut self,
        buffer: Model<Buffer>,
        position: T,
        trigger: String,
        push_to_history: bool,
        cx: &mut ModelContext<Self>,
    ) -> Task<Result<Option<Transaction>>> {
        let position = position.to_point_utf16(buffer.read(cx));
        self.on_type_format_impl(buffer, position, trigger, push_to_history, cx)
    }

    pub fn inlay_hints<T: ToOffset>(
        &mut self,
        buffer_handle: Model<Buffer>,
        range: Range<T>,
        cx: &mut ModelContext<Self>,
    ) -> Task<anyhow::Result<Vec<InlayHint>>> {
        let buffer = buffer_handle.read(cx);
        let range = buffer.anchor_before(range.start)..buffer.anchor_before(range.end);
        self.inlay_hints_impl(buffer_handle, range, cx)
    }
    fn inlay_hints_impl(
        &mut self,
        buffer_handle: Model<Buffer>,
        range: Range<Anchor>,
        cx: &mut ModelContext<Self>,
    ) -> Task<anyhow::Result<Vec<InlayHint>>> {
        let buffer = buffer_handle.read(cx);
        let range_start = range.start;
        let range_end = range.end;
        let buffer_id = buffer.remote_id().into();
        let lsp_request = InlayHints { range };

        if self.is_local() {
            let lsp_request_task = self.request_lsp(
                buffer_handle.clone(),
                LanguageServerToQuery::Primary,
                lsp_request,
                cx,
            );
            cx.spawn(move |_, mut cx| async move {
                buffer_handle
                    .update(&mut cx, |buffer, _| {
                        buffer.wait_for_edits(vec![range_start.timestamp, range_end.timestamp])
                    })?
                    .await
                    .context("waiting for inlay hint request range edits")?;
                lsp_request_task.await.context("inlay hints LSP request")
            })
        } else if let Some(project_id) = self.remote_id() {
            let client = self.client.clone();
            let request = proto::InlayHints {
                project_id,
                buffer_id,
                start: Some(serialize_anchor(&range_start)),
                end: Some(serialize_anchor(&range_end)),
                version: serialize_version(&buffer_handle.read(cx).version()),
            };
            cx.spawn(move |project, cx| async move {
                let response = client
                    .request(request)
                    .await
                    .context("inlay hints proto request")?;
                LspCommand::response_from_proto(
                    lsp_request,
                    response,
                    project.upgrade().ok_or_else(|| anyhow!("No project"))?,
                    buffer_handle.clone(),
                    cx.clone(),
                )
                .await
                .context("inlay hints proto response conversion")
            })
        } else {
            Task::ready(Err(anyhow!("project does not have a remote id")))
        }
    }

    pub fn resolve_inlay_hint(
        &self,
        hint: InlayHint,
        buffer_handle: Model<Buffer>,
        server_id: LanguageServerId,
        cx: &mut ModelContext<Self>,
    ) -> Task<anyhow::Result<InlayHint>> {
        if self.is_local() {
            let buffer = buffer_handle.read(cx);
            let (_, lang_server) = if let Some((adapter, server)) =
                self.language_server_for_buffer(buffer, server_id, cx)
            {
                (adapter.clone(), server.clone())
            } else {
                return Task::ready(Ok(hint));
            };
            if !InlayHints::can_resolve_inlays(lang_server.capabilities()) {
                return Task::ready(Ok(hint));
            }

            let buffer_snapshot = buffer.snapshot();
            cx.spawn(move |_, mut cx| async move {
                let resolve_task = lang_server.request::<lsp::request::InlayHintResolveRequest>(
                    InlayHints::project_to_lsp_hint(hint, &buffer_snapshot),
                );
                let resolved_hint = resolve_task
                    .await
                    .context("inlay hint resolve LSP request")?;
                let resolved_hint = InlayHints::lsp_to_project_hint(
                    resolved_hint,
                    &buffer_handle,
                    server_id,
                    ResolveState::Resolved,
                    false,
                    &mut cx,
                )
                .await?;
                Ok(resolved_hint)
            })
        } else if let Some(project_id) = self.remote_id() {
            let client = self.client.clone();
            let request = proto::ResolveInlayHint {
                project_id,
                buffer_id: buffer_handle.read(cx).remote_id().into(),
                language_server_id: server_id.0 as u64,
                hint: Some(InlayHints::project_to_proto_hint(hint.clone())),
            };
            cx.spawn(move |_, _| async move {
                let response = client
                    .request(request)
                    .await
                    .context("inlay hints proto request")?;
                match response.hint {
                    Some(resolved_hint) => InlayHints::proto_to_project_hint(resolved_hint)
                        .context("inlay hints proto resolve response conversion"),
                    None => Ok(hint),
                }
            })
        } else {
            Task::ready(Err(anyhow!("project does not have a remote id")))
        }
    }

    #[allow(clippy::type_complexity)]
    pub fn search(
        &self,
        query: SearchQuery,
        cx: &mut ModelContext<Self>,
    ) -> Receiver<SearchResult> {
        if self.is_local() {
            self.search_local(query, cx)
        } else if let Some(project_id) = self.remote_id() {
            let (tx, rx) = smol::channel::unbounded();
            let request = self.client.request(query.to_proto(project_id));
            cx.spawn(move |this, mut cx| async move {
                let response = request.await?;
                let mut result = HashMap::default();
                for location in response.locations {
                    let buffer_id = BufferId::new(location.buffer_id)?;
                    let target_buffer = this
                        .update(&mut cx, |this, cx| {
                            this.wait_for_remote_buffer(buffer_id, cx)
                        })?
                        .await?;
                    let start = location
                        .start
                        .and_then(deserialize_anchor)
                        .ok_or_else(|| anyhow!("missing target start"))?;
                    let end = location
                        .end
                        .and_then(deserialize_anchor)
                        .ok_or_else(|| anyhow!("missing target end"))?;
                    result
                        .entry(target_buffer)
                        .or_insert(Vec::new())
                        .push(start..end)
                }
                for (buffer, ranges) in result {
                    let _ = tx.send(SearchResult::Buffer { buffer, ranges }).await;
                }

                if response.limit_reached {
                    let _ = tx.send(SearchResult::LimitReached).await;
                }

                Result::<(), anyhow::Error>::Ok(())
            })
            .detach_and_log_err(cx);
            rx
        } else {
            unimplemented!();
        }
    }

    pub fn search_local(
        &self,
        query: SearchQuery,
        cx: &mut ModelContext<Self>,
    ) -> Receiver<SearchResult> {
        // Local search is split into several phases.
        // TL;DR is that we do 2 passes; initial pass to pick files which contain at least one match
        // and the second phase that finds positions of all the matches found in the candidate files.
        // The Receiver obtained from this function returns matches sorted by buffer path. Files without a buffer path are reported first.
        //
        // It gets a bit hairy though, because we must account for files that do not have a persistent representation
        // on FS. Namely, if you have an untitled buffer or unsaved changes in a buffer, we want to scan that too.
        //
        // 1. We initialize a queue of match candidates and feed all opened buffers into it (== unsaved files / untitled buffers).
        //    Then, we go through a worktree and check for files that do match a predicate. If the file had an opened version, we skip the scan
        //    of FS version for that file altogether - after all, what we have in memory is more up-to-date than what's in FS.
        // 2. At this point, we have a list of all potentially matching buffers/files.
        //    We sort that list by buffer path - this list is retained for later use.
        //    We ensure that all buffers are now opened and available in project.
        // 3. We run a scan over all the candidate buffers on multiple background threads.
        //    We cannot assume that there will even be a match - while at least one match
        //    is guaranteed for files obtained from FS, the buffers we got from memory (unsaved files/unnamed buffers) might not have a match at all.
        //    There is also an auxiliary background thread responsible for result gathering.
        //    This is where the sorted list of buffers comes into play to maintain sorted order; Whenever this background thread receives a notification (buffer has/doesn't have matches),
        //    it keeps it around. It reports matches in sorted order, though it accepts them in unsorted order as well.
        //    As soon as the match info on next position in sorted order becomes available, it reports it (if it's a match) or skips to the next
        //    entry - which might already be available thanks to out-of-order processing.
        //
        // We could also report matches fully out-of-order, without maintaining a sorted list of matching paths.
        // This however would mean that project search (that is the main user of this function) would have to do the sorting itself, on the go.
        // This isn't as straightforward as running an insertion sort sadly, and would also mean that it would have to care about maintaining match index
        // in face of constantly updating list of sorted matches.
        // Meanwhile, this implementation offers index stability, since the matches are already reported in a sorted order.
        let snapshots = self
            .visible_worktrees(cx)
            .filter_map(|tree| {
                let tree = tree.read(cx);
                Some((tree.snapshot(), tree.as_local()?.settings()))
            })
            .collect::<Vec<_>>();
        let include_root = snapshots.len() > 1;

        let background = cx.background_executor().clone();
        let path_count: usize = snapshots
            .iter()
            .map(|(snapshot, _)| {
                if query.include_ignored() {
                    snapshot.file_count()
                } else {
                    snapshot.visible_file_count()
                }
            })
            .sum();
        if path_count == 0 {
            let (_, rx) = smol::channel::bounded(1024);
            return rx;
        }
        let workers = background.num_cpus().min(path_count);
        let (matching_paths_tx, matching_paths_rx) = smol::channel::bounded(1024);
        let mut unnamed_files = vec![];
        let opened_buffers = self
            .opened_buffers
            .iter()
            .filter_map(|(_, b)| {
                let buffer = b.upgrade()?;
                let (is_ignored, snapshot) = buffer.update(cx, |buffer, cx| {
                    let is_ignored = buffer
                        .project_path(cx)
                        .and_then(|path| self.entry_for_path(&path, cx))
                        .map_or(false, |entry| entry.is_ignored);
                    (is_ignored, buffer.snapshot())
                });
                if is_ignored && !query.include_ignored() {
                    return None;
                } else if let Some(file) = snapshot.file() {
                    let matched_path = if include_root {
                        query.file_matches(Some(&file.full_path(cx)))
                    } else {
                        query.file_matches(Some(file.path()))
                    };

                    if matched_path {
                        Some((file.path().clone(), (buffer, snapshot)))
                    } else {
                        None
                    }
                } else {
                    unnamed_files.push(buffer);
                    None
                }
            })
            .collect();
        cx.background_executor()
            .spawn(Self::background_search(
                unnamed_files,
                opened_buffers,
                cx.background_executor().clone(),
                self.fs.clone(),
                workers,
                query.clone(),
                include_root,
                path_count,
                snapshots,
                matching_paths_tx,
            ))
            .detach();

        let (result_tx, result_rx) = smol::channel::bounded(1024);

        cx.spawn(|this, mut cx| async move {
            const MAX_SEARCH_RESULT_FILES: usize = 5_000;
            const MAX_SEARCH_RESULT_RANGES: usize = 10_000;

            let mut matching_paths = matching_paths_rx
                .take(MAX_SEARCH_RESULT_FILES + 1)
                .collect::<Vec<_>>()
                .await;
            let mut limit_reached = if matching_paths.len() > MAX_SEARCH_RESULT_FILES {
                matching_paths.pop();
                true
            } else {
                false
            };
            cx.update(|cx| {
                sort_search_matches(&mut matching_paths, cx);
            })?;

            let mut range_count = 0;
            let query = Arc::new(query);

            // Now that we know what paths match the query, we will load at most
            // 64 buffers at a time to avoid overwhelming the main thread. For each
            // opened buffer, we will spawn a background task that retrieves all the
            // ranges in the buffer matched by the query.
            'outer: for matching_paths_chunk in matching_paths.chunks(64) {
                let mut chunk_results = Vec::new();
                for matching_path in matching_paths_chunk {
                    let query = query.clone();
                    let buffer = match matching_path {
                        SearchMatchCandidate::OpenBuffer { buffer, .. } => {
                            Task::ready(Ok(buffer.clone()))
                        }
                        SearchMatchCandidate::Path {
                            worktree_id, path, ..
                        } => this.update(&mut cx, |this, cx| {
                            this.open_buffer((*worktree_id, path.clone()), cx)
                        })?,
                    };

                    chunk_results.push(cx.spawn(|cx| async move {
                        let buffer = buffer.await?;
                        let snapshot = buffer.read_with(&cx, |buffer, _| buffer.snapshot())?;
                        let ranges = cx
                            .background_executor()
                            .spawn(async move {
                                query
                                    .search(&snapshot, None)
                                    .await
                                    .iter()
                                    .map(|range| {
                                        snapshot.anchor_before(range.start)
                                            ..snapshot.anchor_after(range.end)
                                    })
                                    .collect::<Vec<_>>()
                            })
                            .await;
                        anyhow::Ok((buffer, ranges))
                    }));
                }

                let chunk_results = futures::future::join_all(chunk_results).await;
                for result in chunk_results {
                    if let Some((buffer, ranges)) = result.log_err() {
                        range_count += ranges.len();
                        result_tx
                            .send(SearchResult::Buffer { buffer, ranges })
                            .await?;
                        if range_count > MAX_SEARCH_RESULT_RANGES {
                            limit_reached = true;
                            break 'outer;
                        }
                    }
                }
            }

            if limit_reached {
                result_tx.send(SearchResult::LimitReached).await?;
            }

            anyhow::Ok(())
        })
        .detach();

        result_rx
    }

    /// Pick paths that might potentially contain a match of a given search query.
    #[allow(clippy::too_many_arguments)]
    async fn background_search(
        unnamed_buffers: Vec<Model<Buffer>>,
        opened_buffers: HashMap<Arc<Path>, (Model<Buffer>, BufferSnapshot)>,
        executor: BackgroundExecutor,
        fs: Arc<dyn Fs>,
        workers: usize,
        query: SearchQuery,
        include_root: bool,
        path_count: usize,
        snapshots: Vec<(Snapshot, WorktreeSettings)>,
        matching_paths_tx: Sender<SearchMatchCandidate>,
    ) {
        let fs = &fs;
        let query = &query;
        let matching_paths_tx = &matching_paths_tx;
        let snapshots = &snapshots;
        for buffer in unnamed_buffers {
            matching_paths_tx
                .send(SearchMatchCandidate::OpenBuffer {
                    buffer: buffer.clone(),
                    path: None,
                })
                .await
                .log_err();
        }
        for (path, (buffer, _)) in opened_buffers.iter() {
            matching_paths_tx
                .send(SearchMatchCandidate::OpenBuffer {
                    buffer: buffer.clone(),
                    path: Some(path.clone()),
                })
                .await
                .log_err();
        }

        let paths_per_worker = (path_count + workers - 1) / workers;

        executor
            .scoped(|scope| {
                let max_concurrent_workers = Arc::new(Semaphore::new(workers));

                for worker_ix in 0..workers {
                    let worker_start_ix = worker_ix * paths_per_worker;
                    let worker_end_ix = worker_start_ix + paths_per_worker;
                    let opened_buffers = opened_buffers.clone();
                    let limiter = Arc::clone(&max_concurrent_workers);
                    scope.spawn({
                        async move {
                            let _guard = limiter.acquire().await;
                            search_snapshots(
                                snapshots,
                                worker_start_ix,
                                worker_end_ix,
                                query,
                                matching_paths_tx,
                                &opened_buffers,
                                include_root,
                                fs,
                            )
                            .await;
                        }
                    });
                }

                if query.include_ignored() {
                    for (snapshot, settings) in snapshots {
                        for ignored_entry in snapshot.entries(true, 0).filter(|e| e.is_ignored) {
                            let limiter = Arc::clone(&max_concurrent_workers);
                            scope.spawn(async move {
                                let _guard = limiter.acquire().await;
                                search_ignored_entry(
                                    snapshot,
                                    settings,
                                    ignored_entry,
                                    fs,
                                    query,
                                    matching_paths_tx,
                                )
                                .await;
                            });
                        }
                    }
                }
            })
            .await;
    }

    pub fn request_lsp<R: LspCommand>(
        &self,
        buffer_handle: Model<Buffer>,
        server: LanguageServerToQuery,
        request: R,
        cx: &mut ModelContext<Self>,
    ) -> Task<Result<R::Response>>
    where
        <R::LspRequest as lsp::request::Request>::Result: Send,
        <R::LspRequest as lsp::request::Request>::Params: Send,
    {
        let buffer = buffer_handle.read(cx);
        if self.is_local() {
            let language_server = match server {
                LanguageServerToQuery::Primary => {
                    match self.primary_language_server_for_buffer(buffer, cx) {
                        Some((_, server)) => Some(Arc::clone(server)),
                        None => return Task::ready(Ok(Default::default())),
                    }
                }
                LanguageServerToQuery::Other(id) => self
                    .language_server_for_buffer(buffer, id, cx)
                    .map(|(_, server)| Arc::clone(server)),
            };
            let file = File::from_dyn(buffer.file()).and_then(File::as_local);
            if let (Some(file), Some(language_server)) = (file, language_server) {
                let lsp_params = request.to_lsp(&file.abs_path(cx), buffer, &language_server, cx);
                let status = request.status();
                return cx.spawn(move |this, cx| async move {
                    if !request.check_capabilities(language_server.capabilities()) {
                        return Ok(Default::default());
                    }

                    let lsp_request = language_server.request::<R::LspRequest>(lsp_params);

                    let id = lsp_request.id();
                    let _cleanup = if status.is_some() {
                        cx.update(|cx| {
                            this.update(cx, |this, cx| {
                                this.on_lsp_work_start(
                                    language_server.server_id(),
                                    id.to_string(),
                                    LanguageServerProgress {
                                        is_disk_based_diagnostics_progress: false,
                                        is_cancellable: false,
                                        title: None,
                                        message: status.clone(),
                                        percentage: None,
                                        last_update_at: cx.background_executor().now(),
                                    },
                                    cx,
                                );
                            })
                        })
                        .log_err();

                        Some(defer(|| {
                            cx.update(|cx| {
                                this.update(cx, |this, cx| {
                                    this.on_lsp_work_end(
                                        language_server.server_id(),
                                        id.to_string(),
                                        cx,
                                    );
                                })
                            })
                            .log_err();
                        }))
                    } else {
                        None
                    };

                    let result = lsp_request.await;

                    let response = result.map_err(|err| {
                        log::warn!(
                            "Generic lsp request to {} failed: {}",
                            language_server.name(),
                            err
                        );
                        err
                    })?;

                    request
                        .response_from_lsp(
                            response,
                            this.upgrade().ok_or_else(|| anyhow!("no app context"))?,
                            buffer_handle,
                            language_server.server_id(),
                            cx.clone(),
                        )
                        .await
                });
            }
        } else if let Some(project_id) = self.remote_id() {
            return self.send_lsp_proto_request(buffer_handle, project_id, request, cx);
        }

        Task::ready(Ok(Default::default()))
    }

    fn request_multiple_lsp_locally<P, R>(
        &self,
        buffer: &Model<Buffer>,
        position: Option<P>,
        server_capabilities_check: fn(&ServerCapabilities) -> bool,
        request: R,
        cx: &mut ModelContext<'_, Self>,
    ) -> Task<Vec<R::Response>>
    where
        P: ToOffset,
        R: LspCommand + Clone,
        <R::LspRequest as lsp::request::Request>::Result: Send,
        <R::LspRequest as lsp::request::Request>::Params: Send,
    {
        if !self.is_local() {
            debug_panic!("Should not request multiple lsp commands in non-local project");
            return Task::ready(Vec::new());
        }
        let snapshot = buffer.read(cx).snapshot();
        let scope = position.and_then(|position| snapshot.language_scope_at(position));
        let mut response_results = self
            .language_servers_for_buffer(buffer.read(cx), cx)
            .filter(|(_, server)| server_capabilities_check(server.capabilities()))
            .filter(|(adapter, _)| {
                scope
                    .as_ref()
                    .map(|scope| scope.language_allowed(&adapter.name))
                    .unwrap_or(true)
            })
            .map(|(_, server)| server.server_id())
            .map(|server_id| {
                self.request_lsp(
                    buffer.clone(),
                    LanguageServerToQuery::Other(server_id),
                    request.clone(),
                    cx,
                )
            })
            .collect::<FuturesUnordered<_>>();

        return cx.spawn(|_, _| async move {
            let mut responses = Vec::with_capacity(response_results.len());
            while let Some(response_result) = response_results.next().await {
                if let Some(response) = response_result.log_err() {
                    responses.push(response);
                }
            }
            responses
        });
    }

    fn send_lsp_proto_request<R: LspCommand>(
        &self,
        buffer: Model<Buffer>,
        project_id: u64,
        request: R,
        cx: &mut ModelContext<'_, Project>,
    ) -> Task<anyhow::Result<<R as LspCommand>::Response>> {
        let rpc = self.client.clone();
        let message = request.to_proto(project_id, buffer.read(cx));
        cx.spawn(move |this, mut cx| async move {
            // Ensure the project is still alive by the time the task
            // is scheduled.
            this.upgrade().context("project dropped")?;
            let response = rpc.request(message).await?;
            let this = this.upgrade().context("project dropped")?;
            if this.update(&mut cx, |this, _| this.is_disconnected())? {
                Err(anyhow!("disconnected before completing request"))
            } else {
                request
                    .response_from_proto(response, this, buffer, cx)
                    .await
            }
        })
    }

    /// Move a worktree to a new position in the worktree order.
    ///
    /// The worktree will moved to the opposite side of the destination worktree.
    ///
    /// # Example
    ///
    /// Given the worktree order `[11, 22, 33]` and a call to move worktree `22` to `33`,
    /// worktree_order will be updated to produce the indexes `[11, 33, 22]`.
    ///
    /// Given the worktree order `[11, 22, 33]` and a call to move worktree `22` to `11`,
    /// worktree_order will be updated to produce the indexes `[22, 11, 33]`.
    ///
    /// # Errors
    ///
    /// An error will be returned if the worktree or destination worktree are not found.
    pub fn move_worktree(
        &mut self,
        source: WorktreeId,
        destination: WorktreeId,
        cx: &mut ModelContext<'_, Self>,
    ) -> Result<()> {
        if source == destination {
            return Ok(());
        }

        let mut source_index = None;
        let mut destination_index = None;
        for (i, worktree) in self.worktrees.iter().enumerate() {
            if let Some(worktree) = worktree.upgrade() {
                let worktree_id = worktree.read(cx).id();
                if worktree_id == source {
                    source_index = Some(i);
                    if destination_index.is_some() {
                        break;
                    }
                } else if worktree_id == destination {
                    destination_index = Some(i);
                    if source_index.is_some() {
                        break;
                    }
                }
            }
        }

        let source_index =
            source_index.with_context(|| format!("Missing worktree for id {source}"))?;
        let destination_index =
            destination_index.with_context(|| format!("Missing worktree for id {destination}"))?;

        if source_index == destination_index {
            return Ok(());
        }

        let worktree_to_move = self.worktrees.remove(source_index);
        self.worktrees.insert(destination_index, worktree_to_move);
        self.worktrees_reordered = true;
        cx.emit(Event::WorktreeOrderChanged);
        cx.notify();
        Ok(())
    }

    pub fn find_or_create_local_worktree(
        &mut self,
        abs_path: impl AsRef<Path>,
        visible: bool,
        cx: &mut ModelContext<Self>,
    ) -> Task<Result<(Model<Worktree>, PathBuf)>> {
        let abs_path = abs_path.as_ref();
        if let Some((tree, relative_path)) = self.find_local_worktree(abs_path, cx) {
            Task::ready(Ok((tree, relative_path)))
        } else {
            let worktree = self.create_local_worktree(abs_path, visible, cx);
            cx.background_executor()
                .spawn(async move { Ok((worktree.await?, PathBuf::new())) })
        }
    }

    pub fn find_local_worktree(
        &self,
        abs_path: &Path,
        cx: &AppContext,
    ) -> Option<(Model<Worktree>, PathBuf)> {
        for tree in &self.worktrees {
            if let Some(tree) = tree.upgrade() {
                if let Some(relative_path) = tree
                    .read(cx)
                    .as_local()
                    .and_then(|t| abs_path.strip_prefix(t.abs_path()).ok())
                {
                    return Some((tree.clone(), relative_path.into()));
                }
            }
        }
        None
    }

    pub fn is_shared(&self) -> bool {
        match &self.client_state {
            ProjectClientState::Shared { .. } => true,
            ProjectClientState::Local => false,
            ProjectClientState::Remote { in_room, .. } => *in_room,
        }
    }

    fn create_local_worktree(
        &mut self,
        abs_path: impl AsRef<Path>,
        visible: bool,
        cx: &mut ModelContext<Self>,
    ) -> Task<Result<Model<Worktree>>> {
        let fs = self.fs.clone();
        let next_entry_id = self.next_entry_id.clone();
        let path: Arc<Path> = abs_path.as_ref().into();
        let task = self
            .loading_local_worktrees
            .entry(path.clone())
            .or_insert_with(|| {
                cx.spawn(move |project, mut cx| {
                    async move {
                        let worktree =
                            Worktree::local(path.clone(), visible, fs, next_entry_id, &mut cx)
                                .await;

                        project.update(&mut cx, |project, _| {
                            project.loading_local_worktrees.remove(&path);
                        })?;

                        let worktree = worktree?;
                        project
                            .update(&mut cx, |project, cx| project.add_worktree(&worktree, cx))?;

                        if visible {
                            cx.update(|cx| {
                                cx.add_recent_document(&path);
                            })
                            .log_err();
                        }

                        Ok(worktree)
                    }
                    .map_err(Arc::new)
                })
                .shared()
            })
            .clone();
        cx.background_executor().spawn(async move {
            match task.await {
                Ok(worktree) => Ok(worktree),
                Err(err) => Err(anyhow!("{}", err)),
            }
        })
    }

    pub fn remove_worktree(&mut self, id_to_remove: WorktreeId, cx: &mut ModelContext<Self>) {
        self.diagnostics.remove(&id_to_remove);
        self.diagnostic_summaries.remove(&id_to_remove);

        let mut servers_to_remove = HashMap::default();
        let mut servers_to_preserve = HashSet::default();
        for ((worktree_id, server_name), &server_id) in &self.language_server_ids {
            if worktree_id == &id_to_remove {
                servers_to_remove.insert(server_id, server_name.clone());
            } else {
                servers_to_preserve.insert(server_id);
            }
        }
        servers_to_remove.retain(|server_id, _| !servers_to_preserve.contains(server_id));
        for (server_id_to_remove, server_name) in servers_to_remove {
            self.language_server_ids
                .remove(&(id_to_remove, server_name));
            self.language_server_statuses.remove(&server_id_to_remove);
            self.language_server_watched_paths
                .remove(&server_id_to_remove);
            self.last_workspace_edits_by_language_server
                .remove(&server_id_to_remove);
            self.language_servers.remove(&server_id_to_remove);
            cx.emit(Event::LanguageServerRemoved(server_id_to_remove));
        }

        let mut prettier_instances_to_clean = FuturesUnordered::new();
        if let Some(prettier_paths) = self.prettiers_per_worktree.remove(&id_to_remove) {
            for path in prettier_paths.iter().flatten() {
                if let Some(prettier_instance) = self.prettier_instances.remove(path) {
                    prettier_instances_to_clean.push(async move {
                        prettier_instance
                            .server()
                            .await
                            .map(|server| server.server_id())
                    });
                }
            }
        }
        cx.spawn(|project, mut cx| async move {
            while let Some(prettier_server_id) = prettier_instances_to_clean.next().await {
                if let Some(prettier_server_id) = prettier_server_id {
                    project
                        .update(&mut cx, |project, cx| {
                            project
                                .supplementary_language_servers
                                .remove(&prettier_server_id);
                            cx.emit(Event::LanguageServerRemoved(prettier_server_id));
                        })
                        .ok();
                }
            }
        })
        .detach();

        self.task_inventory().update(cx, |inventory, _| {
            inventory.remove_worktree_sources(id_to_remove);
        });

        self.worktrees.retain(|worktree| {
            if let Some(worktree) = worktree.upgrade() {
                let id = worktree.read(cx).id();
                if id == id_to_remove {
                    cx.emit(Event::WorktreeRemoved(id));
                    false
                } else {
                    true
                }
            } else {
                false
            }
        });

        self.metadata_changed(cx);
    }

    fn add_worktree(&mut self, worktree: &Model<Worktree>, cx: &mut ModelContext<Self>) {
        cx.observe(worktree, |_, _, cx| cx.notify()).detach();
        cx.subscribe(worktree, |this, worktree, event, cx| {
            let is_local = worktree.read(cx).is_local();
            match event {
                worktree::Event::UpdatedEntries(changes) => {
                    if is_local {
                        this.update_local_worktree_buffers(&worktree, changes, cx);
                        this.update_local_worktree_language_servers(&worktree, changes, cx);
                        this.update_local_worktree_settings(&worktree, changes, cx);
                        this.update_prettier_settings(&worktree, changes, cx);
                    }

                    cx.emit(Event::WorktreeUpdatedEntries(
                        worktree.read(cx).id(),
                        changes.clone(),
                    ));

                    let worktree_id = worktree.update(cx, |worktree, _| worktree.id());
                    this.client()
                        .telemetry()
                        .report_discovered_project_events(worktree_id, changes);
                }
                worktree::Event::UpdatedGitRepositories(updated_repos) => {
                    if is_local {
                        this.update_local_worktree_buffers_git_repos(
                            worktree.clone(),
                            updated_repos,
                            cx,
                        )
                    }
                    cx.emit(Event::WorktreeUpdatedGitRepositories);
                }
            }
        })
        .detach();

        let push_strong_handle = {
            let worktree = worktree.read(cx);
            self.is_shared() || worktree.is_visible() || worktree.is_remote()
        };
        let handle = if push_strong_handle {
            WorktreeHandle::Strong(worktree.clone())
        } else {
            WorktreeHandle::Weak(worktree.downgrade())
        };
        if self.worktrees_reordered {
            self.worktrees.push(handle);
        } else {
            let i = match self
                .worktrees
                .binary_search_by_key(&Some(worktree.read(cx).abs_path()), |other| {
                    other.upgrade().map(|worktree| worktree.read(cx).abs_path())
                }) {
                Ok(i) | Err(i) => i,
            };
            self.worktrees.insert(i, handle);
        }

        let handle_id = worktree.entity_id();
        cx.observe_release(worktree, move |this, worktree, cx| {
            let _ = this.remove_worktree(worktree.id(), cx);
            cx.update_global::<SettingsStore, _>(|store, cx| {
                store
                    .clear_local_settings(handle_id.as_u64() as usize, cx)
                    .log_err()
            });
        })
        .detach();

        cx.emit(Event::WorktreeAdded);
        self.metadata_changed(cx);
    }

    fn update_local_worktree_buffers(
        &mut self,
        worktree_handle: &Model<Worktree>,
        changes: &[(Arc<Path>, ProjectEntryId, PathChange)],
        cx: &mut ModelContext<Self>,
    ) {
        let snapshot = worktree_handle.read(cx).snapshot();

        let mut renamed_buffers = Vec::new();
        for (path, entry_id, _) in changes {
            let worktree_id = worktree_handle.read(cx).id();
            let project_path = ProjectPath {
                worktree_id,
                path: path.clone(),
            };

            let buffer_id = match self.local_buffer_ids_by_entry_id.get(entry_id) {
                Some(&buffer_id) => buffer_id,
                None => match self.local_buffer_ids_by_path.get(&project_path) {
                    Some(&buffer_id) => buffer_id,
                    None => {
                        continue;
                    }
                },
            };

            let open_buffer = self.opened_buffers.get(&buffer_id);
            let buffer = if let Some(buffer) = open_buffer.and_then(|buffer| buffer.upgrade()) {
                buffer
            } else {
                self.opened_buffers.remove(&buffer_id);
                self.local_buffer_ids_by_path.remove(&project_path);
                self.local_buffer_ids_by_entry_id.remove(entry_id);
                continue;
            };

            buffer.update(cx, |buffer, cx| {
                if let Some(old_file) = File::from_dyn(buffer.file()) {
                    if old_file.worktree != *worktree_handle {
                        return;
                    }

                    let new_file = if let Some(entry) = old_file
                        .entry_id
                        .and_then(|entry_id| snapshot.entry_for_id(entry_id))
                    {
                        File {
                            is_local: true,
                            entry_id: Some(entry.id),
                            mtime: entry.mtime,
                            path: entry.path.clone(),
                            worktree: worktree_handle.clone(),
                            is_deleted: false,
                            is_private: entry.is_private,
                        }
                    } else if let Some(entry) = snapshot.entry_for_path(old_file.path().as_ref()) {
                        File {
                            is_local: true,
                            entry_id: Some(entry.id),
                            mtime: entry.mtime,
                            path: entry.path.clone(),
                            worktree: worktree_handle.clone(),
                            is_deleted: false,
                            is_private: entry.is_private,
                        }
                    } else {
                        File {
                            is_local: true,
                            entry_id: old_file.entry_id,
                            path: old_file.path().clone(),
                            mtime: old_file.mtime(),
                            worktree: worktree_handle.clone(),
                            is_deleted: true,
                            is_private: old_file.is_private,
                        }
                    };

                    let old_path = old_file.abs_path(cx);
                    if new_file.abs_path(cx) != old_path {
                        renamed_buffers.push((cx.handle(), old_file.clone()));
                        self.local_buffer_ids_by_path.remove(&project_path);
                        self.local_buffer_ids_by_path.insert(
                            ProjectPath {
                                worktree_id,
                                path: path.clone(),
                            },
                            buffer_id,
                        );
                    }

                    if new_file.entry_id != Some(*entry_id) {
                        self.local_buffer_ids_by_entry_id.remove(entry_id);
                        if let Some(entry_id) = new_file.entry_id {
                            self.local_buffer_ids_by_entry_id
                                .insert(entry_id, buffer_id);
                        }
                    }

                    if new_file != *old_file {
                        if let Some(project_id) = self.remote_id() {
                            self.client
                                .send(proto::UpdateBufferFile {
                                    project_id,
                                    buffer_id: buffer_id.into(),
                                    file: Some(new_file.to_proto()),
                                })
                                .log_err();
                        }

                        buffer.file_updated(Arc::new(new_file), cx);
                    }
                }
            });
        }

        for (buffer, old_file) in renamed_buffers {
            self.unregister_buffer_from_language_servers(&buffer, &old_file, cx);
            self.detect_language_for_buffer(&buffer, cx);
            self.register_buffer_with_language_servers(&buffer, cx);
        }
    }

    fn update_local_worktree_language_servers(
        &mut self,
        worktree_handle: &Model<Worktree>,
        changes: &[(Arc<Path>, ProjectEntryId, PathChange)],
        cx: &mut ModelContext<Self>,
    ) {
        if changes.is_empty() {
            return;
        }

        let worktree_id = worktree_handle.read(cx).id();
        let mut language_server_ids = self
            .language_server_ids
            .iter()
            .filter_map(|((server_worktree_id, _), server_id)| {
                (*server_worktree_id == worktree_id).then_some(*server_id)
            })
            .collect::<Vec<_>>();
        language_server_ids.sort();
        language_server_ids.dedup();

        let abs_path = worktree_handle.read(cx).abs_path();
        for server_id in &language_server_ids {
            if let Some(LanguageServerState::Running { server, .. }) =
                self.language_servers.get(server_id)
            {
                if let Some(watched_paths) = self
                    .language_server_watched_paths
                    .get(&server_id)
                    .and_then(|paths| paths.get(&worktree_id))
                {
                    let params = lsp::DidChangeWatchedFilesParams {
                        changes: changes
                            .iter()
                            .filter_map(|(path, _, change)| {
                                if !watched_paths.is_match(&path) {
                                    return None;
                                }
                                let typ = match change {
                                    PathChange::Loaded => return None,
                                    PathChange::Added => lsp::FileChangeType::CREATED,
                                    PathChange::Removed => lsp::FileChangeType::DELETED,
                                    PathChange::Updated => lsp::FileChangeType::CHANGED,
                                    PathChange::AddedOrUpdated => lsp::FileChangeType::CHANGED,
                                };
                                Some(lsp::FileEvent {
                                    uri: lsp::Url::from_file_path(abs_path.join(path)).unwrap(),
                                    typ,
                                })
                            })
                            .collect(),
                    };
                    if !params.changes.is_empty() {
                        server
                            .notify::<lsp::notification::DidChangeWatchedFiles>(params)
                            .log_err();
                    }
                }
            }
        }
    }

    fn update_local_worktree_buffers_git_repos(
        &mut self,
        worktree_handle: Model<Worktree>,
        changed_repos: &UpdatedGitRepositoriesSet,
        cx: &mut ModelContext<Self>,
    ) {
        debug_assert!(worktree_handle.read(cx).is_local());

        // Identify the loading buffers whose containing repository that has changed.
        let future_buffers = self
            .loading_buffers_by_path
            .iter()
            .filter_map(|(project_path, receiver)| {
                if project_path.worktree_id != worktree_handle.read(cx).id() {
                    return None;
                }
                let path = &project_path.path;
                changed_repos
                    .iter()
                    .find(|(work_dir, _)| path.starts_with(work_dir))?;
                let receiver = receiver.clone();
                let path = path.clone();
                let abs_path = worktree_handle.read(cx).absolutize(&path).ok()?;
                Some(async move {
                    wait_for_loading_buffer(receiver)
                        .await
                        .ok()
                        .map(|buffer| (buffer, path, abs_path))
                })
            })
            .collect::<FuturesUnordered<_>>();

        // Identify the current buffers whose containing repository has changed.
        let current_buffers = self
            .opened_buffers
            .values()
            .filter_map(|buffer| {
                let buffer = buffer.upgrade()?;
                let file = File::from_dyn(buffer.read(cx).file())?;
                if file.worktree != worktree_handle {
                    return None;
                }
                let path = file.path();
                changed_repos
                    .iter()
                    .find(|(work_dir, _)| path.starts_with(work_dir))?;
                Some((buffer, path.clone(), file.abs_path(cx)))
            })
            .collect::<Vec<_>>();

        if future_buffers.len() + current_buffers.len() == 0 {
            return;
        }

        let remote_id = self.remote_id();
        let client = self.client.clone();
        let fs = self.fs.clone();
        cx.spawn(move |_, mut cx| async move {
            // Wait for all of the buffers to load.
            let future_buffers = future_buffers.collect::<Vec<_>>().await;

            // Reload the diff base for every buffer whose containing git repository has changed.
            let snapshot =
                worktree_handle.update(&mut cx, |tree, _| tree.as_local().unwrap().snapshot())?;
            let diff_bases_by_buffer = cx
                .background_executor()
                .spawn(async move {
                    let mut diff_base_tasks = future_buffers
                        .into_iter()
                        .flatten()
                        .chain(current_buffers)
                        .filter_map(|(buffer, path, abs_path)| {
                            let (repo_entry, local_repo_entry) = snapshot.repo_for_path(&path)?;
                            Some((buffer, path, abs_path, repo_entry, local_repo_entry))
                        })
                        .map(|(buffer, path, abs_path, repo, local_repo_entry)| {
                            let fs = fs.clone();
                            let snapshot = snapshot.clone();
                            async move {
                                let abs_path_metadata = fs
                                    .metadata(&abs_path)
                                    .await
                                    .with_context(|| {
                                        format!("loading file and FS metadata for {path:?}")
                                    })
                                    .log_err()
                                    .flatten()?;
                                let base_text = if abs_path_metadata.is_dir
                                    || abs_path_metadata.is_symlink
                                {
                                    None
                                } else {
                                    let relative_path = repo.relativize(&snapshot, &path).ok()?;
                                    local_repo_entry.repo().load_index_text(&relative_path)
                                };
                                Some((buffer, base_text))
                            }
                        })
                        .collect::<FuturesUnordered<_>>();

                    let mut diff_bases = Vec::with_capacity(diff_base_tasks.len());
                    while let Some(diff_base) = diff_base_tasks.next().await {
                        if let Some(diff_base) = diff_base {
                            diff_bases.push(diff_base);
                        }
                    }
                    diff_bases
                })
                .await;

            // Assign the new diff bases on all of the buffers.
            for (buffer, diff_base) in diff_bases_by_buffer {
                let buffer_id = buffer.update(&mut cx, |buffer, cx| {
                    buffer.set_diff_base(diff_base.clone(), cx);
                    buffer.remote_id().into()
                })?;
                if let Some(project_id) = remote_id {
                    client
                        .send(proto::UpdateDiffBase {
                            project_id,
                            buffer_id,
                            diff_base,
                        })
                        .log_err();
                }
            }

            anyhow::Ok(())
        })
        .detach();
    }

    fn update_local_worktree_settings(
        &mut self,
        worktree: &Model<Worktree>,
        changes: &UpdatedEntriesSet,
        cx: &mut ModelContext<Self>,
    ) {
        if worktree.read(cx).is_remote() {
            return;
        }
        let project_id = self.remote_id();
        let worktree_id = worktree.entity_id();
        let remote_worktree_id = worktree.read(cx).id();

        let mut settings_contents = Vec::new();
        for (path, _, change) in changes.iter() {
            let removed = change == &PathChange::Removed;
            let abs_path = match worktree.read(cx).absolutize(path) {
                Ok(abs_path) => abs_path,
                Err(e) => {
                    log::warn!("Cannot absolutize {path:?} received as {change:?} FS change: {e}");
                    continue;
                }
            };

            if path.ends_with(local_settings_file_relative_path()) {
                let settings_dir = Arc::from(
                    path.ancestors()
                        .nth(local_settings_file_relative_path().components().count())
                        .unwrap(),
                );
                let fs = self.fs.clone();
                settings_contents.push(async move {
                    (
                        settings_dir,
                        if removed {
                            None
                        } else {
                            Some(async move { fs.load(&abs_path).await }.await)
                        },
                    )
                });
            } else if path.ends_with(local_tasks_file_relative_path()) {
                self.task_inventory().update(cx, |task_inventory, cx| {
                    if removed {
                        task_inventory.remove_local_static_source(&abs_path);
                    } else {
                        let fs = self.fs.clone();
                        let task_abs_path = abs_path.clone();
                        let tasks_file_rx =
                            watch_config_file(&cx.background_executor(), fs, task_abs_path);
                        task_inventory.add_source(
                            TaskSourceKind::Worktree {
                                id: remote_worktree_id,
                                abs_path,
                                id_base: "local_tasks_for_worktree".into(),
                            },
                            |tx, cx| StaticSource::new(TrackedFile::new(tasks_file_rx, tx, cx)),
                            cx,
                        );
                    }
                })
            } else if path.ends_with(local_vscode_tasks_file_relative_path()) {
                self.task_inventory().update(cx, |task_inventory, cx| {
                    if removed {
                        task_inventory.remove_local_static_source(&abs_path);
                    } else {
                        let fs = self.fs.clone();
                        let task_abs_path = abs_path.clone();
                        let tasks_file_rx =
                            watch_config_file(&cx.background_executor(), fs, task_abs_path);
                        task_inventory.add_source(
                            TaskSourceKind::Worktree {
                                id: remote_worktree_id,
                                abs_path,
                                id_base: "local_vscode_tasks_for_worktree".into(),
                            },
                            |tx, cx| StaticSource::new(TrackedFile::new(tasks_file_rx, tx, cx)),
                            cx,
                        );
                    }
                })
            } else if path.ends_with(local_debug_file_relative_path()) {
                self.task_inventory().update(cx, |task_inventory, cx| {
                    if removed {
                        task_inventory.remove_local_static_source(&abs_path);
                    } else {
                        let fs = self.fs.clone();
                        let debug_task_file_rx =
                            watch_config_file(&cx.background_executor(), fs, abs_path.clone());

                        task_inventory.add_source(
                            TaskSourceKind::Worktree {
                                id: remote_worktree_id,
                                abs_path,
                                id_base: "local_debug_file_for_worktree".into(),
                            },
                            |tx, cx| {
                                StaticSource::new(TrackedFile::new(debug_task_file_rx, tx, cx))
                            },
                            cx,
                        );
                    }
                });
            } else if path.ends_with(local_vscode_launch_file_relative_path()) {
                // TODO: handle vscode launch file (.vscode/launch.json)
            }
        }

        if settings_contents.is_empty() {
            return;
        }

        let client = self.client.clone();
        cx.spawn(move |_, cx| async move {
            let settings_contents: Vec<(Arc<Path>, _)> =
                futures::future::join_all(settings_contents).await;
            cx.update(|cx| {
                cx.update_global::<SettingsStore, _>(|store, cx| {
                    for (directory, file_content) in settings_contents {
                        let file_content = file_content.and_then(|content| content.log_err());
                        store
                            .set_local_settings(
                                worktree_id.as_u64() as usize,
                                directory.clone(),
                                file_content.as_deref(),
                                cx,
                            )
                            .log_err();
                        if let Some(remote_id) = project_id {
                            client
                                .send(proto::UpdateWorktreeSettings {
                                    project_id: remote_id,
                                    worktree_id: remote_worktree_id.to_proto(),
                                    path: directory.to_string_lossy().into_owned(),
                                    content: file_content,
                                })
                                .log_err();
                        }
                    }
                });
            })
            .ok();
        })
        .detach();
    }

    pub fn set_active_path(&mut self, entry: Option<ProjectPath>, cx: &mut ModelContext<Self>) {
        let new_active_entry = entry.and_then(|project_path| {
            let worktree = self.worktree_for_id(project_path.worktree_id, cx)?;
            let entry = worktree.read(cx).entry_for_path(project_path.path)?;
            Some(entry.id)
        });
        if new_active_entry != self.active_entry {
            self.active_entry = new_active_entry;
            cx.emit(Event::ActiveEntryChanged(new_active_entry));
        }
    }

    pub fn language_servers_running_disk_based_diagnostics(
        &self,
    ) -> impl Iterator<Item = LanguageServerId> + '_ {
        self.language_server_statuses
            .iter()
            .filter_map(|(id, status)| {
                if status.has_pending_diagnostic_updates {
                    Some(*id)
                } else {
                    None
                }
            })
    }

    pub fn diagnostic_summary(&self, include_ignored: bool, cx: &AppContext) -> DiagnosticSummary {
        let mut summary = DiagnosticSummary::default();
        for (_, _, path_summary) in self.diagnostic_summaries(include_ignored, cx) {
            summary.error_count += path_summary.error_count;
            summary.warning_count += path_summary.warning_count;
        }
        summary
    }

    pub fn diagnostic_summaries<'a>(
        &'a self,
        include_ignored: bool,
        cx: &'a AppContext,
    ) -> impl Iterator<Item = (ProjectPath, LanguageServerId, DiagnosticSummary)> + 'a {
        self.visible_worktrees(cx)
            .filter_map(|worktree| {
                let worktree = worktree.read(cx);
                Some((worktree, self.diagnostic_summaries.get(&worktree.id())?))
            })
            .flat_map(move |(worktree, summaries)| {
                let worktree_id = worktree.id();
                summaries
                    .iter()
                    .filter(move |(path, _)| {
                        include_ignored
                            || worktree
                                .entry_for_path(path.as_ref())
                                .map_or(false, |entry| !entry.is_ignored)
                    })
                    .flat_map(move |(path, summaries)| {
                        summaries.iter().map(move |(server_id, summary)| {
                            (
                                ProjectPath {
                                    worktree_id,
                                    path: path.clone(),
                                },
                                *server_id,
                                *summary,
                            )
                        })
                    })
            })
    }

    pub fn disk_based_diagnostics_started(
        &mut self,
        language_server_id: LanguageServerId,
        cx: &mut ModelContext<Self>,
    ) {
        if let Some(language_server_status) =
            self.language_server_statuses.get_mut(&language_server_id)
        {
            language_server_status.has_pending_diagnostic_updates = true;
        }

        cx.emit(Event::DiskBasedDiagnosticsStarted { language_server_id });
        if self.is_local() {
            self.enqueue_buffer_ordered_message(BufferOrderedMessage::LanguageServerUpdate {
                language_server_id,
                message: proto::update_language_server::Variant::DiskBasedDiagnosticsUpdating(
                    Default::default(),
                ),
            })
            .ok();
        }
    }

    pub fn disk_based_diagnostics_finished(
        &mut self,
        language_server_id: LanguageServerId,
        cx: &mut ModelContext<Self>,
    ) {
        if let Some(language_server_status) =
            self.language_server_statuses.get_mut(&language_server_id)
        {
            language_server_status.has_pending_diagnostic_updates = false;
        }

        cx.emit(Event::DiskBasedDiagnosticsFinished { language_server_id });

        if self.is_local() {
            self.enqueue_buffer_ordered_message(BufferOrderedMessage::LanguageServerUpdate {
                language_server_id,
                message: proto::update_language_server::Variant::DiskBasedDiagnosticsUpdated(
                    Default::default(),
                ),
            })
            .ok();
        }
    }

    pub fn active_entry(&self) -> Option<ProjectEntryId> {
        self.active_entry
    }

    pub fn entry_for_path(&self, path: &ProjectPath, cx: &AppContext) -> Option<Entry> {
        self.worktree_for_id(path.worktree_id, cx)?
            .read(cx)
            .entry_for_path(&path.path)
            .cloned()
    }

    pub fn path_for_entry(&self, entry_id: ProjectEntryId, cx: &AppContext) -> Option<ProjectPath> {
        let worktree = self.worktree_for_entry(entry_id, cx)?;
        let worktree = worktree.read(cx);
        let worktree_id = worktree.id();
        let path = worktree.entry_for_id(entry_id)?.path.clone();
        Some(ProjectPath { worktree_id, path })
    }

    pub fn absolute_path(&self, project_path: &ProjectPath, cx: &AppContext) -> Option<PathBuf> {
        let workspace_root = self
            .worktree_for_id(project_path.worktree_id, cx)?
            .read(cx)
            .abs_path();
        let project_path = project_path.path.as_ref();

        Some(if project_path == Path::new("") {
            workspace_root.to_path_buf()
        } else {
            workspace_root.join(project_path)
        })
    }

    pub fn project_path_for_absolute_path(
        &self,
        abs_path: &Path,
        cx: &AppContext,
    ) -> Option<ProjectPath> {
        self.find_local_worktree(abs_path, cx)
            .map(|(worktree, relative_path)| ProjectPath {
                worktree_id: worktree.read(cx).id(),
                path: relative_path.into(),
            })
    }

    pub fn get_workspace_root(
        &self,
        project_path: &ProjectPath,
        cx: &AppContext,
    ) -> Option<PathBuf> {
        Some(
            self.worktree_for_id(project_path.worktree_id, cx)?
                .read(cx)
                .abs_path()
                .to_path_buf(),
        )
    }

    pub fn get_repo(
        &self,
        project_path: &ProjectPath,
        cx: &AppContext,
    ) -> Option<Arc<dyn GitRepository>> {
        self.worktree_for_id(project_path.worktree_id, cx)?
            .read(cx)
            .as_local()?
            .local_git_repo(&project_path.path)
    }

    pub fn get_first_worktree_root_repo(&self, cx: &AppContext) -> Option<Arc<dyn GitRepository>> {
        let worktree = self.visible_worktrees(cx).next()?.read(cx).as_local()?;
        let root_entry = worktree.root_git_entry()?;
        worktree.get_local_repo(&root_entry)?.repo().clone().into()
    }

    pub fn blame_buffer(
        &self,
        buffer: &Model<Buffer>,
        version: Option<clock::Global>,
        cx: &AppContext,
    ) -> Task<Result<Blame>> {
        if self.is_local() {
            let blame_params = maybe!({
                let buffer = buffer.read(cx);
                let buffer_project_path = buffer
                    .project_path(cx)
                    .context("failed to get buffer project path")?;

                let worktree = self
                    .worktree_for_id(buffer_project_path.worktree_id, cx)
                    .context("failed to get worktree")?
                    .read(cx)
                    .as_local()
                    .context("worktree was not local")?
                    .snapshot();

                let (repo_entry, local_repo_entry) =
                    match worktree.repo_for_path(&buffer_project_path.path) {
                        Some(repo_for_path) => repo_for_path,
                        None => anyhow::bail!(NoRepositoryError {}),
                    };

                let relative_path = repo_entry
                    .relativize(&worktree, &buffer_project_path.path)
                    .context("failed to relativize buffer path")?;

                let repo = local_repo_entry.repo().clone();

                let content = match version {
                    Some(version) => buffer.rope_for_version(&version).clone(),
                    None => buffer.as_rope().clone(),
                };

                anyhow::Ok((repo, relative_path, content))
            });

            cx.background_executor().spawn(async move {
                let (repo, relative_path, content) = blame_params?;
                repo.blame(&relative_path, content)
                    .with_context(|| format!("Failed to blame {:?}", relative_path.0))
            })
        } else {
            let project_id = self.remote_id();
            let buffer_id = buffer.read(cx).remote_id();
            let client = self.client.clone();
            let version = buffer.read(cx).version();

            cx.spawn(|_| async move {
                let project_id = project_id.context("unable to get project id for buffer")?;
                let response = client
                    .request(proto::BlameBuffer {
                        project_id,
                        buffer_id: buffer_id.into(),
                        version: serialize_version(&version),
                    })
                    .await?;

                Ok(deserialize_blame_buffer_response(response))
            })
        }
    }

    // RPC message handlers

    async fn handle_blame_buffer(
        this: Model<Self>,
        envelope: TypedEnvelope<proto::BlameBuffer>,
        mut cx: AsyncAppContext,
    ) -> Result<proto::BlameBufferResponse> {
        let buffer_id = BufferId::new(envelope.payload.buffer_id)?;
        let version = deserialize_version(&envelope.payload.version);

        let buffer = this.update(&mut cx, |this, _cx| {
            this.opened_buffers
                .get(&buffer_id)
                .and_then(|buffer| buffer.upgrade())
                .ok_or_else(|| anyhow!("unknown buffer id {}", buffer_id))
        })??;

        buffer
            .update(&mut cx, |buffer, _| {
                buffer.wait_for_version(version.clone())
            })?
            .await?;

        let blame = this
            .update(&mut cx, |this, cx| {
                this.blame_buffer(&buffer, Some(version), cx)
            })?
            .await?;

        Ok(serialize_blame_buffer_response(blame))
    }

    async fn handle_multi_lsp_query(
        project: Model<Self>,
        envelope: TypedEnvelope<proto::MultiLspQuery>,
        mut cx: AsyncAppContext,
    ) -> Result<proto::MultiLspQueryResponse> {
        let sender_id = envelope.original_sender_id()?;
        let buffer_id = BufferId::new(envelope.payload.buffer_id)?;
        let version = deserialize_version(&envelope.payload.version);
        let buffer = project.update(&mut cx, |project, _cx| {
            project
                .opened_buffers
                .get(&buffer_id)
                .and_then(|buffer| buffer.upgrade())
                .ok_or_else(|| anyhow!("unknown buffer id {}", buffer_id))
        })??;
        buffer
            .update(&mut cx, |buffer, _| {
                buffer.wait_for_version(version.clone())
            })?
            .await?;
        let buffer_version = buffer.update(&mut cx, |buffer, _| buffer.version())?;
        match envelope
            .payload
            .strategy
            .context("invalid request without the strategy")?
        {
            proto::multi_lsp_query::Strategy::All(_) => {
                // currently, there's only one multiple language servers query strategy,
                // so just ensure it's specified correctly
            }
        }
        match envelope.payload.request {
            Some(proto::multi_lsp_query::Request::GetHover(get_hover)) => {
                let get_hover =
                    GetHover::from_proto(get_hover, project.clone(), buffer.clone(), cx.clone())
                        .await?;
                let all_hovers = project
                    .update(&mut cx, |project, cx| {
                        project.request_multiple_lsp_locally(
                            &buffer,
                            Some(get_hover.position),
                            |server_capabilities| match server_capabilities.hover_provider {
                                Some(lsp::HoverProviderCapability::Simple(enabled)) => enabled,
                                Some(lsp::HoverProviderCapability::Options(_)) => true,
                                None => false,
                            },
                            get_hover,
                            cx,
                        )
                    })?
                    .await
                    .into_iter()
                    .filter_map(|hover| remove_empty_hover_blocks(hover?));
                project.update(&mut cx, |project, cx| proto::MultiLspQueryResponse {
                    responses: all_hovers
                        .map(|hover| proto::LspResponse {
                            response: Some(proto::lsp_response::Response::GetHoverResponse(
                                GetHover::response_to_proto(
                                    Some(hover),
                                    project,
                                    sender_id,
                                    &buffer_version,
                                    cx,
                                ),
                            )),
                        })
                        .collect(),
                })
            }
            Some(proto::multi_lsp_query::Request::GetCodeActions(get_code_actions)) => {
                let get_code_actions = GetCodeActions::from_proto(
                    get_code_actions,
                    project.clone(),
                    buffer.clone(),
                    cx.clone(),
                )
                .await?;

                let all_actions = project
                    .update(&mut cx, |project, cx| {
                        project.request_multiple_lsp_locally(
                            &buffer,
                            Some(get_code_actions.range.start),
                            GetCodeActions::supports_code_actions,
                            get_code_actions,
                            cx,
                        )
                    })?
                    .await
                    .into_iter();

                project.update(&mut cx, |project, cx| proto::MultiLspQueryResponse {
                    responses: all_actions
                        .map(|code_actions| proto::LspResponse {
                            response: Some(proto::lsp_response::Response::GetCodeActionsResponse(
                                GetCodeActions::response_to_proto(
                                    code_actions,
                                    project,
                                    sender_id,
                                    &buffer_version,
                                    cx,
                                ),
                            )),
                        })
                        .collect(),
                })
            }
            None => anyhow::bail!("empty multi lsp query request"),
        }
    }

    async fn handle_unshare_project(
        this: Model<Self>,
        _: TypedEnvelope<proto::UnshareProject>,
        mut cx: AsyncAppContext,
    ) -> Result<()> {
        this.update(&mut cx, |this, cx| {
            if this.is_local() {
                this.unshare(cx)?;
            } else {
                this.disconnected_from_host(cx);
            }
            Ok(())
        })?
    }

    async fn handle_add_collaborator(
        this: Model<Self>,
        mut envelope: TypedEnvelope<proto::AddProjectCollaborator>,
        mut cx: AsyncAppContext,
    ) -> Result<()> {
        let collaborator = envelope
            .payload
            .collaborator
            .take()
            .ok_or_else(|| anyhow!("empty collaborator"))?;

        let collaborator = Collaborator::from_proto(collaborator)?;
        this.update(&mut cx, |this, cx| {
            this.shared_buffers.remove(&collaborator.peer_id);
            cx.emit(Event::CollaboratorJoined(collaborator.peer_id));
            this.collaborators
                .insert(collaborator.peer_id, collaborator);
            cx.notify();
        })?;

        Ok(())
    }

    async fn handle_update_project_collaborator(
        this: Model<Self>,
        envelope: TypedEnvelope<proto::UpdateProjectCollaborator>,
        mut cx: AsyncAppContext,
    ) -> Result<()> {
        let old_peer_id = envelope
            .payload
            .old_peer_id
            .ok_or_else(|| anyhow!("missing old peer id"))?;
        let new_peer_id = envelope
            .payload
            .new_peer_id
            .ok_or_else(|| anyhow!("missing new peer id"))?;
        this.update(&mut cx, |this, cx| {
            let collaborator = this
                .collaborators
                .remove(&old_peer_id)
                .ok_or_else(|| anyhow!("received UpdateProjectCollaborator for unknown peer"))?;
            let is_host = collaborator.replica_id == 0;
            this.collaborators.insert(new_peer_id, collaborator);

            let buffers = this.shared_buffers.remove(&old_peer_id);
            log::info!(
                "peer {} became {}. moving buffers {:?}",
                old_peer_id,
                new_peer_id,
                &buffers
            );
            if let Some(buffers) = buffers {
                this.shared_buffers.insert(new_peer_id, buffers);
            }

            if is_host {
                this.opened_buffers
                    .retain(|_, buffer| !matches!(buffer, OpenBuffer::Operations(_)));
                this.enqueue_buffer_ordered_message(BufferOrderedMessage::Resync)
                    .unwrap();
            }

            cx.emit(Event::CollaboratorUpdated {
                old_peer_id,
                new_peer_id,
            });
            cx.notify();
            Ok(())
        })?
    }

    async fn handle_remove_collaborator(
        this: Model<Self>,
        envelope: TypedEnvelope<proto::RemoveProjectCollaborator>,
        mut cx: AsyncAppContext,
    ) -> Result<()> {
        this.update(&mut cx, |this, cx| {
            let peer_id = envelope
                .payload
                .peer_id
                .ok_or_else(|| anyhow!("invalid peer id"))?;
            let replica_id = this
                .collaborators
                .remove(&peer_id)
                .ok_or_else(|| anyhow!("unknown peer {:?}", peer_id))?
                .replica_id;
            for buffer in this.opened_buffers.values() {
                if let Some(buffer) = buffer.upgrade() {
                    buffer.update(cx, |buffer, cx| buffer.remove_peer(replica_id, cx));
                }
            }
            this.shared_buffers.remove(&peer_id);

            cx.emit(Event::CollaboratorLeft(peer_id));
            cx.notify();
            Ok(())
        })?
    }

    async fn handle_update_project(
        this: Model<Self>,
        envelope: TypedEnvelope<proto::UpdateProject>,
        mut cx: AsyncAppContext,
    ) -> Result<()> {
        this.update(&mut cx, |this, cx| {
            // Don't handle messages that were sent before the response to us joining the project
            if envelope.message_id > this.join_project_response_message_id {
                this.set_worktrees_from_proto(envelope.payload.worktrees, cx)?;
            }
            Ok(())
        })?
    }

    async fn handle_update_worktree(
        this: Model<Self>,
        envelope: TypedEnvelope<proto::UpdateWorktree>,
        mut cx: AsyncAppContext,
    ) -> Result<()> {
        this.update(&mut cx, |this, cx| {
            let worktree_id = WorktreeId::from_proto(envelope.payload.worktree_id);
            if let Some(worktree) = this.worktree_for_id(worktree_id, cx) {
                worktree.update(cx, |worktree, _| {
                    let worktree = worktree.as_remote_mut().unwrap();
                    worktree.update_from_remote(envelope.payload);
                });
            }
            Ok(())
        })?
    }

    async fn handle_update_worktree_settings(
        this: Model<Self>,
        envelope: TypedEnvelope<proto::UpdateWorktreeSettings>,
        mut cx: AsyncAppContext,
    ) -> Result<()> {
        this.update(&mut cx, |this, cx| {
            let worktree_id = WorktreeId::from_proto(envelope.payload.worktree_id);
            if let Some(worktree) = this.worktree_for_id(worktree_id, cx) {
                cx.update_global::<SettingsStore, _>(|store, cx| {
                    store
                        .set_local_settings(
                            worktree.entity_id().as_u64() as usize,
                            PathBuf::from(&envelope.payload.path).into(),
                            envelope.payload.content.as_deref(),
                            cx,
                        )
                        .log_err();
                });
            }
            Ok(())
        })?
    }

    async fn handle_create_project_entry(
        this: Model<Self>,
        envelope: TypedEnvelope<proto::CreateProjectEntry>,
        mut cx: AsyncAppContext,
    ) -> Result<proto::ProjectEntryResponse> {
        let worktree = this.update(&mut cx, |this, cx| {
            let worktree_id = WorktreeId::from_proto(envelope.payload.worktree_id);
            this.worktree_for_id(worktree_id, cx)
                .ok_or_else(|| anyhow!("worktree not found"))
        })??;
        Worktree::handle_create_entry(worktree, envelope.payload, cx).await
    }

    async fn handle_rename_project_entry(
        this: Model<Self>,
        envelope: TypedEnvelope<proto::RenameProjectEntry>,
        mut cx: AsyncAppContext,
    ) -> Result<proto::ProjectEntryResponse> {
        let entry_id = ProjectEntryId::from_proto(envelope.payload.entry_id);
        let worktree = this.update(&mut cx, |this, cx| {
            this.worktree_for_entry(entry_id, cx)
                .ok_or_else(|| anyhow!("worktree not found"))
        })??;
        Worktree::handle_rename_entry(worktree, envelope.payload, cx).await
    }

    async fn handle_copy_project_entry(
        this: Model<Self>,
        envelope: TypedEnvelope<proto::CopyProjectEntry>,
        mut cx: AsyncAppContext,
    ) -> Result<proto::ProjectEntryResponse> {
        let entry_id = ProjectEntryId::from_proto(envelope.payload.entry_id);
        let worktree = this.update(&mut cx, |this, cx| {
            this.worktree_for_entry(entry_id, cx)
                .ok_or_else(|| anyhow!("worktree not found"))
        })??;
        Worktree::handle_copy_entry(worktree, envelope.payload, cx).await
    }

    async fn handle_delete_project_entry(
        this: Model<Self>,
        envelope: TypedEnvelope<proto::DeleteProjectEntry>,
        mut cx: AsyncAppContext,
    ) -> Result<proto::ProjectEntryResponse> {
        let entry_id = ProjectEntryId::from_proto(envelope.payload.entry_id);
        let worktree = this.update(&mut cx, |this, cx| {
            this.worktree_for_entry(entry_id, cx)
                .ok_or_else(|| anyhow!("worktree not found"))
        })??;
        this.update(&mut cx, |_, cx| cx.emit(Event::DeletedEntry(entry_id)))?;
        Worktree::handle_delete_entry(worktree, envelope.payload, cx).await
    }

    async fn handle_expand_project_entry(
        this: Model<Self>,
        envelope: TypedEnvelope<proto::ExpandProjectEntry>,
        mut cx: AsyncAppContext,
    ) -> Result<proto::ExpandProjectEntryResponse> {
        let entry_id = ProjectEntryId::from_proto(envelope.payload.entry_id);
        let worktree = this
            .update(&mut cx, |this, cx| this.worktree_for_entry(entry_id, cx))?
            .ok_or_else(|| anyhow!("invalid request"))?;
        Worktree::handle_expand_entry(worktree, envelope.payload, cx).await
    }

    async fn handle_update_diagnostic_summary(
        this: Model<Self>,
        envelope: TypedEnvelope<proto::UpdateDiagnosticSummary>,
        mut cx: AsyncAppContext,
    ) -> Result<()> {
        this.update(&mut cx, |this, cx| {
            let worktree_id = WorktreeId::from_proto(envelope.payload.worktree_id);
            if let Some(message) = envelope.payload.summary {
                let project_path = ProjectPath {
                    worktree_id,
                    path: Path::new(&message.path).into(),
                };
                let path = project_path.path.clone();
                let server_id = LanguageServerId(message.language_server_id as usize);
                let summary = DiagnosticSummary {
                    error_count: message.error_count as usize,
                    warning_count: message.warning_count as usize,
                };

                if summary.is_empty() {
                    if let Some(worktree_summaries) =
                        this.diagnostic_summaries.get_mut(&worktree_id)
                    {
                        if let Some(summaries) = worktree_summaries.get_mut(&path) {
                            summaries.remove(&server_id);
                            if summaries.is_empty() {
                                worktree_summaries.remove(&path);
                            }
                        }
                    }
                } else {
                    this.diagnostic_summaries
                        .entry(worktree_id)
                        .or_default()
                        .entry(path)
                        .or_default()
                        .insert(server_id, summary);
                }
                cx.emit(Event::DiagnosticsUpdated {
                    language_server_id: LanguageServerId(message.language_server_id as usize),
                    path: project_path,
                });
            }
            Ok(())
        })?
    }

    async fn handle_start_language_server(
        this: Model<Self>,
        envelope: TypedEnvelope<proto::StartLanguageServer>,
        mut cx: AsyncAppContext,
    ) -> Result<()> {
        let server = envelope
            .payload
            .server
            .ok_or_else(|| anyhow!("invalid server"))?;
        this.update(&mut cx, |this, cx| {
            this.language_server_statuses.insert(
                LanguageServerId(server.id as usize),
                LanguageServerStatus {
                    name: server.name,
                    pending_work: Default::default(),
                    has_pending_diagnostic_updates: false,
                    progress_tokens: Default::default(),
                },
            );
            cx.notify();
        })?;
        Ok(())
    }

    async fn handle_update_language_server(
        this: Model<Self>,
        envelope: TypedEnvelope<proto::UpdateLanguageServer>,
        mut cx: AsyncAppContext,
    ) -> Result<()> {
        this.update(&mut cx, |this, cx| {
            let language_server_id = LanguageServerId(envelope.payload.language_server_id as usize);

            match envelope
                .payload
                .variant
                .ok_or_else(|| anyhow!("invalid variant"))?
            {
                proto::update_language_server::Variant::WorkStart(payload) => {
                    this.on_lsp_work_start(
                        language_server_id,
                        payload.token,
                        LanguageServerProgress {
                            title: payload.title,
                            is_disk_based_diagnostics_progress: false,
                            is_cancellable: false,
                            message: payload.message,
                            percentage: payload.percentage.map(|p| p as usize),
                            last_update_at: cx.background_executor().now(),
                        },
                        cx,
                    );
                }

                proto::update_language_server::Variant::WorkProgress(payload) => {
                    this.on_lsp_work_progress(
                        language_server_id,
                        payload.token,
                        LanguageServerProgress {
                            title: None,
                            is_disk_based_diagnostics_progress: false,
                            is_cancellable: false,
                            message: payload.message,
                            percentage: payload.percentage.map(|p| p as usize),
                            last_update_at: cx.background_executor().now(),
                        },
                        cx,
                    );
                }

                proto::update_language_server::Variant::WorkEnd(payload) => {
                    this.on_lsp_work_end(language_server_id, payload.token, cx);
                }

                proto::update_language_server::Variant::DiskBasedDiagnosticsUpdating(_) => {
                    this.disk_based_diagnostics_started(language_server_id, cx);
                }

                proto::update_language_server::Variant::DiskBasedDiagnosticsUpdated(_) => {
                    this.disk_based_diagnostics_finished(language_server_id, cx)
                }
            }

            Ok(())
        })?
    }

    async fn handle_update_buffer(
        this: Model<Self>,
        envelope: TypedEnvelope<proto::UpdateBuffer>,
        mut cx: AsyncAppContext,
    ) -> Result<proto::Ack> {
        this.update(&mut cx, |this, cx| {
            let payload = envelope.payload.clone();
            let buffer_id = BufferId::new(payload.buffer_id)?;
            let ops = payload
                .operations
                .into_iter()
                .map(language::proto::deserialize_operation)
                .collect::<Result<Vec<_>, _>>()?;
            let is_remote = this.is_remote();
            match this.opened_buffers.entry(buffer_id) {
                hash_map::Entry::Occupied(mut e) => match e.get_mut() {
                    OpenBuffer::Strong(buffer) => {
                        buffer.update(cx, |buffer, cx| buffer.apply_ops(ops, cx))?;
                    }
                    OpenBuffer::Operations(operations) => operations.extend_from_slice(&ops),
                    OpenBuffer::Weak(_) => {}
                },
                hash_map::Entry::Vacant(e) => {
                    if !is_remote {
                        debug_panic!(
                            "received buffer update from {:?}",
                            envelope.original_sender_id
                        );
                        return Err(anyhow!("received buffer update for non-remote project"));
                    }
                    e.insert(OpenBuffer::Operations(ops));
                }
            }
            Ok(proto::Ack {})
        })?
    }

    async fn handle_create_buffer_for_peer(
        this: Model<Self>,
        envelope: TypedEnvelope<proto::CreateBufferForPeer>,
        mut cx: AsyncAppContext,
    ) -> Result<()> {
        this.update(&mut cx, |this, cx| {
            match envelope
                .payload
                .variant
                .ok_or_else(|| anyhow!("missing variant"))?
            {
                proto::create_buffer_for_peer::Variant::State(mut state) => {
                    let buffer_id = BufferId::new(state.id)?;

                    let buffer_result = maybe!({
                        let mut buffer_file = None;
                        if let Some(file) = state.file.take() {
                            let worktree_id = WorktreeId::from_proto(file.worktree_id);
                            let worktree =
                                this.worktree_for_id(worktree_id, cx).ok_or_else(|| {
                                    anyhow!("no worktree found for id {}", file.worktree_id)
                                })?;
                            buffer_file =
                                Some(Arc::new(File::from_proto(file, worktree.clone(), cx)?)
                                    as Arc<dyn language::File>);
                        }
                        Buffer::from_proto(this.replica_id(), this.capability(), state, buffer_file)
                    });

                    match buffer_result {
                        Ok(buffer) => {
                            let buffer = cx.new_model(|_| buffer);
                            this.incomplete_remote_buffers.insert(buffer_id, buffer);
                        }
                        Err(error) => {
                            if let Some(listeners) = this.loading_buffers.remove(&buffer_id) {
                                for listener in listeners {
                                    listener.send(Err(anyhow!(error.cloned()))).ok();
                                }
                            }
                        }
                    };
                }
                proto::create_buffer_for_peer::Variant::Chunk(chunk) => {
                    let buffer_id = BufferId::new(chunk.buffer_id)?;
                    let buffer = this
                        .incomplete_remote_buffers
                        .get(&buffer_id)
                        .cloned()
                        .ok_or_else(|| {
                            anyhow!(
                                "received chunk for buffer {} without initial state",
                                chunk.buffer_id
                            )
                        })?;

                    let result = maybe!({
                        let operations = chunk
                            .operations
                            .into_iter()
                            .map(language::proto::deserialize_operation)
                            .collect::<Result<Vec<_>>>()?;
                        buffer.update(cx, |buffer, cx| buffer.apply_ops(operations, cx))
                    });

                    if let Err(error) = result {
                        this.incomplete_remote_buffers.remove(&buffer_id);
                        if let Some(listeners) = this.loading_buffers.remove(&buffer_id) {
                            for listener in listeners {
                                listener.send(Err(error.cloned())).ok();
                            }
                        }
                    } else {
                        if chunk.is_last {
                            this.incomplete_remote_buffers.remove(&buffer_id);
                            this.register_buffer(&buffer, cx)?;
                        }
                    }
                }
            }

            Ok(())
        })?
    }

    async fn handle_update_diff_base(
        this: Model<Self>,
        envelope: TypedEnvelope<proto::UpdateDiffBase>,
        mut cx: AsyncAppContext,
    ) -> Result<()> {
        this.update(&mut cx, |this, cx| {
            let buffer_id = envelope.payload.buffer_id;
            let buffer_id = BufferId::new(buffer_id)?;
            if let Some(buffer) = this
                .opened_buffers
                .get_mut(&buffer_id)
                .and_then(|b| b.upgrade())
                .or_else(|| this.incomplete_remote_buffers.get(&buffer_id).cloned())
            {
                buffer.update(cx, |buffer, cx| {
                    buffer.set_diff_base(envelope.payload.diff_base, cx)
                });
            }
            Ok(())
        })?
    }

    async fn handle_update_buffer_file(
        this: Model<Self>,
        envelope: TypedEnvelope<proto::UpdateBufferFile>,
        mut cx: AsyncAppContext,
    ) -> Result<()> {
        let buffer_id = envelope.payload.buffer_id;
        let buffer_id = BufferId::new(buffer_id)?;

        this.update(&mut cx, |this, cx| {
            let payload = envelope.payload.clone();
            if let Some(buffer) = this
                .opened_buffers
                .get(&buffer_id)
                .and_then(|b| b.upgrade())
                .or_else(|| this.incomplete_remote_buffers.get(&buffer_id).cloned())
            {
                let file = payload.file.ok_or_else(|| anyhow!("invalid file"))?;
                let worktree = this
                    .worktree_for_id(WorktreeId::from_proto(file.worktree_id), cx)
                    .ok_or_else(|| anyhow!("no such worktree"))?;
                let file = File::from_proto(file, worktree, cx)?;
                buffer.update(cx, |buffer, cx| {
                    buffer.file_updated(Arc::new(file), cx);
                });
                this.detect_language_for_buffer(&buffer, cx);
            }
            Ok(())
        })?
    }

    async fn handle_save_buffer(
        this: Model<Self>,
        envelope: TypedEnvelope<proto::SaveBuffer>,
        mut cx: AsyncAppContext,
    ) -> Result<proto::BufferSaved> {
        let buffer_id = BufferId::new(envelope.payload.buffer_id)?;
        let (project_id, buffer) = this.update(&mut cx, |this, _cx| {
            let project_id = this.remote_id().ok_or_else(|| anyhow!("not connected"))?;
            let buffer = this
                .opened_buffers
                .get(&buffer_id)
                .and_then(|buffer| buffer.upgrade())
                .ok_or_else(|| anyhow!("unknown buffer id {}", buffer_id))?;
            anyhow::Ok((project_id, buffer))
        })??;
        buffer
            .update(&mut cx, |buffer, _| {
                buffer.wait_for_version(deserialize_version(&envelope.payload.version))
            })?
            .await?;
        let buffer_id = buffer.update(&mut cx, |buffer, _| buffer.remote_id())?;

        if let Some(new_path) = envelope.payload.new_path {
            let new_path = ProjectPath::from_proto(new_path);
            this.update(&mut cx, |this, cx| {
                this.save_buffer_as(buffer.clone(), new_path, cx)
            })?
            .await?;
        } else {
            this.update(&mut cx, |this, cx| this.save_buffer(buffer.clone(), cx))?
                .await?;
        }

        buffer.update(&mut cx, |buffer, _| proto::BufferSaved {
            project_id,
            buffer_id: buffer_id.into(),
            version: serialize_version(buffer.saved_version()),
            mtime: buffer.saved_mtime().map(|time| time.into()),
        })
    }

    async fn handle_reload_buffers(
        this: Model<Self>,
        envelope: TypedEnvelope<proto::ReloadBuffers>,
        mut cx: AsyncAppContext,
    ) -> Result<proto::ReloadBuffersResponse> {
        let sender_id = envelope.original_sender_id()?;
        let reload = this.update(&mut cx, |this, cx| {
            let mut buffers = HashSet::default();
            for buffer_id in &envelope.payload.buffer_ids {
                let buffer_id = BufferId::new(*buffer_id)?;
                buffers.insert(
                    this.opened_buffers
                        .get(&buffer_id)
                        .and_then(|buffer| buffer.upgrade())
                        .ok_or_else(|| anyhow!("unknown buffer id {}", buffer_id))?,
                );
            }
            Ok::<_, anyhow::Error>(this.reload_buffers(buffers, false, cx))
        })??;

        let project_transaction = reload.await?;
        let project_transaction = this.update(&mut cx, |this, cx| {
            this.serialize_project_transaction_for_peer(project_transaction, sender_id, cx)
        })?;
        Ok(proto::ReloadBuffersResponse {
            transaction: Some(project_transaction),
        })
    }

    async fn handle_synchronize_buffers(
        this: Model<Self>,
        envelope: TypedEnvelope<proto::SynchronizeBuffers>,
        mut cx: AsyncAppContext,
    ) -> Result<proto::SynchronizeBuffersResponse> {
        let project_id = envelope.payload.project_id;
        let mut response = proto::SynchronizeBuffersResponse {
            buffers: Default::default(),
        };

        this.update(&mut cx, |this, cx| {
            let Some(guest_id) = envelope.original_sender_id else {
                error!("missing original_sender_id on SynchronizeBuffers request");
                bail!("missing original_sender_id on SynchronizeBuffers request");
            };

            this.shared_buffers.entry(guest_id).or_default().clear();
            for buffer in envelope.payload.buffers {
                let buffer_id = BufferId::new(buffer.id)?;
                let remote_version = language::proto::deserialize_version(&buffer.version);
                if let Some(buffer) = this.buffer_for_id(buffer_id) {
                    this.shared_buffers
                        .entry(guest_id)
                        .or_default()
                        .insert(buffer_id);

                    let buffer = buffer.read(cx);
                    response.buffers.push(proto::BufferVersion {
                        id: buffer_id.into(),
                        version: language::proto::serialize_version(&buffer.version),
                    });

                    let operations = buffer.serialize_ops(Some(remote_version), cx);
                    let client = this.client.clone();
                    if let Some(file) = buffer.file() {
                        client
                            .send(proto::UpdateBufferFile {
                                project_id,
                                buffer_id: buffer_id.into(),
                                file: Some(file.to_proto()),
                            })
                            .log_err();
                    }

                    client
                        .send(proto::UpdateDiffBase {
                            project_id,
                            buffer_id: buffer_id.into(),
                            diff_base: buffer.diff_base().map(ToString::to_string),
                        })
                        .log_err();

                    client
                        .send(proto::BufferReloaded {
                            project_id,
                            buffer_id: buffer_id.into(),
                            version: language::proto::serialize_version(buffer.saved_version()),
                            mtime: buffer.saved_mtime().map(|time| time.into()),
                            line_ending: language::proto::serialize_line_ending(
                                buffer.line_ending(),
                            ) as i32,
                        })
                        .log_err();

                    cx.background_executor()
                        .spawn(
                            async move {
                                let operations = operations.await;
                                for chunk in split_operations(operations) {
                                    client
                                        .request(proto::UpdateBuffer {
                                            project_id,
                                            buffer_id: buffer_id.into(),
                                            operations: chunk,
                                        })
                                        .await?;
                                }
                                anyhow::Ok(())
                            }
                            .log_err(),
                        )
                        .detach();
                }
            }
            Ok(())
        })??;

        Ok(response)
    }

    async fn handle_format_buffers(
        this: Model<Self>,
        envelope: TypedEnvelope<proto::FormatBuffers>,
        mut cx: AsyncAppContext,
    ) -> Result<proto::FormatBuffersResponse> {
        let sender_id = envelope.original_sender_id()?;
        let format = this.update(&mut cx, |this, cx| {
            let mut buffers = HashSet::default();
            for buffer_id in &envelope.payload.buffer_ids {
                let buffer_id = BufferId::new(*buffer_id)?;
                buffers.insert(
                    this.opened_buffers
                        .get(&buffer_id)
                        .and_then(|buffer| buffer.upgrade())
                        .ok_or_else(|| anyhow!("unknown buffer id {}", buffer_id))?,
                );
            }
            let trigger = FormatTrigger::from_proto(envelope.payload.trigger);
            Ok::<_, anyhow::Error>(this.format(buffers, false, trigger, cx))
        })??;

        let project_transaction = format.await?;
        let project_transaction = this.update(&mut cx, |this, cx| {
            this.serialize_project_transaction_for_peer(project_transaction, sender_id, cx)
        })?;
        Ok(proto::FormatBuffersResponse {
            transaction: Some(project_transaction),
        })
    }

    async fn handle_apply_additional_edits_for_completion(
        this: Model<Self>,
        envelope: TypedEnvelope<proto::ApplyCompletionAdditionalEdits>,
        mut cx: AsyncAppContext,
    ) -> Result<proto::ApplyCompletionAdditionalEditsResponse> {
        let (buffer, completion) = this.update(&mut cx, |this, _| {
            let buffer_id = BufferId::new(envelope.payload.buffer_id)?;
            let buffer = this
                .opened_buffers
                .get(&buffer_id)
                .and_then(|buffer| buffer.upgrade())
                .ok_or_else(|| anyhow!("unknown buffer id {}", buffer_id))?;
            let completion = Self::deserialize_completion(
                envelope
                    .payload
                    .completion
                    .ok_or_else(|| anyhow!("invalid completion"))?,
            )?;
            anyhow::Ok((buffer, completion))
        })??;

        let apply_additional_edits = this.update(&mut cx, |this, cx| {
            this.apply_additional_edits_for_completion(
                buffer,
                Completion {
                    old_range: completion.old_range,
                    new_text: completion.new_text,
                    lsp_completion: completion.lsp_completion,
                    server_id: completion.server_id,
                    documentation: None,
                    label: CodeLabel {
                        text: Default::default(),
                        runs: Default::default(),
                        filter_range: Default::default(),
                    },
                    confirm: None,
                    show_new_completions_on_confirm: false,
                },
                false,
                cx,
            )
        })?;

        Ok(proto::ApplyCompletionAdditionalEditsResponse {
            transaction: apply_additional_edits
                .await?
                .as_ref()
                .map(language::proto::serialize_transaction),
        })
    }

    async fn handle_resolve_completion_documentation(
        this: Model<Self>,
        envelope: TypedEnvelope<proto::ResolveCompletionDocumentation>,
        mut cx: AsyncAppContext,
    ) -> Result<proto::ResolveCompletionDocumentationResponse> {
        let lsp_completion = serde_json::from_slice(&envelope.payload.lsp_completion)?;

        let completion = this
            .read_with(&mut cx, |this, _| {
                let id = LanguageServerId(envelope.payload.language_server_id as usize);
                let Some(server) = this.language_server_for_id(id) else {
                    return Err(anyhow!("No language server {id}"));
                };

                Ok(server.request::<lsp::request::ResolveCompletionItem>(lsp_completion))
            })??
            .await?;

        let mut documentation_is_markdown = false;
        let documentation = match completion.documentation {
            Some(lsp::Documentation::String(text)) => text,

            Some(lsp::Documentation::MarkupContent(lsp::MarkupContent { kind, value })) => {
                documentation_is_markdown = kind == lsp::MarkupKind::Markdown;
                value
            }

            _ => String::new(),
        };

        // If we have a new buffer_id, that means we're talking to a new client
        // and want to check for new text_edits in the completion too.
        let mut old_start = None;
        let mut old_end = None;
        let mut new_text = String::default();
        if let Ok(buffer_id) = BufferId::new(envelope.payload.buffer_id) {
            let buffer_snapshot = this.update(&mut cx, |this, cx| {
                let buffer = this
                    .opened_buffers
                    .get(&buffer_id)
                    .and_then(|buffer| buffer.upgrade())
                    .ok_or_else(|| anyhow!("unknown buffer id {}", buffer_id))?;
                anyhow::Ok(buffer.read(cx).snapshot())
            })??;

            if let Some(text_edit) = completion.text_edit.as_ref() {
                let edit = parse_completion_text_edit(text_edit, &buffer_snapshot);

                if let Some((old_range, mut text_edit_new_text)) = edit {
                    LineEnding::normalize(&mut text_edit_new_text);

                    new_text = text_edit_new_text;
                    old_start = Some(serialize_anchor(&old_range.start));
                    old_end = Some(serialize_anchor(&old_range.end));
                }
            }
        }

        Ok(proto::ResolveCompletionDocumentationResponse {
            documentation,
            documentation_is_markdown,
            old_start,
            old_end,
            new_text,
        })
    }

    async fn handle_apply_code_action(
        this: Model<Self>,
        envelope: TypedEnvelope<proto::ApplyCodeAction>,
        mut cx: AsyncAppContext,
    ) -> Result<proto::ApplyCodeActionResponse> {
        let sender_id = envelope.original_sender_id()?;
        let action = Self::deserialize_code_action(
            envelope
                .payload
                .action
                .ok_or_else(|| anyhow!("invalid action"))?,
        )?;
        let apply_code_action = this.update(&mut cx, |this, cx| {
            let buffer_id = BufferId::new(envelope.payload.buffer_id)?;
            let buffer = this
                .opened_buffers
                .get(&buffer_id)
                .and_then(|buffer| buffer.upgrade())
                .ok_or_else(|| anyhow!("unknown buffer id {}", envelope.payload.buffer_id))?;
            Ok::<_, anyhow::Error>(this.apply_code_action(buffer, action, false, cx))
        })??;

        let project_transaction = apply_code_action.await?;
        let project_transaction = this.update(&mut cx, |this, cx| {
            this.serialize_project_transaction_for_peer(project_transaction, sender_id, cx)
        })?;
        Ok(proto::ApplyCodeActionResponse {
            transaction: Some(project_transaction),
        })
    }

    async fn handle_on_type_formatting(
        this: Model<Self>,
        envelope: TypedEnvelope<proto::OnTypeFormatting>,
        mut cx: AsyncAppContext,
    ) -> Result<proto::OnTypeFormattingResponse> {
        let on_type_formatting = this.update(&mut cx, |this, cx| {
            let buffer_id = BufferId::new(envelope.payload.buffer_id)?;
            let buffer = this
                .opened_buffers
                .get(&buffer_id)
                .and_then(|buffer| buffer.upgrade())
                .ok_or_else(|| anyhow!("unknown buffer id {}", buffer_id))?;
            let position = envelope
                .payload
                .position
                .and_then(deserialize_anchor)
                .ok_or_else(|| anyhow!("invalid position"))?;
            Ok::<_, anyhow::Error>(this.apply_on_type_formatting(
                buffer,
                position,
                envelope.payload.trigger.clone(),
                cx,
            ))
        })??;

        let transaction = on_type_formatting
            .await?
            .as_ref()
            .map(language::proto::serialize_transaction);
        Ok(proto::OnTypeFormattingResponse { transaction })
    }

    async fn handle_inlay_hints(
        this: Model<Self>,
        envelope: TypedEnvelope<proto::InlayHints>,
        mut cx: AsyncAppContext,
    ) -> Result<proto::InlayHintsResponse> {
        let sender_id = envelope.original_sender_id()?;
        let buffer_id = BufferId::new(envelope.payload.buffer_id)?;
        let buffer = this.update(&mut cx, |this, _| {
            this.opened_buffers
                .get(&buffer_id)
                .and_then(|buffer| buffer.upgrade())
                .ok_or_else(|| anyhow!("unknown buffer id {}", envelope.payload.buffer_id))
        })??;
        buffer
            .update(&mut cx, |buffer, _| {
                buffer.wait_for_version(deserialize_version(&envelope.payload.version))
            })?
            .await
            .with_context(|| format!("waiting for version for buffer {}", buffer.entity_id()))?;

        let start = envelope
            .payload
            .start
            .and_then(deserialize_anchor)
            .context("missing range start")?;
        let end = envelope
            .payload
            .end
            .and_then(deserialize_anchor)
            .context("missing range end")?;
        let buffer_hints = this
            .update(&mut cx, |project, cx| {
                project.inlay_hints(buffer.clone(), start..end, cx)
            })?
            .await
            .context("inlay hints fetch")?;

        this.update(&mut cx, |project, cx| {
            InlayHints::response_to_proto(
                buffer_hints,
                project,
                sender_id,
                &buffer.read(cx).version(),
                cx,
            )
        })
    }

    async fn handle_resolve_inlay_hint(
        this: Model<Self>,
        envelope: TypedEnvelope<proto::ResolveInlayHint>,
        mut cx: AsyncAppContext,
    ) -> Result<proto::ResolveInlayHintResponse> {
        let proto_hint = envelope
            .payload
            .hint
            .expect("incorrect protobuf resolve inlay hint message: missing the inlay hint");
        let hint = InlayHints::proto_to_project_hint(proto_hint)
            .context("resolved proto inlay hint conversion")?;
        let buffer = this.update(&mut cx, |this, _cx| {
            let buffer_id = BufferId::new(envelope.payload.buffer_id)?;
            this.opened_buffers
                .get(&buffer_id)
                .and_then(|buffer| buffer.upgrade())
                .ok_or_else(|| anyhow!("unknown buffer id {}", buffer_id))
        })??;
        let response_hint = this
            .update(&mut cx, |project, cx| {
                project.resolve_inlay_hint(
                    hint,
                    buffer,
                    LanguageServerId(envelope.payload.language_server_id as usize),
                    cx,
                )
            })?
            .await
            .context("inlay hints fetch")?;
        Ok(proto::ResolveInlayHintResponse {
            hint: Some(InlayHints::project_to_proto_hint(response_hint)),
        })
    }

    async fn handle_task_context_for_location(
        project: Model<Self>,
        envelope: TypedEnvelope<proto::TaskContextForLocation>,
        mut cx: AsyncAppContext,
    ) -> Result<proto::TaskContext> {
        let location = envelope
            .payload
            .location
            .context("no location given for task context handling")?;
        let location = cx
            .update(|cx| deserialize_location(&project, location, cx))?
            .await?;
        let context_task = project.update(&mut cx, |project, cx| {
            let captured_variables = {
                let mut variables = TaskVariables::default();
                for range in location
                    .buffer
                    .read(cx)
                    .snapshot()
                    .runnable_ranges(location.range.clone())
                {
                    for (capture_name, value) in range.extra_captures {
                        variables.insert(VariableName::Custom(capture_name.into()), value);
                    }
                }
                variables
            };
            project.task_context_for_location(captured_variables, location, cx)
        })?;
        let task_context = context_task.await.unwrap_or_default();
        Ok(proto::TaskContext {
            cwd: task_context
                .cwd
                .map(|cwd| cwd.to_string_lossy().to_string()),
            task_variables: task_context
                .task_variables
                .into_iter()
                .map(|(variable_name, variable_value)| (variable_name.to_string(), variable_value))
                .collect(),
        })
    }

    async fn handle_task_templates(
        project: Model<Self>,
        envelope: TypedEnvelope<proto::TaskTemplates>,
        mut cx: AsyncAppContext,
    ) -> Result<proto::TaskTemplatesResponse> {
        let worktree = envelope.payload.worktree_id.map(WorktreeId::from_proto);
        let location = match envelope.payload.location {
            Some(location) => Some(
                cx.update(|cx| deserialize_location(&project, location, cx))?
                    .await
                    .context("task templates request location deserializing")?,
            ),
            None => None,
        };

        let templates = project
            .update(&mut cx, |project, cx| {
                project.task_templates(worktree, location, cx)
            })?
            .await
            .context("receiving task templates")?
            .into_iter()
            .map(|(kind, template)| {
                let kind = Some(match kind {
                    TaskSourceKind::UserInput => proto::task_source_kind::Kind::UserInput(
                        proto::task_source_kind::UserInput {},
                    ),
                    TaskSourceKind::Worktree {
                        id,
                        abs_path,
                        id_base,
                    } => {
                        proto::task_source_kind::Kind::Worktree(proto::task_source_kind::Worktree {
                            id: id.to_proto(),
                            abs_path: abs_path.to_string_lossy().to_string(),
                            id_base: id_base.to_string(),
                        })
                    }
                    TaskSourceKind::AbsPath { id_base, abs_path } => {
                        proto::task_source_kind::Kind::AbsPath(proto::task_source_kind::AbsPath {
                            abs_path: abs_path.to_string_lossy().to_string(),
                            id_base: id_base.to_string(),
                        })
                    }
                    TaskSourceKind::Language { name } => {
                        proto::task_source_kind::Kind::Language(proto::task_source_kind::Language {
                            name: name.to_string(),
                        })
                    }
                });
                let kind = Some(proto::TaskSourceKind { kind });
                let template = Some(proto::TaskTemplate {
                    label: template.label,
                    command: template.command,
                    args: template.args,
                    env: template.env.into_iter().collect(),
                    cwd: template.cwd,
                    use_new_terminal: template.use_new_terminal,
                    allow_concurrent_runs: template.allow_concurrent_runs,
                    reveal: match template.reveal {
                        RevealStrategy::Always => proto::RevealStrategy::Always as i32,
                        RevealStrategy::Never => proto::RevealStrategy::Never as i32,
                    },
                    tags: template.tags,
                });
                proto::TemplatePair { kind, template }
            })
            .collect();

        Ok(proto::TaskTemplatesResponse { templates })
    }

    async fn try_resolve_code_action(
        lang_server: &LanguageServer,
        action: &mut CodeAction,
    ) -> anyhow::Result<()> {
        if GetCodeActions::can_resolve_actions(&lang_server.capabilities()) {
            if action.lsp_action.data.is_some()
                && (action.lsp_action.command.is_none() || action.lsp_action.edit.is_none())
            {
                action.lsp_action = lang_server
                    .request::<lsp::request::CodeActionResolveRequest>(action.lsp_action.clone())
                    .await?;
            }
        }

        anyhow::Ok(())
    }

    async fn execute_code_actions_on_servers(
        project: &WeakModel<Project>,
        adapters_and_servers: &Vec<(Arc<CachedLspAdapter>, Arc<LanguageServer>)>,
        code_actions: Vec<lsp::CodeActionKind>,
        buffer: &Model<Buffer>,
        push_to_history: bool,
        project_transaction: &mut ProjectTransaction,
        cx: &mut AsyncAppContext,
    ) -> Result<(), anyhow::Error> {
        for (lsp_adapter, language_server) in adapters_and_servers.iter() {
            let code_actions = code_actions.clone();

            let actions = project
                .update(cx, move |this, cx| {
                    let request = GetCodeActions {
                        range: text::Anchor::MIN..text::Anchor::MAX,
                        kinds: Some(code_actions),
                    };
                    let server = LanguageServerToQuery::Other(language_server.server_id());
                    this.request_lsp(buffer.clone(), server, request, cx)
                })?
                .await?;

            for mut action in actions {
                Self::try_resolve_code_action(&language_server, &mut action)
                    .await
                    .context("resolving a formatting code action")?;

                if let Some(edit) = action.lsp_action.edit {
                    if edit.changes.is_none() && edit.document_changes.is_none() {
                        continue;
                    }

                    let new = Self::deserialize_workspace_edit(
                        project
                            .upgrade()
                            .ok_or_else(|| anyhow!("project dropped"))?,
                        edit,
                        push_to_history,
                        lsp_adapter.clone(),
                        language_server.clone(),
                        cx,
                    )
                    .await?;
                    project_transaction.0.extend(new.0);
                }

                if let Some(command) = action.lsp_action.command {
                    project.update(cx, |this, _| {
                        this.last_workspace_edits_by_language_server
                            .remove(&language_server.server_id());
                    })?;

                    language_server
                        .request::<lsp::request::ExecuteCommand>(lsp::ExecuteCommandParams {
                            command: command.command,
                            arguments: command.arguments.unwrap_or_default(),
                            ..Default::default()
                        })
                        .await?;

                    project.update(cx, |this, _| {
                        project_transaction.0.extend(
                            this.last_workspace_edits_by_language_server
                                .remove(&language_server.server_id())
                                .unwrap_or_default()
                                .0,
                        )
                    })?;
                }
            }
        }

        Ok(())
    }

    async fn handle_refresh_inlay_hints(
        this: Model<Self>,
        _: TypedEnvelope<proto::RefreshInlayHints>,
        mut cx: AsyncAppContext,
    ) -> Result<proto::Ack> {
        this.update(&mut cx, |_, cx| {
            cx.emit(Event::RefreshInlayHints);
        })?;
        Ok(proto::Ack {})
    }

    async fn handle_lsp_command<T: LspCommand>(
        this: Model<Self>,
        envelope: TypedEnvelope<T::ProtoRequest>,
        mut cx: AsyncAppContext,
    ) -> Result<<T::ProtoRequest as proto::RequestMessage>::Response>
    where
        <T::LspRequest as lsp::request::Request>::Params: Send,
        <T::LspRequest as lsp::request::Request>::Result: Send,
    {
        let sender_id = envelope.original_sender_id()?;
        let buffer_id = T::buffer_id_from_proto(&envelope.payload)?;
        let buffer_handle = this.update(&mut cx, |this, _cx| {
            this.opened_buffers
                .get(&buffer_id)
                .and_then(|buffer| buffer.upgrade())
                .ok_or_else(|| anyhow!("unknown buffer id {}", buffer_id))
        })??;
        let request = T::from_proto(
            envelope.payload,
            this.clone(),
            buffer_handle.clone(),
            cx.clone(),
        )
        .await?;
        let response = this
            .update(&mut cx, |this, cx| {
                this.request_lsp(
                    buffer_handle.clone(),
                    LanguageServerToQuery::Primary,
                    request,
                    cx,
                )
            })?
            .await?;
        this.update(&mut cx, |this, cx| {
            Ok(T::response_to_proto(
                response,
                this,
                sender_id,
                &buffer_handle.read(cx).version(),
                cx,
            ))
        })?
    }

    async fn handle_get_project_symbols(
        this: Model<Self>,
        envelope: TypedEnvelope<proto::GetProjectSymbols>,
        mut cx: AsyncAppContext,
    ) -> Result<proto::GetProjectSymbolsResponse> {
        let symbols = this
            .update(&mut cx, |this, cx| {
                this.symbols(&envelope.payload.query, cx)
            })?
            .await?;

        Ok(proto::GetProjectSymbolsResponse {
            symbols: symbols.iter().map(serialize_symbol).collect(),
        })
    }

    async fn handle_search_project(
        this: Model<Self>,
        envelope: TypedEnvelope<proto::SearchProject>,
        mut cx: AsyncAppContext,
    ) -> Result<proto::SearchProjectResponse> {
        let peer_id = envelope.original_sender_id()?;
        let query = SearchQuery::from_proto(envelope.payload)?;
        let mut result = this.update(&mut cx, |this, cx| this.search(query, cx))?;

        cx.spawn(move |mut cx| async move {
            let mut locations = Vec::new();
            let mut limit_reached = false;
            while let Some(result) = result.next().await {
                match result {
                    SearchResult::Buffer { buffer, ranges } => {
                        for range in ranges {
                            let start = serialize_anchor(&range.start);
                            let end = serialize_anchor(&range.end);
                            let buffer_id = this.update(&mut cx, |this, cx| {
                                this.create_buffer_for_peer(&buffer, peer_id, cx).into()
                            })?;
                            locations.push(proto::Location {
                                buffer_id,
                                start: Some(start),
                                end: Some(end),
                            });
                        }
                    }
                    SearchResult::LimitReached => limit_reached = true,
                }
            }
            Ok(proto::SearchProjectResponse {
                locations,
                limit_reached,
            })
        })
        .await
    }

    async fn handle_open_buffer_for_symbol(
        this: Model<Self>,
        envelope: TypedEnvelope<proto::OpenBufferForSymbol>,
        mut cx: AsyncAppContext,
    ) -> Result<proto::OpenBufferForSymbolResponse> {
        let peer_id = envelope.original_sender_id()?;
        let symbol = envelope
            .payload
            .symbol
            .ok_or_else(|| anyhow!("invalid symbol"))?;
        let symbol = Self::deserialize_symbol(symbol)?;
        let symbol = this.update(&mut cx, |this, _| {
            let signature = this.symbol_signature(&symbol.path);
            if signature == symbol.signature {
                Ok(symbol)
            } else {
                Err(anyhow!("invalid symbol signature"))
            }
        })??;
        let buffer = this
            .update(&mut cx, |this, cx| {
                this.open_buffer_for_symbol(
                    &Symbol {
                        language_server_name: symbol.language_server_name,
                        source_worktree_id: symbol.source_worktree_id,
                        path: symbol.path,
                        name: symbol.name,
                        kind: symbol.kind,
                        range: symbol.range,
                        signature: symbol.signature,
                        label: CodeLabel {
                            text: Default::default(),
                            runs: Default::default(),
                            filter_range: Default::default(),
                        },
                    },
                    cx,
                )
            })?
            .await?;

        this.update(&mut cx, |this, cx| {
            let is_private = buffer
                .read(cx)
                .file()
                .map(|f| f.is_private())
                .unwrap_or_default();
            if is_private {
                Err(anyhow!(ErrorCode::UnsharedItem))
            } else {
                Ok(proto::OpenBufferForSymbolResponse {
                    buffer_id: this.create_buffer_for_peer(&buffer, peer_id, cx).into(),
                })
            }
        })?
    }

    fn symbol_signature(&self, project_path: &ProjectPath) -> [u8; 32] {
        let mut hasher = Sha256::new();
        hasher.update(project_path.worktree_id.to_proto().to_be_bytes());
        hasher.update(project_path.path.to_string_lossy().as_bytes());
        hasher.update(self.nonce.to_be_bytes());
        hasher.finalize().as_slice().try_into().unwrap()
    }

    async fn handle_open_buffer_by_id(
        this: Model<Self>,
        envelope: TypedEnvelope<proto::OpenBufferById>,
        mut cx: AsyncAppContext,
    ) -> Result<proto::OpenBufferResponse> {
        let peer_id = envelope.original_sender_id()?;
        let buffer_id = BufferId::new(envelope.payload.id)?;
        let buffer = this
            .update(&mut cx, |this, cx| this.open_buffer_by_id(buffer_id, cx))?
            .await?;
        Project::respond_to_open_buffer_request(this, buffer, peer_id, &mut cx)
    }

    async fn handle_open_buffer_by_path(
        this: Model<Self>,
        envelope: TypedEnvelope<proto::OpenBufferByPath>,
        mut cx: AsyncAppContext,
    ) -> Result<proto::OpenBufferResponse> {
        let peer_id = envelope.original_sender_id()?;
        let worktree_id = WorktreeId::from_proto(envelope.payload.worktree_id);
        let open_buffer = this.update(&mut cx, |this, cx| {
            this.open_buffer(
                ProjectPath {
                    worktree_id,
                    path: PathBuf::from(envelope.payload.path).into(),
                },
                cx,
            )
        })?;

        let buffer = open_buffer.await?;
        Project::respond_to_open_buffer_request(this, buffer, peer_id, &mut cx)
    }

    async fn handle_open_new_buffer(
        this: Model<Self>,
        envelope: TypedEnvelope<proto::OpenNewBuffer>,
        mut cx: AsyncAppContext,
    ) -> Result<proto::OpenBufferResponse> {
        let buffer = this.update(&mut cx, |this, cx| this.create_local_buffer("", None, cx))?;
        let peer_id = envelope.original_sender_id()?;

        Project::respond_to_open_buffer_request(this, buffer, peer_id, &mut cx)
    }

    fn respond_to_open_buffer_request(
        this: Model<Self>,
        buffer: Model<Buffer>,
        peer_id: proto::PeerId,
        cx: &mut AsyncAppContext,
    ) -> Result<proto::OpenBufferResponse> {
        this.update(cx, |this, cx| {
            let is_private = buffer
                .read(cx)
                .file()
                .map(|f| f.is_private())
                .unwrap_or_default();
            if is_private {
                Err(anyhow!(ErrorCode::UnsharedItem))
            } else {
                Ok(proto::OpenBufferResponse {
                    buffer_id: this.create_buffer_for_peer(&buffer, peer_id, cx).into(),
                })
            }
        })?
    }

    fn serialize_project_transaction_for_peer(
        &mut self,
        project_transaction: ProjectTransaction,
        peer_id: proto::PeerId,
        cx: &mut AppContext,
    ) -> proto::ProjectTransaction {
        let mut serialized_transaction = proto::ProjectTransaction {
            buffer_ids: Default::default(),
            transactions: Default::default(),
        };
        for (buffer, transaction) in project_transaction.0 {
            serialized_transaction
                .buffer_ids
                .push(self.create_buffer_for_peer(&buffer, peer_id, cx).into());
            serialized_transaction
                .transactions
                .push(language::proto::serialize_transaction(&transaction));
        }
        serialized_transaction
    }

    fn deserialize_project_transaction(
        &mut self,
        message: proto::ProjectTransaction,
        push_to_history: bool,
        cx: &mut ModelContext<Self>,
    ) -> Task<Result<ProjectTransaction>> {
        cx.spawn(move |this, mut cx| async move {
            let mut project_transaction = ProjectTransaction::default();
            for (buffer_id, transaction) in message.buffer_ids.into_iter().zip(message.transactions)
            {
                let buffer_id = BufferId::new(buffer_id)?;
                let buffer = this
                    .update(&mut cx, |this, cx| {
                        this.wait_for_remote_buffer(buffer_id, cx)
                    })?
                    .await?;
                let transaction = language::proto::deserialize_transaction(transaction)?;
                project_transaction.0.insert(buffer, transaction);
            }

            for (buffer, transaction) in &project_transaction.0 {
                buffer
                    .update(&mut cx, |buffer, _| {
                        buffer.wait_for_edits(transaction.edit_ids.iter().copied())
                    })?
                    .await?;

                if push_to_history {
                    buffer.update(&mut cx, |buffer, _| {
                        buffer.push_transaction(transaction.clone(), Instant::now());
                    })?;
                }
            }

            Ok(project_transaction)
        })
    }

    fn create_buffer_for_peer(
        &mut self,
        buffer: &Model<Buffer>,
        peer_id: proto::PeerId,
        cx: &mut AppContext,
    ) -> BufferId {
        let buffer_id = buffer.read(cx).remote_id();
        if let ProjectClientState::Shared { updates_tx, .. } = &self.client_state {
            updates_tx
                .unbounded_send(LocalProjectUpdate::CreateBufferForPeer { peer_id, buffer_id })
                .ok();
        }
        buffer_id
    }

    fn wait_for_remote_buffer(
        &mut self,
        id: BufferId,
        cx: &mut ModelContext<Self>,
    ) -> Task<Result<Model<Buffer>>> {
        let buffer = self
            .opened_buffers
            .get(&id)
            .and_then(|buffer| buffer.upgrade());

        if let Some(buffer) = buffer {
            return Task::ready(Ok(buffer));
        }

        let (tx, rx) = oneshot::channel();
        self.loading_buffers.entry(id).or_default().push(tx);

        cx.background_executor().spawn(async move { rx.await? })
    }

    fn synchronize_remote_buffers(&mut self, cx: &mut ModelContext<Self>) -> Task<Result<()>> {
        let project_id = match self.client_state {
            ProjectClientState::Remote {
                sharing_has_stopped,
                remote_id,
                ..
            } => {
                if sharing_has_stopped {
                    return Task::ready(Err(anyhow!(
                        "can't synchronize remote buffers on a readonly project"
                    )));
                } else {
                    remote_id
                }
            }
            ProjectClientState::Shared { .. } | ProjectClientState::Local => {
                return Task::ready(Err(anyhow!(
                    "can't synchronize remote buffers on a local project"
                )))
            }
        };

        let client = self.client.clone();
        cx.spawn(move |this, mut cx| async move {
            let (buffers, incomplete_buffer_ids) = this.update(&mut cx, |this, cx| {
                let buffers = this
                    .opened_buffers
                    .iter()
                    .filter_map(|(id, buffer)| {
                        let buffer = buffer.upgrade()?;
                        Some(proto::BufferVersion {
                            id: (*id).into(),
                            version: language::proto::serialize_version(&buffer.read(cx).version),
                        })
                    })
                    .collect();
                let incomplete_buffer_ids = this
                    .incomplete_remote_buffers
                    .keys()
                    .copied()
                    .collect::<Vec<_>>();

                (buffers, incomplete_buffer_ids)
            })?;
            let response = client
                .request(proto::SynchronizeBuffers {
                    project_id,
                    buffers,
                })
                .await?;

            let send_updates_for_buffers = this.update(&mut cx, |this, cx| {
                response
                    .buffers
                    .into_iter()
                    .map(|buffer| {
                        let client = client.clone();
                        let buffer_id = match BufferId::new(buffer.id) {
                            Ok(id) => id,
                            Err(e) => {
                                return Task::ready(Err(e));
                            }
                        };
                        let remote_version = language::proto::deserialize_version(&buffer.version);
                        if let Some(buffer) = this.buffer_for_id(buffer_id) {
                            let operations =
                                buffer.read(cx).serialize_ops(Some(remote_version), cx);
                            cx.background_executor().spawn(async move {
                                let operations = operations.await;
                                for chunk in split_operations(operations) {
                                    client
                                        .request(proto::UpdateBuffer {
                                            project_id,
                                            buffer_id: buffer_id.into(),
                                            operations: chunk,
                                        })
                                        .await?;
                                }
                                anyhow::Ok(())
                            })
                        } else {
                            Task::ready(Ok(()))
                        }
                    })
                    .collect::<Vec<_>>()
            })?;

            // Any incomplete buffers have open requests waiting. Request that the host sends
            // creates these buffers for us again to unblock any waiting futures.
            for id in incomplete_buffer_ids {
                cx.background_executor()
                    .spawn(client.request(proto::OpenBufferById {
                        project_id,
                        id: id.into(),
                    }))
                    .detach();
            }

            futures::future::join_all(send_updates_for_buffers)
                .await
                .into_iter()
                .collect()
        })
    }

    pub fn worktree_metadata_protos(&self, cx: &AppContext) -> Vec<proto::WorktreeMetadata> {
        self.worktrees()
            .map(|worktree| {
                let worktree = worktree.read(cx);
                proto::WorktreeMetadata {
                    id: worktree.id().to_proto(),
                    root_name: worktree.root_name().into(),
                    visible: worktree.is_visible(),
                    abs_path: worktree.abs_path().to_string_lossy().into(),
                }
            })
            .collect()
    }

    fn set_worktrees_from_proto(
        &mut self,
        worktrees: Vec<proto::WorktreeMetadata>,
        cx: &mut ModelContext<Project>,
    ) -> Result<()> {
        let replica_id = self.replica_id();
        let remote_id = self.remote_id().ok_or_else(|| anyhow!("invalid project"))?;

        let mut old_worktrees_by_id = self
            .worktrees
            .drain(..)
            .filter_map(|worktree| {
                let worktree = worktree.upgrade()?;
                Some((worktree.read(cx).id(), worktree))
            })
            .collect::<HashMap<_, _>>();

        for worktree in worktrees {
            if let Some(old_worktree) =
                old_worktrees_by_id.remove(&WorktreeId::from_proto(worktree.id))
            {
                self.worktrees.push(WorktreeHandle::Strong(old_worktree));
            } else {
                self.add_worktree(
                    &Worktree::remote(
                        remote_id,
                        replica_id,
                        worktree,
                        Box::new(CollabRemoteWorktreeClient(self.client.clone())),
                        cx,
                    ),
                    cx,
                );
            }
        }

        self.metadata_changed(cx);
        for id in old_worktrees_by_id.keys() {
            cx.emit(Event::WorktreeRemoved(*id));
        }

        Ok(())
    }

    fn set_collaborators_from_proto(
        &mut self,
        messages: Vec<proto::Collaborator>,
        cx: &mut ModelContext<Self>,
    ) -> Result<()> {
        let mut collaborators = HashMap::default();
        for message in messages {
            let collaborator = Collaborator::from_proto(message)?;
            collaborators.insert(collaborator.peer_id, collaborator);
        }
        for old_peer_id in self.collaborators.keys() {
            if !collaborators.contains_key(old_peer_id) {
                cx.emit(Event::CollaboratorLeft(*old_peer_id));
            }
        }
        self.collaborators = collaborators;
        Ok(())
    }

    fn deserialize_symbol(serialized_symbol: proto::Symbol) -> Result<CoreSymbol> {
        let source_worktree_id = WorktreeId::from_proto(serialized_symbol.source_worktree_id);
        let worktree_id = WorktreeId::from_proto(serialized_symbol.worktree_id);
        let kind = unsafe { mem::transmute::<i32, lsp::SymbolKind>(serialized_symbol.kind) };
        let path = ProjectPath {
            worktree_id,
            path: PathBuf::from(serialized_symbol.path).into(),
        };

        let start = serialized_symbol
            .start
            .ok_or_else(|| anyhow!("invalid start"))?;
        let end = serialized_symbol
            .end
            .ok_or_else(|| anyhow!("invalid end"))?;
        Ok(CoreSymbol {
            language_server_name: LanguageServerName(serialized_symbol.language_server_name.into()),
            source_worktree_id,
            path,
            name: serialized_symbol.name,
            range: Unclipped(PointUtf16::new(start.row, start.column))
                ..Unclipped(PointUtf16::new(end.row, end.column)),
            kind,
            signature: serialized_symbol
                .signature
                .try_into()
                .map_err(|_| anyhow!("invalid signature"))?,
        })
    }

    fn serialize_completion(completion: &CoreCompletion) -> proto::Completion {
        proto::Completion {
            old_start: Some(serialize_anchor(&completion.old_range.start)),
            old_end: Some(serialize_anchor(&completion.old_range.end)),
            new_text: completion.new_text.clone(),
            server_id: completion.server_id.0 as u64,
            lsp_completion: serde_json::to_vec(&completion.lsp_completion).unwrap(),
        }
    }

    fn deserialize_completion(completion: proto::Completion) -> Result<CoreCompletion> {
        let old_start = completion
            .old_start
            .and_then(deserialize_anchor)
            .ok_or_else(|| anyhow!("invalid old start"))?;
        let old_end = completion
            .old_end
            .and_then(deserialize_anchor)
            .ok_or_else(|| anyhow!("invalid old end"))?;
        let lsp_completion = serde_json::from_slice(&completion.lsp_completion)?;

        Ok(CoreCompletion {
            old_range: old_start..old_end,
            new_text: completion.new_text,
            server_id: LanguageServerId(completion.server_id as usize),
            lsp_completion,
        })
    }

    fn serialize_code_action(action: &CodeAction) -> proto::CodeAction {
        proto::CodeAction {
            server_id: action.server_id.0 as u64,
            start: Some(serialize_anchor(&action.range.start)),
            end: Some(serialize_anchor(&action.range.end)),
            lsp_action: serde_json::to_vec(&action.lsp_action).unwrap(),
        }
    }

    fn deserialize_code_action(action: proto::CodeAction) -> Result<CodeAction> {
        let start = action
            .start
            .and_then(deserialize_anchor)
            .ok_or_else(|| anyhow!("invalid start"))?;
        let end = action
            .end
            .and_then(deserialize_anchor)
            .ok_or_else(|| anyhow!("invalid end"))?;
        let lsp_action = serde_json::from_slice(&action.lsp_action)?;
        Ok(CodeAction {
            server_id: LanguageServerId(action.server_id as usize),
            range: start..end,
            lsp_action,
        })
    }

    async fn handle_buffer_saved(
        this: Model<Self>,
        envelope: TypedEnvelope<proto::BufferSaved>,
        mut cx: AsyncAppContext,
    ) -> Result<()> {
        let version = deserialize_version(&envelope.payload.version);
        let buffer_id = BufferId::new(envelope.payload.buffer_id)?;
        let mtime = envelope.payload.mtime.map(|time| time.into());

        this.update(&mut cx, |this, cx| {
            let buffer = this
                .opened_buffers
                .get(&buffer_id)
                .and_then(|buffer| buffer.upgrade())
                .or_else(|| this.incomplete_remote_buffers.get(&buffer_id).cloned());
            if let Some(buffer) = buffer {
                buffer.update(cx, |buffer, cx| {
                    buffer.did_save(version, mtime, cx);
                });
            }
            Ok(())
        })?
    }

    async fn handle_buffer_reloaded(
        this: Model<Self>,
        envelope: TypedEnvelope<proto::BufferReloaded>,
        mut cx: AsyncAppContext,
    ) -> Result<()> {
        let payload = envelope.payload;
        let version = deserialize_version(&payload.version);
        let line_ending = deserialize_line_ending(
            proto::LineEnding::from_i32(payload.line_ending)
                .ok_or_else(|| anyhow!("missing line ending"))?,
        );
        let mtime = payload.mtime.map(|time| time.into());
        let buffer_id = BufferId::new(payload.buffer_id)?;
        this.update(&mut cx, |this, cx| {
            let buffer = this
                .opened_buffers
                .get(&buffer_id)
                .and_then(|buffer| buffer.upgrade())
                .or_else(|| this.incomplete_remote_buffers.get(&buffer_id).cloned());
            if let Some(buffer) = buffer {
                buffer.update(cx, |buffer, cx| {
                    buffer.did_reload(version, line_ending, mtime, cx);
                });
            }
            Ok(())
        })?
    }

    #[allow(clippy::type_complexity)]
    fn edits_from_lsp(
        &mut self,
        buffer: &Model<Buffer>,
        lsp_edits: impl 'static + Send + IntoIterator<Item = lsp::TextEdit>,
        server_id: LanguageServerId,
        version: Option<i32>,
        cx: &mut ModelContext<Self>,
    ) -> Task<Result<Vec<(Range<Anchor>, String)>>> {
        let snapshot = self.buffer_snapshot_for_lsp_version(buffer, server_id, version, cx);
        cx.background_executor().spawn(async move {
            let snapshot = snapshot?;
            let mut lsp_edits = lsp_edits
                .into_iter()
                .map(|edit| (range_from_lsp(edit.range), edit.new_text))
                .collect::<Vec<_>>();
            lsp_edits.sort_by_key(|(range, _)| range.start);

            let mut lsp_edits = lsp_edits.into_iter().peekable();
            let mut edits = Vec::new();
            while let Some((range, mut new_text)) = lsp_edits.next() {
                // Clip invalid ranges provided by the language server.
                let mut range = snapshot.clip_point_utf16(range.start, Bias::Left)
                    ..snapshot.clip_point_utf16(range.end, Bias::Left);

                // Combine any LSP edits that are adjacent.
                //
                // Also, combine LSP edits that are separated from each other by only
                // a newline. This is important because for some code actions,
                // Rust-analyzer rewrites the entire buffer via a series of edits that
                // are separated by unchanged newline characters.
                //
                // In order for the diffing logic below to work properly, any edits that
                // cancel each other out must be combined into one.
                while let Some((next_range, next_text)) = lsp_edits.peek() {
                    if next_range.start.0 > range.end {
                        if next_range.start.0.row > range.end.row + 1
                            || next_range.start.0.column > 0
                            || snapshot.clip_point_utf16(
                                Unclipped(PointUtf16::new(range.end.row, u32::MAX)),
                                Bias::Left,
                            ) > range.end
                        {
                            break;
                        }
                        new_text.push('\n');
                    }
                    range.end = snapshot.clip_point_utf16(next_range.end, Bias::Left);
                    new_text.push_str(next_text);
                    lsp_edits.next();
                }

                // For multiline edits, perform a diff of the old and new text so that
                // we can identify the changes more precisely, preserving the locations
                // of any anchors positioned in the unchanged regions.
                if range.end.row > range.start.row {
                    let mut offset = range.start.to_offset(&snapshot);
                    let old_text = snapshot.text_for_range(range).collect::<String>();

                    let diff = TextDiff::from_lines(old_text.as_str(), &new_text);
                    let mut moved_since_edit = true;
                    for change in diff.iter_all_changes() {
                        let tag = change.tag();
                        let value = change.value();
                        match tag {
                            ChangeTag::Equal => {
                                offset += value.len();
                                moved_since_edit = true;
                            }
                            ChangeTag::Delete => {
                                let start = snapshot.anchor_after(offset);
                                let end = snapshot.anchor_before(offset + value.len());
                                if moved_since_edit {
                                    edits.push((start..end, String::new()));
                                } else {
                                    edits.last_mut().unwrap().0.end = end;
                                }
                                offset += value.len();
                                moved_since_edit = false;
                            }
                            ChangeTag::Insert => {
                                if moved_since_edit {
                                    let anchor = snapshot.anchor_after(offset);
                                    edits.push((anchor..anchor, value.to_string()));
                                } else {
                                    edits.last_mut().unwrap().1.push_str(value);
                                }
                                moved_since_edit = false;
                            }
                        }
                    }
                } else if range.end == range.start {
                    let anchor = snapshot.anchor_after(range.start);
                    edits.push((anchor..anchor, new_text));
                } else {
                    let edit_start = snapshot.anchor_after(range.start);
                    let edit_end = snapshot.anchor_before(range.end);
                    edits.push((edit_start..edit_end, new_text));
                }
            }

            Ok(edits)
        })
    }

    fn buffer_snapshot_for_lsp_version(
        &mut self,
        buffer: &Model<Buffer>,
        server_id: LanguageServerId,
        version: Option<i32>,
        cx: &AppContext,
    ) -> Result<TextBufferSnapshot> {
        const OLD_VERSIONS_TO_RETAIN: i32 = 10;

        if let Some(version) = version {
            let buffer_id = buffer.read(cx).remote_id();
            let snapshots = self
                .buffer_snapshots
                .get_mut(&buffer_id)
                .and_then(|m| m.get_mut(&server_id))
                .ok_or_else(|| {
                    anyhow!("no snapshots found for buffer {buffer_id} and server {server_id}")
                })?;

            let found_snapshot = snapshots
                .binary_search_by_key(&version, |e| e.version)
                .map(|ix| snapshots[ix].snapshot.clone())
                .map_err(|_| {
                    anyhow!("snapshot not found for buffer {buffer_id} server {server_id} at version {version}")
                })?;

            snapshots.retain(|snapshot| snapshot.version + OLD_VERSIONS_TO_RETAIN >= version);
            Ok(found_snapshot)
        } else {
            Ok((buffer.read(cx)).text_snapshot())
        }
    }

    pub fn language_servers(
        &self,
    ) -> impl '_ + Iterator<Item = (LanguageServerId, LanguageServerName, WorktreeId)> {
        self.language_server_ids
            .iter()
            .map(|((worktree_id, server_name), server_id)| {
                (*server_id, server_name.clone(), *worktree_id)
            })
    }

    pub fn supplementary_language_servers(
        &self,
    ) -> impl '_
           + Iterator<
        Item = (
            &LanguageServerId,
            &(LanguageServerName, Arc<LanguageServer>),
        ),
    > {
        self.supplementary_language_servers.iter()
    }

    pub fn language_server_adapter_for_id(
        &self,
        id: LanguageServerId,
    ) -> Option<Arc<CachedLspAdapter>> {
        if let Some(LanguageServerState::Running { adapter, .. }) = self.language_servers.get(&id) {
            Some(adapter.clone())
        } else {
            None
        }
    }

    pub fn language_server_for_id(&self, id: LanguageServerId) -> Option<Arc<LanguageServer>> {
        if let Some(LanguageServerState::Running { server, .. }) = self.language_servers.get(&id) {
            Some(server.clone())
        } else if let Some((_, server)) = self.supplementary_language_servers.get(&id) {
            Some(Arc::clone(server))
        } else {
            None
        }
    }

    pub fn language_servers_for_buffer(
        &self,
        buffer: &Buffer,
        cx: &AppContext,
    ) -> impl Iterator<Item = (&Arc<CachedLspAdapter>, &Arc<LanguageServer>)> {
        self.language_server_ids_for_buffer(buffer, cx)
            .into_iter()
            .filter_map(|server_id| match self.language_servers.get(&server_id)? {
                LanguageServerState::Running {
                    adapter, server, ..
                } => Some((adapter, server)),
                _ => None,
            })
    }

    fn primary_language_server_for_buffer(
        &self,
        buffer: &Buffer,
        cx: &AppContext,
    ) -> Option<(&Arc<CachedLspAdapter>, &Arc<LanguageServer>)> {
        self.language_servers_for_buffer(buffer, cx)
            .find(|s| s.0.is_primary)
    }

    pub fn language_server_for_buffer(
        &self,
        buffer: &Buffer,
        server_id: LanguageServerId,
        cx: &AppContext,
    ) -> Option<(&Arc<CachedLspAdapter>, &Arc<LanguageServer>)> {
        self.language_servers_for_buffer(buffer, cx)
            .find(|(_, s)| s.server_id() == server_id)
    }

    fn language_server_ids_for_buffer(
        &self,
        buffer: &Buffer,
        cx: &AppContext,
    ) -> Vec<LanguageServerId> {
        if let Some((file, language)) = File::from_dyn(buffer.file()).zip(buffer.language()) {
            let worktree_id = file.worktree_id(cx);
            self.languages
                .lsp_adapters(&language)
                .iter()
                .flat_map(|adapter| {
                    let key = (worktree_id, adapter.name.clone());
                    self.language_server_ids.get(&key).copied()
                })
                .collect()
        } else {
            Vec::new()
        }
    }

    pub fn task_context_for_location(
        &self,
        captured_variables: TaskVariables,
        location: Location,
        cx: &mut ModelContext<'_, Project>,
    ) -> Task<Option<TaskContext>> {
        if self.is_local() {
            let cwd = self.task_cwd(cx).log_err().flatten();

            cx.spawn(|project, cx| async move {
                let mut task_variables = cx
                    .update(|cx| {
                        combine_task_variables(
                            captured_variables,
                            location,
                            BasicContextProvider::new(project.upgrade()?),
                            cx,
                        )
                        .log_err()
                    })
                    .ok()
                    .flatten()?;
                // Remove all custom entries starting with _, as they're not intended for use by the end user.
                task_variables.sweep();
                Some(TaskContext {
                    cwd,
                    task_variables,
                })
            })
        } else if let Some(project_id) = self
            .remote_id()
            .filter(|_| self.ssh_connection_string(cx).is_some())
        {
            let task_context = self.client().request(proto::TaskContextForLocation {
                project_id,
                location: Some(proto::Location {
                    buffer_id: location.buffer.read(cx).remote_id().into(),
                    start: Some(serialize_anchor(&location.range.start)),
                    end: Some(serialize_anchor(&location.range.end)),
                }),
            });
            cx.background_executor().spawn(async move {
                let task_context = task_context.await.log_err()?;
                Some(TaskContext {
                    cwd: task_context.cwd.map(PathBuf::from),
                    task_variables: task_context
                        .task_variables
                        .into_iter()
                        .filter_map(
                            |(variable_name, variable_value)| match variable_name.parse() {
                                Ok(variable_name) => Some((variable_name, variable_value)),
                                Err(()) => {
                                    log::error!("Unknown variable name: {variable_name}");
                                    None
                                }
                            },
                        )
                        .collect(),
                })
            })
        } else {
            Task::ready(None)
        }
    }

    pub fn task_templates(
        &self,
        worktree: Option<WorktreeId>,
        location: Option<Location>,
        cx: &mut ModelContext<Self>,
    ) -> Task<Result<Vec<(TaskSourceKind, TaskTemplate)>>> {
        if self.is_local() {
            let (file, language) = location
                .map(|location| {
                    let buffer = location.buffer.read(cx);
                    (
                        buffer.file().cloned(),
                        buffer.language_at(location.range.start),
                    )
                })
                .unwrap_or_default();
            Task::ready(Ok(self
                .task_inventory()
                .read(cx)
                .list_tasks(file, language, worktree, cx)))
        } else if let Some(project_id) = self
            .remote_id()
            .filter(|_| self.ssh_connection_string(cx).is_some())
        {
            let remote_templates =
                self.query_remote_task_templates(project_id, worktree, location.as_ref(), cx);
            cx.background_executor().spawn(remote_templates)
        } else {
            Task::ready(Ok(Vec::new()))
        }
    }

    pub fn query_remote_task_templates(
        &self,
        project_id: u64,
        worktree: Option<WorktreeId>,
        location: Option<&Location>,
        cx: &AppContext,
    ) -> Task<Result<Vec<(TaskSourceKind, TaskTemplate)>>> {
        let client = self.client();
        let location = location.map(|location| serialize_location(location, cx));
        cx.spawn(|_| async move {
            let response = client
                .request(proto::TaskTemplates {
                    project_id,
                    worktree_id: worktree.map(|id| id.to_proto()),
                    location,
                })
                .await?;

            Ok(response
                .templates
                .into_iter()
                .filter_map(|template_pair| {
                    let task_source_kind = match template_pair.kind?.kind? {
                        proto::task_source_kind::Kind::UserInput(_) => TaskSourceKind::UserInput,
                        proto::task_source_kind::Kind::Worktree(worktree) => {
                            TaskSourceKind::Worktree {
                                id: WorktreeId::from_proto(worktree.id),
                                abs_path: PathBuf::from(worktree.abs_path),
                                id_base: Cow::Owned(worktree.id_base),
                            }
                        }
                        proto::task_source_kind::Kind::AbsPath(abs_path) => {
                            TaskSourceKind::AbsPath {
                                id_base: Cow::Owned(abs_path.id_base),
                                abs_path: PathBuf::from(abs_path.abs_path),
                            }
                        }
                        proto::task_source_kind::Kind::Language(language) => {
                            TaskSourceKind::Language {
                                name: language.name.into(),
                            }
                        }
                    };

                    let proto_template = template_pair.template?;
                    let reveal = match proto::RevealStrategy::from_i32(proto_template.reveal)
                        .unwrap_or(proto::RevealStrategy::Always)
                    {
                        proto::RevealStrategy::Always => RevealStrategy::Always,
                        proto::RevealStrategy::Never => RevealStrategy::Never,
                    };
                    let task_template = TaskTemplate {
                        label: proto_template.label,
                        command: proto_template.command,
                        args: proto_template.args,
                        env: proto_template.env.into_iter().collect(),
                        cwd: proto_template.cwd,
                        use_new_terminal: proto_template.use_new_terminal,
                        allow_concurrent_runs: proto_template.allow_concurrent_runs,
                        reveal,
                        tags: proto_template.tags,
                        ..Default::default()
                    };
                    Some((task_source_kind, task_template))
                })
                .collect())
        })
    }

    fn task_cwd(&self, cx: &AppContext) -> anyhow::Result<Option<PathBuf>> {
        let available_worktrees = self
            .worktrees()
            .filter(|worktree| {
                let worktree = worktree.read(cx);
                worktree.is_visible()
                    && worktree.is_local()
                    && worktree.root_entry().map_or(false, |e| e.is_dir())
            })
            .collect::<Vec<_>>();
        let cwd = match available_worktrees.len() {
            0 => None,
            1 => Some(available_worktrees[0].read(cx).abs_path()),
            _ => {
                let cwd_for_active_entry = self.active_entry().and_then(|entry_id| {
                    available_worktrees.into_iter().find_map(|worktree| {
                        let worktree = worktree.read(cx);
                        if worktree.contains_entry(entry_id) {
                            Some(worktree.abs_path())
                        } else {
                            None
                        }
                    })
                });
                anyhow::ensure!(
                    cwd_for_active_entry.is_some(),
                    "Cannot determine task cwd for multiple worktrees"
                );
                cwd_for_active_entry
            }
        };
        Ok(cwd.map(|path| path.to_path_buf()))
    }
}

fn combine_task_variables(
    mut captured_variables: TaskVariables,
    location: Location,
    baseline: BasicContextProvider,
    cx: &mut AppContext,
) -> anyhow::Result<TaskVariables> {
    let language_context_provider = location
        .buffer
        .read(cx)
        .language()
        .and_then(|language| language.context_provider());
    let baseline = baseline
        .build_context(&captured_variables, &location, cx)
        .context("building basic default context")?;
    captured_variables.extend(baseline);
    if let Some(provider) = language_context_provider {
        captured_variables.extend(
            provider
                .build_context(&captured_variables, &location, cx)
                .context("building provider context")?,
        );
    }
    Ok(captured_variables)
}

async fn populate_labels_for_symbols(
    symbols: Vec<CoreSymbol>,
    language_registry: &Arc<LanguageRegistry>,
    default_language: Option<Arc<Language>>,
    lsp_adapter: Option<Arc<CachedLspAdapter>>,
    output: &mut Vec<Symbol>,
) {
    let mut symbols_by_language = HashMap::<Option<Arc<Language>>, Vec<CoreSymbol>>::default();

    let mut unknown_path = None;
    for symbol in symbols {
        let language = language_registry
            .language_for_file_path(&symbol.path.path)
            .await
            .ok()
            .or_else(|| {
                unknown_path.get_or_insert(symbol.path.path.clone());
                default_language.clone()
            });
        symbols_by_language
            .entry(language)
            .or_default()
            .push(symbol);
    }

    if let Some(unknown_path) = unknown_path {
        log::info!(
            "no language found for symbol path {}",
            unknown_path.display()
        );
    }

    let mut label_params = Vec::new();
    for (language, mut symbols) in symbols_by_language {
        label_params.clear();
        label_params.extend(
            symbols
                .iter_mut()
                .map(|symbol| (mem::take(&mut symbol.name), symbol.kind)),
        );

        let mut labels = Vec::new();
        if let Some(language) = language {
            let lsp_adapter = lsp_adapter
                .clone()
                .or_else(|| language_registry.lsp_adapters(&language).first().cloned());
            if let Some(lsp_adapter) = lsp_adapter {
                labels = lsp_adapter
                    .labels_for_symbols(&label_params, &language)
                    .await
                    .log_err()
                    .unwrap_or_default();
            }
        }

        for ((symbol, (name, _)), label) in symbols
            .into_iter()
            .zip(label_params.drain(..))
            .zip(labels.into_iter().chain(iter::repeat(None)))
        {
            output.push(Symbol {
                language_server_name: symbol.language_server_name,
                source_worktree_id: symbol.source_worktree_id,
                path: symbol.path,
                label: label.unwrap_or_else(|| CodeLabel::plain(name.clone(), None)),
                name,
                kind: symbol.kind,
                range: symbol.range,
                signature: symbol.signature,
            });
        }
    }
}

async fn populate_labels_for_completions(
    mut new_completions: Vec<CoreCompletion>,
    language_registry: &Arc<LanguageRegistry>,
    language: Option<Arc<Language>>,
    lsp_adapter: Option<Arc<CachedLspAdapter>>,
    completions: &mut Vec<Completion>,
) {
    let lsp_completions = new_completions
        .iter_mut()
        .map(|completion| mem::take(&mut completion.lsp_completion))
        .collect::<Vec<_>>();

    let labels = if let Some((language, lsp_adapter)) = language.as_ref().zip(lsp_adapter) {
        lsp_adapter
            .labels_for_completions(&lsp_completions, language)
            .await
            .log_err()
            .unwrap_or_default()
    } else {
        Vec::new()
    };

    for ((completion, lsp_completion), label) in new_completions
        .into_iter()
        .zip(lsp_completions)
        .zip(labels.into_iter().chain(iter::repeat(None)))
    {
        let documentation = if let Some(docs) = &lsp_completion.documentation {
            Some(prepare_completion_documentation(docs, &language_registry, language.clone()).await)
        } else {
            None
        };

        completions.push(Completion {
            old_range: completion.old_range,
            new_text: completion.new_text,
            label: label.unwrap_or_else(|| {
                CodeLabel::plain(
                    lsp_completion.label.clone(),
                    lsp_completion.filter_text.as_deref(),
                )
            }),
            server_id: completion.server_id,
            documentation,
            lsp_completion,
            confirm: None,
            show_new_completions_on_confirm: false,
        })
    }
}

fn deserialize_code_actions(code_actions: &HashMap<String, bool>) -> Vec<lsp::CodeActionKind> {
    code_actions
        .iter()
        .flat_map(|(kind, enabled)| {
            if *enabled {
                Some(kind.clone().into())
            } else {
                None
            }
        })
        .collect()
}

#[allow(clippy::too_many_arguments)]
async fn search_snapshots(
    snapshots: &Vec<(Snapshot, WorktreeSettings)>,
    worker_start_ix: usize,
    worker_end_ix: usize,
    query: &SearchQuery,
    results_tx: &Sender<SearchMatchCandidate>,
    opened_buffers: &HashMap<Arc<Path>, (Model<Buffer>, BufferSnapshot)>,
    include_root: bool,
    fs: &Arc<dyn Fs>,
) {
    let mut snapshot_start_ix = 0;
    let mut abs_path = PathBuf::new();

    for (snapshot, _) in snapshots {
        let snapshot_end_ix = snapshot_start_ix
            + if query.include_ignored() {
                snapshot.file_count()
            } else {
                snapshot.visible_file_count()
            };
        if worker_end_ix <= snapshot_start_ix {
            break;
        } else if worker_start_ix > snapshot_end_ix {
            snapshot_start_ix = snapshot_end_ix;
            continue;
        } else {
            let start_in_snapshot = worker_start_ix.saturating_sub(snapshot_start_ix);
            let end_in_snapshot = cmp::min(worker_end_ix, snapshot_end_ix) - snapshot_start_ix;

            for entry in snapshot
                .files(false, start_in_snapshot)
                .take(end_in_snapshot - start_in_snapshot)
            {
                if results_tx.is_closed() {
                    break;
                }
                if opened_buffers.contains_key(&entry.path) {
                    continue;
                }

                let matched_path = if include_root {
                    let mut full_path = PathBuf::from(snapshot.root_name());
                    full_path.push(&entry.path);
                    query.file_matches(Some(&full_path))
                } else {
                    query.file_matches(Some(&entry.path))
                };

                let matches = if matched_path {
                    abs_path.clear();
                    abs_path.push(&snapshot.abs_path());
                    abs_path.push(&entry.path);
                    if let Some(file) = fs.open_sync(&abs_path).await.log_err() {
                        query.detect(file).unwrap_or(false)
                    } else {
                        false
                    }
                } else {
                    false
                };

                if matches {
                    let project_path = SearchMatchCandidate::Path {
                        worktree_id: snapshot.id(),
                        path: entry.path.clone(),
                        is_ignored: entry.is_ignored,
                        is_file: entry.is_file(),
                    };
                    if results_tx.send(project_path).await.is_err() {
                        return;
                    }
                }
            }

            snapshot_start_ix = snapshot_end_ix;
        }
    }
}

async fn search_ignored_entry(
    snapshot: &Snapshot,
    settings: &WorktreeSettings,
    ignored_entry: &Entry,
    fs: &Arc<dyn Fs>,
    query: &SearchQuery,
    counter_tx: &Sender<SearchMatchCandidate>,
) {
    let mut ignored_paths_to_process =
        VecDeque::from([snapshot.abs_path().join(&ignored_entry.path)]);

    while let Some(ignored_abs_path) = ignored_paths_to_process.pop_front() {
        let metadata = fs
            .metadata(&ignored_abs_path)
            .await
            .with_context(|| format!("fetching fs metadata for {ignored_abs_path:?}"))
            .log_err()
            .flatten();

        if let Some(fs_metadata) = metadata {
            if fs_metadata.is_dir {
                let files = fs
                    .read_dir(&ignored_abs_path)
                    .await
                    .with_context(|| format!("listing ignored path {ignored_abs_path:?}"))
                    .log_err();

                if let Some(mut subfiles) = files {
                    while let Some(subfile) = subfiles.next().await {
                        if let Some(subfile) = subfile.log_err() {
                            ignored_paths_to_process.push_back(subfile);
                        }
                    }
                }
            } else if !fs_metadata.is_symlink {
                if !query.file_matches(Some(&ignored_abs_path))
                    || settings.is_path_excluded(&ignored_entry.path)
                {
                    continue;
                }
                let matches = if let Some(file) = fs
                    .open_sync(&ignored_abs_path)
                    .await
                    .with_context(|| format!("Opening ignored path {ignored_abs_path:?}"))
                    .log_err()
                {
                    query.detect(file).unwrap_or(false)
                } else {
                    false
                };

                if matches {
                    let project_path = SearchMatchCandidate::Path {
                        worktree_id: snapshot.id(),
                        path: Arc::from(
                            ignored_abs_path
                                .strip_prefix(snapshot.abs_path())
                                .expect("scanning worktree-related files"),
                        ),
                        is_ignored: true,
                        is_file: ignored_entry.is_file(),
                    };
                    if counter_tx.send(project_path).await.is_err() {
                        return;
                    }
                }
            }
        }
    }
}

fn glob_literal_prefix(glob: &str) -> &str {
    let mut literal_end = 0;
    for (i, part) in glob.split(path::MAIN_SEPARATOR).enumerate() {
        if part.contains(&['*', '?', '{', '}']) {
            break;
        } else {
            if i > 0 {
                // Account for separator prior to this part
                literal_end += path::MAIN_SEPARATOR.len_utf8();
            }
            literal_end += part.len();
        }
    }
    &glob[..literal_end]
}

impl WorktreeHandle {
    pub fn upgrade(&self) -> Option<Model<Worktree>> {
        match self {
            WorktreeHandle::Strong(handle) => Some(handle.clone()),
            WorktreeHandle::Weak(handle) => handle.upgrade(),
        }
    }

    pub fn handle_id(&self) -> usize {
        match self {
            WorktreeHandle::Strong(handle) => handle.entity_id().as_u64() as usize,
            WorktreeHandle::Weak(handle) => handle.entity_id().as_u64() as usize,
        }
    }
}

impl OpenBuffer {
    pub fn upgrade(&self) -> Option<Model<Buffer>> {
        match self {
            OpenBuffer::Strong(handle) => Some(handle.clone()),
            OpenBuffer::Weak(handle) => handle.upgrade(),
            OpenBuffer::Operations(_) => None,
        }
    }
}

pub struct CollabRemoteWorktreeClient(Arc<Client>);

impl RemoteWorktreeClient for CollabRemoteWorktreeClient {
    fn request(
        &self,
        envelope: proto::Envelope,
        request_type: &'static str,
    ) -> BoxFuture<'static, Result<proto::Envelope>> {
        self.0.request_dynamic(envelope, request_type).boxed()
    }
}

pub struct PathMatchCandidateSet {
    pub snapshot: Snapshot,
    pub include_ignored: bool,
    pub include_root_name: bool,
    pub candidates: Candidates,
}

pub enum Candidates {
    /// Only consider directories.
    Directories,
    /// Only consider files.
    Files,
    /// Consider directories and files.
    Entries,
}

impl<'a> fuzzy::PathMatchCandidateSet<'a> for PathMatchCandidateSet {
    type Candidates = PathMatchCandidateSetIter<'a>;

    fn id(&self) -> usize {
        self.snapshot.id().to_usize()
    }

    fn len(&self) -> usize {
        if self.include_ignored {
            self.snapshot.file_count()
        } else {
            self.snapshot.visible_file_count()
        }
    }

    fn prefix(&self) -> Arc<str> {
        if self.snapshot.root_entry().map_or(false, |e| e.is_file()) {
            self.snapshot.root_name().into()
        } else if self.include_root_name {
            format!("{}/", self.snapshot.root_name()).into()
        } else {
            "".into()
        }
    }

    fn candidates(&'a self, start: usize) -> Self::Candidates {
        PathMatchCandidateSetIter {
            traversal: match self.candidates {
                Candidates::Directories => self.snapshot.directories(self.include_ignored, start),
                Candidates::Files => self.snapshot.files(self.include_ignored, start),
                Candidates::Entries => self.snapshot.entries(self.include_ignored, start),
            },
        }
    }
}

pub struct PathMatchCandidateSetIter<'a> {
    traversal: Traversal<'a>,
}

impl<'a> Iterator for PathMatchCandidateSetIter<'a> {
    type Item = fuzzy::PathMatchCandidate<'a>;

    fn next(&mut self) -> Option<Self::Item> {
        self.traversal.next().map(|entry| match entry.kind {
            EntryKind::Dir => fuzzy::PathMatchCandidate {
                path: &entry.path,
                char_bag: CharBag::from_iter(entry.path.to_string_lossy().to_lowercase().chars()),
            },
            EntryKind::File(char_bag) => fuzzy::PathMatchCandidate {
                path: &entry.path,
                char_bag,
            },
            EntryKind::UnloadedDir | EntryKind::PendingDir => unreachable!(),
        })
    }
}

impl EventEmitter<Event> for Project {}

impl<'a> Into<SettingsLocation<'a>> for &'a ProjectPath {
    fn into(self) -> SettingsLocation<'a> {
        SettingsLocation {
            worktree_id: self.worktree_id.to_usize(),
            path: self.path.as_ref(),
        }
    }
}

impl<P: AsRef<Path>> From<(WorktreeId, P)> for ProjectPath {
    fn from((worktree_id, path): (WorktreeId, P)) -> Self {
        Self {
            worktree_id,
            path: path.as_ref().into(),
        }
    }
}

pub struct ProjectLspAdapterDelegate {
    project: WeakModel<Project>,
    worktree: worktree::Snapshot,
    fs: Arc<dyn Fs>,
    http_client: Arc<dyn HttpClient>,
    language_registry: Arc<LanguageRegistry>,
    shell_env: Mutex<Option<HashMap<String, String>>>,
}

impl ProjectLspAdapterDelegate {
    pub fn new(
        project: &Project,
        worktree: &Model<Worktree>,
        cx: &ModelContext<Project>,
    ) -> Arc<Self> {
        Arc::new(Self {
            project: cx.weak_model(),
            worktree: worktree.read(cx).snapshot(),
            fs: project.fs.clone(),
            http_client: project.client.http_client(),
            language_registry: project.languages.clone(),
            shell_env: Default::default(),
        })
    }

    async fn load_shell_env(&self) {
        let worktree_abs_path = self.worktree.abs_path();
        let shell_env = load_shell_environment(&worktree_abs_path)
            .await
            .with_context(|| {
                format!("failed to determine load login shell environment in {worktree_abs_path:?}")
            })
            .log_err()
            .unwrap_or_default();
        *self.shell_env.lock() = Some(shell_env);
    }
}

#[async_trait]
impl LspAdapterDelegate for ProjectLspAdapterDelegate {
    fn show_notification(&self, message: &str, cx: &mut AppContext) {
        self.project
            .update(cx, |_, cx| cx.emit(Event::Notification(message.to_owned())))
            .ok();
    }

    fn http_client(&self) -> Arc<dyn HttpClient> {
        self.http_client.clone()
    }

    fn worktree_id(&self) -> u64 {
        self.worktree.id().to_proto()
    }

    fn worktree_root_path(&self) -> &Path {
        self.worktree.abs_path().as_ref()
    }

    async fn shell_env(&self) -> HashMap<String, String> {
        self.load_shell_env().await;
        self.shell_env.lock().as_ref().cloned().unwrap_or_default()
    }

    #[cfg(not(target_os = "windows"))]
    async fn which(&self, command: &OsStr) -> Option<PathBuf> {
        let worktree_abs_path = self.worktree.abs_path();
        self.load_shell_env().await;
        let shell_path = self
            .shell_env
            .lock()
            .as_ref()
            .and_then(|shell_env| shell_env.get("PATH").cloned());
        which::which_in(command, shell_path.as_ref(), &worktree_abs_path).ok()
    }

    #[cfg(target_os = "windows")]
    async fn which(&self, command: &OsStr) -> Option<PathBuf> {
        // todo(windows) Getting the shell env variables in a current directory on Windows is more complicated than other platforms
        //               there isn't a 'default shell' necessarily. The closest would be the default profile on the windows terminal
        //               SEE: https://learn.microsoft.com/en-us/windows/terminal/customize-settings/startup
        which::which(command).ok()
    }

    fn update_status(
        &self,
        server_name: LanguageServerName,
        status: language::LanguageServerBinaryStatus,
    ) {
        self.language_registry
            .update_lsp_status(server_name, status);
    }

    async fn read_text_file(&self, path: PathBuf) -> Result<String> {
        if self.worktree.entry_for_path(&path).is_none() {
            return Err(anyhow!("no such path {path:?}"));
        }
        let path = self.worktree.absolutize(path.as_ref())?;
        let content = self.fs.load(&path).await?;
        Ok(content)
    }
}

fn serialize_symbol(symbol: &Symbol) -> proto::Symbol {
    proto::Symbol {
        language_server_name: symbol.language_server_name.0.to_string(),
        source_worktree_id: symbol.source_worktree_id.to_proto(),
        worktree_id: symbol.path.worktree_id.to_proto(),
        path: symbol.path.path.to_string_lossy().to_string(),
        name: symbol.name.clone(),
        kind: unsafe { mem::transmute::<lsp::SymbolKind, i32>(symbol.kind) },
        start: Some(proto::PointUtf16 {
            row: symbol.range.start.0.row,
            column: symbol.range.start.0.column,
        }),
        end: Some(proto::PointUtf16 {
            row: symbol.range.end.0.row,
            column: symbol.range.end.0.column,
        }),
        signature: symbol.signature.to_vec(),
    }
}

fn relativize_path(base: &Path, path: &Path) -> PathBuf {
    let mut path_components = path.components();
    let mut base_components = base.components();
    let mut components: Vec<Component> = Vec::new();
    loop {
        match (path_components.next(), base_components.next()) {
            (None, None) => break,
            (Some(a), None) => {
                components.push(a);
                components.extend(path_components.by_ref());
                break;
            }
            (None, _) => components.push(Component::ParentDir),
            (Some(a), Some(b)) if components.is_empty() && a == b => (),
            (Some(a), Some(Component::CurDir)) => components.push(a),
            (Some(a), Some(_)) => {
                components.push(Component::ParentDir);
                for _ in base_components {
                    components.push(Component::ParentDir);
                }
                components.push(a);
                components.extend(path_components.by_ref());
                break;
            }
        }
    }
    components.iter().map(|c| c.as_os_str()).collect()
}

fn resolve_path(base: &Path, path: &Path) -> PathBuf {
    let mut result = base.to_path_buf();
    for component in path.components() {
        match component {
            Component::ParentDir => {
                result.pop();
            }
            Component::CurDir => (),
            _ => result.push(component),
        }
    }
    result
}

impl Item for Buffer {
    fn try_open(
        project: &Model<Project>,
        path: &ProjectPath,
        cx: &mut AppContext,
    ) -> Option<Task<Result<Model<Self>>>> {
        Some(project.update(cx, |project, cx| project.open_buffer(path.clone(), cx)))
    }

    fn entry_id(&self, cx: &AppContext) -> Option<ProjectEntryId> {
        File::from_dyn(self.file()).and_then(|file| file.project_entry_id(cx))
    }

    fn project_path(&self, cx: &AppContext) -> Option<ProjectPath> {
        File::from_dyn(self.file()).map(|file| ProjectPath {
            worktree_id: file.worktree_id(cx),
            path: file.path().clone(),
        })
    }
}

impl Completion {
    /// A key that can be used to sort completions when displaying
    /// them to the user.
    pub fn sort_key(&self) -> (usize, &str) {
        let kind_key = match self.lsp_completion.kind {
            Some(lsp::CompletionItemKind::KEYWORD) => 0,
            Some(lsp::CompletionItemKind::VARIABLE) => 1,
            _ => 2,
        };
        (kind_key, &self.label.text[self.label.filter_range.clone()])
    }

    /// Whether this completion is a snippet.
    pub fn is_snippet(&self) -> bool {
        self.lsp_completion.insert_text_format == Some(lsp::InsertTextFormat::SNIPPET)
    }
}

async fn wait_for_loading_buffer(
    mut receiver: postage::watch::Receiver<Option<Result<Model<Buffer>, Arc<anyhow::Error>>>>,
) -> Result<Model<Buffer>, Arc<anyhow::Error>> {
    loop {
        if let Some(result) = receiver.borrow().as_ref() {
            match result {
                Ok(buffer) => return Ok(buffer.to_owned()),
                Err(e) => return Err(e.to_owned()),
            }
        }
        receiver.next().await;
    }
}

fn is_not_found_error(error: &anyhow::Error) -> bool {
    error
        .root_cause()
        .downcast_ref::<io::Error>()
        .is_some_and(|err| err.kind() == io::ErrorKind::NotFound)
}

fn include_text(server: &lsp::LanguageServer) -> bool {
    server
        .capabilities()
        .text_document_sync
        .as_ref()
        .and_then(|sync| match sync {
            lsp::TextDocumentSyncCapability::Kind(_) => None,
            lsp::TextDocumentSyncCapability::Options(options) => options.save.as_ref(),
        })
        .and_then(|save_options| match save_options {
            lsp::TextDocumentSyncSaveOptions::Supported(_) => None,
            lsp::TextDocumentSyncSaveOptions::SaveOptions(options) => options.include_text,
        })
        .unwrap_or(false)
}

async fn load_shell_environment(dir: &Path) -> Result<HashMap<String, String>> {
    let marker = "ZED_SHELL_START";
    let shell = env::var("SHELL").context(
        "SHELL environment variable is not assigned so we can't source login environment variables",
    )?;

    // What we're doing here is to spawn a shell and then `cd` into
    // the project directory to get the env in there as if the user
    // `cd`'d into it. We do that because tools like direnv, asdf, ...
    // hook into `cd` and only set up the env after that.
    //
    // In certain shells we need to execute additional_command in order to
    // trigger the behavior of direnv, etc.
    //
    //
    // The `exit 0` is the result of hours of debugging, trying to find out
    // why running this command here, without `exit 0`, would mess
    // up signal process for our process so that `ctrl-c` doesn't work
    // anymore.
    //
    // We still don't know why `$SHELL -l -i -c '/usr/bin/env -0'`  would
    // do that, but it does, and `exit 0` helps.
    let additional_command = PathBuf::from(&shell)
        .file_name()
        .and_then(|f| f.to_str())
        .and_then(|shell| match shell {
            "fish" => Some("emit fish_prompt;"),
            _ => None,
        });

    let command = format!(
        "cd '{}';{} printf '%s' {marker}; /usr/bin/env; exit 0;",
        dir.display(),
        additional_command.unwrap_or("")
    );

    let output = smol::process::Command::new(&shell)
        .args(["-i", "-c", &command])
        .output()
        .await
        .context("failed to spawn login shell to source login environment variables")?;

    anyhow::ensure!(
        output.status.success(),
        "login shell exited with error {:?}",
        output.status
    );

    let stdout = String::from_utf8_lossy(&output.stdout);
    let env_output_start = stdout.find(marker).ok_or_else(|| {
        anyhow!(
            "failed to parse output of `env` command in login shell: {}",
            stdout
        )
    })?;

    let mut parsed_env = HashMap::default();
    let env_output = &stdout[env_output_start + marker.len()..];

    parse_env_output(env_output, |key, value| {
        parsed_env.insert(key, value);
    });

    Ok(parsed_env)
}

fn serialize_blame_buffer_response(blame: git::blame::Blame) -> proto::BlameBufferResponse {
    let entries = blame
        .entries
        .into_iter()
        .map(|entry| proto::BlameEntry {
            sha: entry.sha.as_bytes().into(),
            start_line: entry.range.start,
            end_line: entry.range.end,
            original_line_number: entry.original_line_number,
            author: entry.author.clone(),
            author_mail: entry.author_mail.clone(),
            author_time: entry.author_time,
            author_tz: entry.author_tz.clone(),
            committer: entry.committer.clone(),
            committer_mail: entry.committer_mail.clone(),
            committer_time: entry.committer_time,
            committer_tz: entry.committer_tz.clone(),
            summary: entry.summary.clone(),
            previous: entry.previous.clone(),
            filename: entry.filename.clone(),
        })
        .collect::<Vec<_>>();

    let messages = blame
        .messages
        .into_iter()
        .map(|(oid, message)| proto::CommitMessage {
            oid: oid.as_bytes().into(),
            message,
        })
        .collect::<Vec<_>>();

    let permalinks = blame
        .permalinks
        .into_iter()
        .map(|(oid, url)| proto::CommitPermalink {
            oid: oid.as_bytes().into(),
            permalink: url.to_string(),
        })
        .collect::<Vec<_>>();

    proto::BlameBufferResponse {
        entries,
        messages,
        permalinks,
        remote_url: blame.remote_url,
    }
}

fn deserialize_blame_buffer_response(response: proto::BlameBufferResponse) -> git::blame::Blame {
    let entries = response
        .entries
        .into_iter()
        .filter_map(|entry| {
            Some(git::blame::BlameEntry {
                sha: git::Oid::from_bytes(&entry.sha).ok()?,
                range: entry.start_line..entry.end_line,
                original_line_number: entry.original_line_number,
                committer: entry.committer,
                committer_time: entry.committer_time,
                committer_tz: entry.committer_tz,
                committer_mail: entry.committer_mail,
                author: entry.author,
                author_mail: entry.author_mail,
                author_time: entry.author_time,
                author_tz: entry.author_tz,
                summary: entry.summary,
                previous: entry.previous,
                filename: entry.filename,
            })
        })
        .collect::<Vec<_>>();

    let messages = response
        .messages
        .into_iter()
        .filter_map(|message| Some((git::Oid::from_bytes(&message.oid).ok()?, message.message)))
        .collect::<HashMap<_, _>>();

    let permalinks = response
        .permalinks
        .into_iter()
        .filter_map(|permalink| {
            Some((
                git::Oid::from_bytes(&permalink.oid).ok()?,
                Url::from_str(&permalink.permalink).ok()?,
            ))
        })
        .collect::<HashMap<_, _>>();

    Blame {
        entries,
        permalinks,
        messages,
        remote_url: response.remote_url,
    }
}

fn remove_empty_hover_blocks(mut hover: Hover) -> Option<Hover> {
    hover
        .contents
        .retain(|hover_block| !hover_block.text.trim().is_empty());
    if hover.contents.is_empty() {
        None
    } else {
        Some(hover)
    }
}

#[derive(Debug)]
pub struct NoRepositoryError {}

impl std::fmt::Display for NoRepositoryError {
    fn fmt(&self, f: &mut std::fmt::Formatter<'_>) -> std::fmt::Result {
        write!(f, "no git repository for worktree found")
    }
}

impl std::error::Error for NoRepositoryError {}

fn serialize_location(location: &Location, cx: &AppContext) -> proto::Location {
    proto::Location {
        buffer_id: location.buffer.read(cx).remote_id().into(),
        start: Some(serialize_anchor(&location.range.start)),
        end: Some(serialize_anchor(&location.range.end)),
    }
}

fn deserialize_location(
    project: &Model<Project>,
    location: proto::Location,
    cx: &mut AppContext,
) -> Task<Result<Location>> {
    let buffer_id = match BufferId::new(location.buffer_id) {
        Ok(id) => id,
        Err(e) => return Task::ready(Err(e)),
    };
    let buffer_task = project.update(cx, |project, cx| {
        project.wait_for_remote_buffer(buffer_id, cx)
    });
    cx.spawn(|_| async move {
        let buffer = buffer_task.await?;
        let start = location
            .start
            .and_then(deserialize_anchor)
            .context("missing task context location start")?;
        let end = location
            .end
            .and_then(deserialize_anchor)
            .context("missing task context location end")?;
        Ok(Location {
            buffer,
            range: start..end,
        })
    })
}

#[derive(Copy, Clone, Debug, Default, PartialEq, Serialize)]
pub struct DiagnosticSummary {
    pub error_count: usize,
    pub warning_count: usize,
}

impl DiagnosticSummary {
    pub fn new<'a, T: 'a>(diagnostics: impl IntoIterator<Item = &'a DiagnosticEntry<T>>) -> Self {
        let mut this = Self {
            error_count: 0,
            warning_count: 0,
        };

        for entry in diagnostics {
            if entry.diagnostic.is_primary {
                match entry.diagnostic.severity {
                    DiagnosticSeverity::ERROR => this.error_count += 1,
                    DiagnosticSeverity::WARNING => this.warning_count += 1,
                    _ => {}
                }
            }
        }

        this
    }

    pub fn is_empty(&self) -> bool {
        self.error_count == 0 && self.warning_count == 0
    }

    pub fn to_proto(
        &self,
        language_server_id: LanguageServerId,
        path: &Path,
    ) -> proto::DiagnosticSummary {
        proto::DiagnosticSummary {
            path: path.to_string_lossy().to_string(),
            language_server_id: language_server_id.0 as u64,
            error_count: self.error_count as u32,
            warning_count: self.warning_count as u32,
        }
    }
}

pub fn sort_worktree_entries(entries: &mut Vec<Entry>) {
    entries.sort_by(|entry_a, entry_b| {
        compare_paths(
            (&entry_a.path, entry_a.is_file()),
            (&entry_b.path, entry_b.is_file()),
        )
    });
}

fn sort_search_matches(search_matches: &mut Vec<SearchMatchCandidate>, cx: &AppContext) {
    search_matches.sort_by(|entry_a, entry_b| match (entry_a, entry_b) {
        (
            SearchMatchCandidate::OpenBuffer {
                buffer: buffer_a,
                path: None,
            },
            SearchMatchCandidate::OpenBuffer {
                buffer: buffer_b,
                path: None,
            },
        ) => buffer_a
            .read(cx)
            .remote_id()
            .cmp(&buffer_b.read(cx).remote_id()),
        (
            SearchMatchCandidate::OpenBuffer { path: None, .. },
            SearchMatchCandidate::Path { .. }
            | SearchMatchCandidate::OpenBuffer { path: Some(_), .. },
        ) => Ordering::Less,
        (
            SearchMatchCandidate::OpenBuffer { path: Some(_), .. }
            | SearchMatchCandidate::Path { .. },
            SearchMatchCandidate::OpenBuffer { path: None, .. },
        ) => Ordering::Greater,
        (
            SearchMatchCandidate::OpenBuffer {
                path: Some(path_a), ..
            },
            SearchMatchCandidate::Path {
                is_file: is_file_b,
                path: path_b,
                ..
            },
        ) => compare_paths((path_a.as_ref(), true), (path_b.as_ref(), *is_file_b)),
        (
            SearchMatchCandidate::Path {
                is_file: is_file_a,
                path: path_a,
                ..
            },
            SearchMatchCandidate::OpenBuffer {
                path: Some(path_b), ..
            },
        ) => compare_paths((path_a.as_ref(), *is_file_a), (path_b.as_ref(), true)),
        (
            SearchMatchCandidate::OpenBuffer {
                path: Some(path_a), ..
            },
            SearchMatchCandidate::OpenBuffer {
                path: Some(path_b), ..
            },
        ) => compare_paths((path_a.as_ref(), true), (path_b.as_ref(), true)),
        (
            SearchMatchCandidate::Path {
                worktree_id: worktree_id_a,
                is_file: is_file_a,
                path: path_a,
                ..
            },
            SearchMatchCandidate::Path {
                worktree_id: worktree_id_b,
                is_file: is_file_b,
                path: path_b,
                ..
            },
        ) => worktree_id_a.cmp(&worktree_id_b).then_with(|| {
            compare_paths((path_a.as_ref(), *is_file_a), (path_b.as_ref(), *is_file_b))
        }),
    });
}

fn compare_paths(
    (path_a, a_is_file): (&Path, bool),
    (path_b, b_is_file): (&Path, bool),
) -> cmp::Ordering {
    let mut components_a = path_a.components().peekable();
    let mut components_b = path_b.components().peekable();
    loop {
        match (components_a.next(), components_b.next()) {
            (Some(component_a), Some(component_b)) => {
                let a_is_file = components_a.peek().is_none() && a_is_file;
                let b_is_file = components_b.peek().is_none() && b_is_file;
                let ordering = a_is_file.cmp(&b_is_file).then_with(|| {
                    let maybe_numeric_ordering = maybe!({
                        let num_and_remainder_a = Path::new(component_a.as_os_str())
                            .file_stem()
                            .and_then(|s| s.to_str())
                            .and_then(NumericPrefixWithSuffix::from_numeric_prefixed_str)?;
                        let num_and_remainder_b = Path::new(component_b.as_os_str())
                            .file_stem()
                            .and_then(|s| s.to_str())
                            .and_then(NumericPrefixWithSuffix::from_numeric_prefixed_str)?;

                        num_and_remainder_a.partial_cmp(&num_and_remainder_b)
                    });

                    maybe_numeric_ordering.unwrap_or_else(|| {
                        let name_a = UniCase::new(component_a.as_os_str().to_string_lossy());
                        let name_b = UniCase::new(component_b.as_os_str().to_string_lossy());

                        name_a.cmp(&name_b)
                    })
                });
                if !ordering.is_eq() {
                    return ordering;
                }
            }
            (Some(_), None) => break cmp::Ordering::Greater,
            (None, Some(_)) => break cmp::Ordering::Less,
            (None, None) => break cmp::Ordering::Equal,
        }
    }
}<|MERGE_RESOLUTION|>--- conflicted
+++ resolved
@@ -26,10 +26,6 @@
     SourceBreakpoint,
 };
 use debounced_delay::DebouncedDelay;
-<<<<<<< HEAD
-=======
-use debugger_inventory::DebuggerInventory;
->>>>>>> cce58570
 use futures::{
     channel::{
         mpsc::{self, UnboundedReceiver},
