use crate::{
    remote_connections::{
<<<<<<< HEAD
        RemoteConnectionModal, RemoteConnectionPrompt, SshConnection, SshConnectionHeader,
        SshSettings, connect_over_ssh, open_remote_project,
=======
        Connection, RemoteConnectionModal, RemoteConnectionPrompt, RemoteSettingsContent,
        SshConnection, SshConnectionHeader, SshProject, SshSettings, connect, connect_over_ssh,
        open_remote_project,
>>>>>>> ea473eea
    },
    ssh_config::parse_ssh_config_hosts,
};
use editor::Editor;
use file_finder::OpenPathDelegate;
use futures::{FutureExt, channel::oneshot, future::Shared, select};
use gpui::{
    AnyElement, App, ClickEvent, ClipboardItem, Context, DismissEvent, Entity, EventEmitter,
    FocusHandle, Focusable, PromptLevel, ScrollHandle, Subscription, Task, WeakEntity, Window,
    canvas,
};
use log::info;
use paths::{global_ssh_config_file, user_ssh_config_file};
use picker::Picker;
use project::{Fs, Project};
use remote::{
    RemoteClient, RemoteConnectionOptions, SshConnectionOptions, WslConnectionOptions,
    remote_client::ConnectionIdentifier,
};
use settings::{
    RemoteSettingsContent, Settings, SettingsStore, SshProject, update_settings_file,
    watch_config_file,
};
use smol::stream::StreamExt as _;
use std::{
    borrow::Cow,
    collections::BTreeSet,
    path::PathBuf,
    rc::Rc,
    sync::{
        Arc,
        atomic::{self, AtomicUsize},
    },
};
use ui::{
    IconButtonShape, List, ListItem, ListSeparator, Modal, ModalHeader, Navigable, NavigableEntry,
    Section, Tooltip, WithScrollbar, prelude::*,
};
use util::{
    ResultExt,
    paths::{PathStyle, RemotePathBuf},
};
use workspace::{
    ModalView, OpenOptions, Toast, Workspace,
    notifications::{DetachAndPromptErr, NotificationId},
    open_remote_project_with_existing_connection,
};

pub struct RemoteServerProjects {
    mode: Mode,
    focus_handle: FocusHandle,
    workspace: WeakEntity<Workspace>,
    retained_connections: Vec<Entity<RemoteClient>>,
    ssh_config_updates: Task<()>,
    ssh_config_servers: BTreeSet<SharedString>,
    create_new_window: bool,
    _subscription: Subscription,
}

struct CreateRemoteServer {
    address_editor: Entity<Editor>,
    address_error: Option<SharedString>,
    ssh_prompt: Option<Entity<RemoteConnectionPrompt>>,
    _creating: Option<Task<Option<()>>>,
}

impl CreateRemoteServer {
    fn new(window: &mut Window, cx: &mut App) -> Self {
        let address_editor = cx.new(|cx| Editor::single_line(window, cx));
        address_editor.update(cx, |this, cx| {
            this.focus_handle(cx).focus(window);
        });
        Self {
            address_editor,
            address_error: None,
            ssh_prompt: None,
            _creating: None,
        }
    }
}

#[cfg(target_os = "windows")]
struct AddWslDistro {
    picker: Entity<Picker<crate::wsl_picker::WslPickerDelegate>>,
    connection_prompt: Option<Entity<RemoteConnectionPrompt>>,
    _creating: Option<Task<()>>,
}

#[cfg(target_os = "windows")]
impl AddWslDistro {
    fn new(window: &mut Window, cx: &mut Context<RemoteServerProjects>) -> Self {
        use crate::wsl_picker::{WslDistroSelected, WslPickerDelegate, WslPickerDismissed};

        let delegate = WslPickerDelegate::new();
        let picker = cx.new(|cx| Picker::uniform_list(delegate, window, cx).modal(false));

        cx.subscribe_in(
            &picker,
            window,
            |this, _, _: &WslDistroSelected, window, cx| {
                this.confirm(&menu::Confirm, window, cx);
            },
        )
        .detach();

        cx.subscribe_in(
            &picker,
            window,
            |this, _, _: &WslPickerDismissed, window, cx| {
                this.cancel(&menu::Cancel, window, cx);
            },
        )
        .detach();

        AddWslDistro {
            picker,
            connection_prompt: None,
            _creating: None,
        }
    }
}

enum ProjectPickerData {
    Ssh {
        connection_string: SharedString,
        nickname: Option<SharedString>,
    },
    Wsl {
        distro_name: SharedString,
    },
}

struct ProjectPicker {
    data: ProjectPickerData,
    picker: Entity<Picker<OpenPathDelegate>>,
    _path_task: Shared<Task<Option<()>>>,
}

struct EditNicknameState {
    index: SshServerIndex,
    editor: Entity<Editor>,
}

impl EditNicknameState {
    fn new(index: SshServerIndex, window: &mut Window, cx: &mut App) -> Self {
        let this = Self {
            index,
            editor: cx.new(|cx| Editor::single_line(window, cx)),
        };
        let starting_text = SshSettings::get_global(cx)
            .ssh_connections()
            .nth(index.0)
            .and_then(|state| state.nickname)
            .filter(|text| !text.is_empty());
        this.editor.update(cx, |this, cx| {
            this.set_placeholder_text("Add a nickname for this server", window, cx);
            if let Some(starting_text) = starting_text {
                this.set_text(starting_text, window, cx);
            }
        });
        this.editor.focus_handle(cx).focus(window);
        this
    }
}

impl Focusable for ProjectPicker {
    fn focus_handle(&self, cx: &App) -> FocusHandle {
        self.picker.focus_handle(cx)
    }
}

impl ProjectPicker {
    fn new(
        create_new_window: bool,
        index: ServerIndex,
        connection: RemoteConnectionOptions,
        project: Entity<Project>,
        home_dir: RemotePathBuf,
        path_style: PathStyle,
        workspace: WeakEntity<Workspace>,
        window: &mut Window,
        cx: &mut Context<RemoteServerProjects>,
    ) -> Entity<Self> {
        let (tx, rx) = oneshot::channel();
        let lister = project::DirectoryLister::Project(project.clone());
        let delegate = file_finder::OpenPathDelegate::new(tx, lister, false, path_style);

        let picker = cx.new(|cx| {
            let picker = Picker::uniform_list(delegate, window, cx)
                .width(rems(34.))
                .modal(false);
            picker.set_query(home_dir.to_string(), window, cx);
            picker
        });

        let data = match &connection {
            RemoteConnectionOptions::Ssh(connection) => ProjectPickerData::Ssh {
                connection_string: connection.connection_string().into(),
                nickname: connection.nickname.clone().map(|nick| nick.into()),
            },
            RemoteConnectionOptions::Wsl(connection) => ProjectPickerData::Wsl {
                distro_name: connection.distro_name.clone().into(),
            },
        };
        let _path_task = cx
            .spawn_in(window, {
                let workspace = workspace;
                async move |this, cx| {
                    let Ok(Some(paths)) = rx.await else {
                        workspace
                            .update_in(cx, |workspace, window, cx| {
                                let fs = workspace.project().read(cx).fs().clone();
                                let weak = cx.entity().downgrade();
                                workspace.toggle_modal(window, cx, |window, cx| {
                                    RemoteServerProjects::new(
                                        create_new_window,
                                        fs,
                                        window,
                                        weak,
                                        cx,
                                    )
                                });
                            })
                            .log_err()?;
                        return None;
                    };

                    let app_state = workspace
                        .read_with(cx, |workspace, _| workspace.app_state().clone())
                        .ok()?;

                    cx.update(|_, cx| {
                        let fs = app_state.fs.clone();
                        update_settings_file(fs, cx, {
                            let paths = paths
                                .iter()
                                .map(|path| path.to_string_lossy().to_string())
                                .collect();
<<<<<<< HEAD
                            move |setting, _| {
                                if let Some(server) = setting
                                    .remote
                                    .ssh_connections
                                    .as_mut()
                                    .and_then(|connections| connections.get_mut(ix))
                                {
                                    server.projects.insert(SshProject { paths });
=======
                            move |setting, _| match index {
                                ServerIndex::Ssh(index) => {
                                    if let Some(server) = setting
                                        .ssh_connections
                                        .as_mut()
                                        .and_then(|connections| connections.get_mut(index.0))
                                    {
                                        server.projects.insert(SshProject { paths });
                                    };
                                }
                                ServerIndex::Wsl(index) => {
                                    if let Some(server) = setting
                                        .wsl_connections
                                        .as_mut()
                                        .and_then(|connections| connections.get_mut(index.0))
                                    {
                                        server.projects.insert(SshProject { paths });
                                    };
>>>>>>> ea473eea
                                }
                            }
                        });
                    })
                    .log_err();

                    let options = cx
                        .update(|_, cx| (app_state.build_window_options)(None, cx))
                        .log_err()?;
                    let window = cx
                        .open_window(options, |window, cx| {
                            cx.new(|cx| {
                                telemetry::event!("SSH Project Created");
                                Workspace::new(None, project.clone(), app_state.clone(), window, cx)
                            })
                        })
                        .log_err()?;

                    open_remote_project_with_existing_connection(
                        connection, project, paths, app_state, window, cx,
                    )
                    .await
                    .log_err();

                    this.update(cx, |_, cx| {
                        cx.emit(DismissEvent);
                    })
                    .ok();
                    Some(())
                }
            })
            .shared();
        cx.new(|_| Self {
            _path_task,
            picker,
            data,
        })
    }
}

impl gpui::Render for ProjectPicker {
    fn render(&mut self, window: &mut Window, cx: &mut Context<Self>) -> impl IntoElement {
        v_flex()
            .child(match &self.data {
                ProjectPickerData::Ssh {
                    connection_string,
                    nickname,
                } => SshConnectionHeader {
                    connection_string: connection_string.clone(),
                    paths: Default::default(),
                    nickname: nickname.clone(),
                    is_wsl: false,
                }
                .render(window, cx),
                ProjectPickerData::Wsl { distro_name } => SshConnectionHeader {
                    connection_string: distro_name.clone(),
                    paths: Default::default(),
                    nickname: None,
                    is_wsl: true,
                }
                .render(window, cx),
            })
            .child(
                div()
                    .border_t_1()
                    .border_color(cx.theme().colors().border_variant)
                    .child(self.picker.clone()),
            )
    }
}

#[repr(transparent)]
#[derive(Debug, Copy, Clone, PartialEq, Eq, Hash)]
struct SshServerIndex(usize);
impl std::fmt::Display for SshServerIndex {
    fn fmt(&self, f: &mut std::fmt::Formatter<'_>) -> std::fmt::Result {
        self.0.fmt(f)
    }
}

#[repr(transparent)]
#[derive(Debug, Copy, Clone, PartialEq, Eq, Hash)]
struct WslServerIndex(usize);
impl std::fmt::Display for WslServerIndex {
    fn fmt(&self, f: &mut std::fmt::Formatter<'_>) -> std::fmt::Result {
        self.0.fmt(f)
    }
}

#[derive(Debug, Copy, Clone, PartialEq, Eq, Hash)]
enum ServerIndex {
    Ssh(SshServerIndex),
    Wsl(WslServerIndex),
}
impl From<SshServerIndex> for ServerIndex {
    fn from(index: SshServerIndex) -> Self {
        Self::Ssh(index)
    }
}
impl From<WslServerIndex> for ServerIndex {
    fn from(index: WslServerIndex) -> Self {
        Self::Wsl(index)
    }
}

#[derive(Clone)]
enum RemoteEntry {
    Project {
        open_folder: NavigableEntry,
        projects: Vec<(NavigableEntry, SshProject)>,
        configure: NavigableEntry,
        connection: Connection,
        index: ServerIndex,
    },
    SshConfig {
        open_folder: NavigableEntry,
        host: SharedString,
    },
}

impl RemoteEntry {
    fn is_from_zed(&self) -> bool {
        matches!(self, Self::Project { .. })
    }

    fn connection(&self) -> Cow<'_, Connection> {
        match self {
            Self::Project { connection, .. } => Cow::Borrowed(connection),
            Self::SshConfig { host, .. } => Cow::Owned(
                SshConnection {
                    host: host.clone(),
                    ..SshConnection::default()
                }
                .into(),
            ),
        }
    }
}

#[derive(Clone)]
struct DefaultState {
    scroll_handle: ScrollHandle,
    add_new_server: NavigableEntry,
    add_new_wsl: NavigableEntry,
    servers: Vec<RemoteEntry>,
}

impl DefaultState {
    fn new(ssh_config_servers: &BTreeSet<SharedString>, cx: &mut App) -> Self {
        let handle = ScrollHandle::new();
        let add_new_server = NavigableEntry::new(&handle, cx);
        let add_new_wsl = NavigableEntry::new(&handle, cx);

        let ssh_settings = SshSettings::get_global(cx);
        let read_ssh_config = ssh_settings.read_ssh_config;

        let ssh_servers = ssh_settings
            .ssh_connections()
            .enumerate()
            .map(|(index, connection)| {
                let open_folder = NavigableEntry::new(&handle, cx);
                let configure = NavigableEntry::new(&handle, cx);
                let projects = connection
                    .projects
                    .iter()
                    .map(|project| (NavigableEntry::new(&handle, cx), project.clone()))
                    .collect();
                RemoteEntry::Project {
                    open_folder,
                    configure,
                    projects,
                    index: ServerIndex::Ssh(SshServerIndex(index)),
                    connection: connection.into(),
                }
            });

        let wsl_servers = ssh_settings
            .wsl_connections()
            .enumerate()
            .map(|(index, connection)| {
                let open_folder = NavigableEntry::new(&handle, cx);
                let configure = NavigableEntry::new(&handle, cx);
                let projects = connection
                    .projects
                    .iter()
                    .map(|project| (NavigableEntry::new(&handle, cx), project.clone()))
                    .collect();
                RemoteEntry::Project {
                    open_folder,
                    configure,
                    projects,
                    index: ServerIndex::Wsl(WslServerIndex(index)),
                    connection: connection.into(),
                }
            });

        let mut servers = ssh_servers.chain(wsl_servers).collect::<Vec<RemoteEntry>>();

        if read_ssh_config {
            let mut extra_servers_from_config = ssh_config_servers.clone();
            for server in &servers {
                if let RemoteEntry::Project {
                    connection: Connection::Ssh(ssh_options),
                    ..
                } = server
                {
                    extra_servers_from_config.remove(&SharedString::new(ssh_options.host.clone()));
                }
            }
            servers.extend(extra_servers_from_config.into_iter().map(|host| {
                RemoteEntry::SshConfig {
                    open_folder: NavigableEntry::new(&handle, cx),
                    host,
                }
            }));
        }

        Self {
            scroll_handle: handle,
            add_new_server,
            add_new_wsl,
            servers,
        }
    }
}

#[derive(Clone)]
enum ViewServerOptionsState {
    Ssh {
        connection: SshConnectionOptions,
        server_index: SshServerIndex,
        entries: [NavigableEntry; 4],
    },
    Wsl {
        connection: WslConnectionOptions,
        server_index: WslServerIndex,
        entries: [NavigableEntry; 2],
    },
}

impl ViewServerOptionsState {
    fn entries(&self) -> &[NavigableEntry] {
        match self {
            Self::Ssh { entries, .. } => entries,
            Self::Wsl { entries, .. } => entries,
        }
    }
}

enum Mode {
    Default(DefaultState),
    ViewServerOptions(ViewServerOptionsState),
    EditNickname(EditNicknameState),
    ProjectPicker(Entity<ProjectPicker>),
    CreateRemoteServer(CreateRemoteServer),
    #[cfg(target_os = "windows")]
    AddWslDistro(AddWslDistro),
}

impl Mode {
    fn default_mode(ssh_config_servers: &BTreeSet<SharedString>, cx: &mut App) -> Self {
        Self::Default(DefaultState::new(ssh_config_servers, cx))
    }
}

impl RemoteServerProjects {
    #[cfg(target_os = "windows")]
    pub fn wsl(
        create_new_window: bool,
        fs: Arc<dyn Fs>,
        window: &mut Window,
        workspace: WeakEntity<Workspace>,
        cx: &mut Context<Self>,
    ) -> Self {
        Self::new_inner(
            Mode::AddWslDistro(AddWslDistro::new(window, cx)),
            create_new_window,
            fs,
            window,
            workspace,
            cx,
        )
    }

    pub fn new(
        create_new_window: bool,
        fs: Arc<dyn Fs>,
        window: &mut Window,
        workspace: WeakEntity<Workspace>,
        cx: &mut Context<Self>,
    ) -> Self {
        Self::new_inner(
            Mode::default_mode(&BTreeSet::new(), cx),
            create_new_window,
            fs,
            window,
            workspace,
            cx,
        )
    }

    fn new_inner(
        mode: Mode,
        create_new_window: bool,
        fs: Arc<dyn Fs>,
        window: &mut Window,
        workspace: WeakEntity<Workspace>,
        cx: &mut Context<Self>,
    ) -> Self {
        let focus_handle = cx.focus_handle();
        let mut read_ssh_config = SshSettings::get_global(cx).read_ssh_config;
        let ssh_config_updates = if read_ssh_config {
            spawn_ssh_config_watch(fs.clone(), cx)
        } else {
            Task::ready(())
        };

        let mut base_style = window.text_style();
        base_style.refine(&gpui::TextStyleRefinement {
            color: Some(cx.theme().colors().editor_foreground),
            ..Default::default()
        });

        let _subscription =
            cx.observe_global_in::<SettingsStore>(window, move |recent_projects, _, cx| {
                let new_read_ssh_config = SshSettings::get_global(cx).read_ssh_config;
                if read_ssh_config != new_read_ssh_config {
                    read_ssh_config = new_read_ssh_config;
                    if read_ssh_config {
                        recent_projects.ssh_config_updates = spawn_ssh_config_watch(fs.clone(), cx);
                    } else {
                        recent_projects.ssh_config_servers.clear();
                        recent_projects.ssh_config_updates = Task::ready(());
                    }
                }
            });

        Self {
            mode,
            focus_handle,
            workspace,
            retained_connections: Vec::new(),
            ssh_config_updates,
            ssh_config_servers: BTreeSet::new(),
            create_new_window,
            _subscription,
        }
    }

    fn project_picker(
        create_new_window: bool,
        index: ServerIndex,
        connection_options: remote::RemoteConnectionOptions,
        project: Entity<Project>,
        home_dir: RemotePathBuf,
        path_style: PathStyle,
        window: &mut Window,
        cx: &mut Context<Self>,
        workspace: WeakEntity<Workspace>,
    ) -> Self {
        let fs = project.read(cx).fs().clone();
        let mut this = Self::new(create_new_window, fs, window, workspace.clone(), cx);
        this.mode = Mode::ProjectPicker(ProjectPicker::new(
            create_new_window,
            index,
            connection_options,
            project,
            home_dir,
            path_style,
            workspace,
            window,
            cx,
        ));
        cx.notify();

        this
    }

    fn create_ssh_server(
        &mut self,
        editor: Entity<Editor>,
        window: &mut Window,
        cx: &mut Context<Self>,
    ) {
        let input = get_text(&editor, cx);
        if input.is_empty() {
            return;
        }

        let connection_options = match SshConnectionOptions::parse_command_line(&input) {
            Ok(c) => c,
            Err(e) => {
                self.mode = Mode::CreateRemoteServer(CreateRemoteServer {
                    address_editor: editor,
                    address_error: Some(format!("could not parse: {:?}", e).into()),
                    ssh_prompt: None,
                    _creating: None,
                });
                return;
            }
        };
        let ssh_prompt = cx.new(|cx| {
            RemoteConnectionPrompt::new(
                connection_options.connection_string(),
                connection_options.nickname.clone(),
                false,
                window,
                cx,
            )
        });

        let connection = connect_over_ssh(
            ConnectionIdentifier::setup(),
            connection_options.clone(),
            ssh_prompt.clone(),
            window,
            cx,
        )
        .prompt_err("Failed to connect", window, cx, |_, _, _| None);

        let address_editor = editor.clone();
        let creating = cx.spawn_in(window, async move |this, cx| {
            match connection.await {
                Some(Some(client)) => this
                    .update_in(cx, |this, window, cx| {
                        info!("ssh server created");
                        telemetry::event!("SSH Server Created");
                        this.retained_connections.push(client);
                        this.add_ssh_server(connection_options, cx);
                        this.mode = Mode::default_mode(&this.ssh_config_servers, cx);
                        this.focus_handle(cx).focus(window);
                        cx.notify()
                    })
                    .log_err(),
                _ => this
                    .update(cx, |this, cx| {
                        address_editor.update(cx, |this, _| {
                            this.set_read_only(false);
                        });
                        this.mode = Mode::CreateRemoteServer(CreateRemoteServer {
                            address_editor,
                            address_error: None,
                            ssh_prompt: None,
                            _creating: None,
                        });
                        cx.notify()
                    })
                    .log_err(),
            };
            None
        });

        editor.update(cx, |this, _| {
            this.set_read_only(true);
        });
        self.mode = Mode::CreateRemoteServer(CreateRemoteServer {
            address_editor: editor,
            address_error: None,
            ssh_prompt: Some(ssh_prompt),
            _creating: Some(creating),
        });
    }

    #[cfg(target_os = "windows")]
    fn connect_wsl_distro(
        &mut self,
        picker: Entity<Picker<crate::wsl_picker::WslPickerDelegate>>,
        distro: String,
        window: &mut Window,
        cx: &mut Context<Self>,
    ) {
        let connection_options = WslConnectionOptions {
            distro_name: distro,
            user: None,
        };

        let prompt = cx.new(|cx| {
            RemoteConnectionPrompt::new(
                connection_options.distro_name.clone(),
                None,
                true,
                window,
                cx,
            )
        });
        let connection = connect(
            ConnectionIdentifier::setup(),
            connection_options.clone().into(),
            prompt.clone(),
            window,
            cx,
        )
        .prompt_err("Failed to connect", window, cx, |_, _, _| None);

        let wsl_picker = picker.clone();
        let creating = cx.spawn_in(window, async move |this, cx| {
            match connection.await {
                Some(Some(client)) => this
                    .update_in(cx, |this, window, cx| {
                        telemetry::event!("WSL Distro Added");
                        this.retained_connections.push(client);
                        this.add_wsl_distro(connection_options, cx);
                        this.mode = Mode::default_mode(&BTreeSet::new(), cx);
                        this.focus_handle(cx).focus(window);
                        cx.notify()
                    })
                    .log_err(),
                _ => this
                    .update(cx, |this, cx| {
                        this.mode = Mode::AddWslDistro(AddWslDistro {
                            picker: wsl_picker,
                            connection_prompt: None,
                            _creating: None,
                        });
                        cx.notify()
                    })
                    .log_err(),
            };
            ()
        });

        self.mode = Mode::AddWslDistro(AddWslDistro {
            picker,
            connection_prompt: Some(prompt),
            _creating: Some(creating),
        });
    }

    fn view_server_options(
        &mut self,
        (server_index, connection): (ServerIndex, RemoteConnectionOptions),
        window: &mut Window,
        cx: &mut Context<Self>,
    ) {
        self.mode = Mode::ViewServerOptions(match (server_index, connection) {
            (ServerIndex::Ssh(server_index), RemoteConnectionOptions::Ssh(connection)) => {
                ViewServerOptionsState::Ssh {
                    connection,
                    server_index,
                    entries: std::array::from_fn(|_| NavigableEntry::focusable(cx)),
                }
            }
            (ServerIndex::Wsl(server_index), RemoteConnectionOptions::Wsl(connection)) => {
                ViewServerOptionsState::Wsl {
                    connection,
                    server_index,
                    entries: std::array::from_fn(|_| NavigableEntry::focusable(cx)),
                }
            }
            _ => {
                log::error!("server index and connection options mismatch");
                self.mode = Mode::default_mode(&BTreeSet::default(), cx);
                return;
            }
        });
        self.focus_handle(cx).focus(window);
        cx.notify();
    }

    fn create_remote_project(
        &mut self,
        index: ServerIndex,
        connection_options: RemoteConnectionOptions,
        window: &mut Window,
        cx: &mut Context<Self>,
    ) {
        let Some(workspace) = self.workspace.upgrade() else {
            return;
        };

        let create_new_window = self.create_new_window;
        workspace.update(cx, |_, cx| {
            cx.defer_in(window, move |workspace, window, cx| {
                let app_state = workspace.app_state().clone();
                workspace.toggle_modal(window, cx, |window, cx| {
                    RemoteConnectionModal::new(&connection_options, Vec::new(), window, cx)
                });
                let prompt = workspace
                    .active_modal::<RemoteConnectionModal>(cx)
                    .unwrap()
                    .read(cx)
                    .prompt
                    .clone();

                let connect = connect(
                    ConnectionIdentifier::setup(),
                    connection_options.clone(),
                    prompt,
                    window,
                    cx,
                )
                .prompt_err("Failed to connect", window, cx, |_, _, _| None);

                cx.spawn_in(window, async move |workspace, cx| {
                    let session = connect.await;

                    workspace.update(cx, |workspace, cx| {
                        if let Some(prompt) = workspace.active_modal::<RemoteConnectionModal>(cx) {
                            prompt.update(cx, |prompt, cx| prompt.finished(cx))
                        }
                    })?;

                    let Some(Some(session)) = session else {
                        return workspace.update_in(cx, |workspace, window, cx| {
                            let weak = cx.entity().downgrade();
                            let fs = workspace.project().read(cx).fs().clone();
                            workspace.toggle_modal(window, cx, |window, cx| {
                                RemoteServerProjects::new(create_new_window, fs, window, weak, cx)
                            });
                        });
                    };

                    let (path_style, project) = cx.update(|_, cx| {
                        (
                            session.read(cx).path_style(),
                            project::Project::remote(
                                session,
                                app_state.client.clone(),
                                app_state.node_runtime.clone(),
                                app_state.user_store.clone(),
                                app_state.languages.clone(),
                                app_state.fs.clone(),
                                cx,
                            ),
                        )
                    })?;

                    let home_dir = project
                        .read_with(cx, |project, cx| project.resolve_abs_path("~", cx))?
                        .await
                        .and_then(|path| path.into_abs_path())
                        .map(|path| RemotePathBuf::new(path, path_style))
                        .unwrap_or_else(|| match path_style {
                            PathStyle::Posix => RemotePathBuf::from_str("/", PathStyle::Posix),
                            PathStyle::Windows => {
                                RemotePathBuf::from_str("C:\\", PathStyle::Windows)
                            }
                        });

                    workspace
                        .update_in(cx, |workspace, window, cx| {
                            let weak = cx.entity().downgrade();
                            workspace.toggle_modal(window, cx, |window, cx| {
                                RemoteServerProjects::project_picker(
                                    create_new_window,
                                    index,
                                    connection_options,
                                    project,
                                    home_dir,
                                    path_style,
                                    window,
                                    cx,
                                    weak,
                                )
                            });
                        })
                        .ok();
                    Ok(())
                })
                .detach();
            })
        })
    }

    fn confirm(&mut self, _: &menu::Confirm, window: &mut Window, cx: &mut Context<Self>) {
        match &self.mode {
            Mode::Default(_) | Mode::ViewServerOptions(_) => {}
            Mode::ProjectPicker(_) => {}
            Mode::CreateRemoteServer(state) => {
                if let Some(prompt) = state.ssh_prompt.as_ref() {
                    prompt.update(cx, |prompt, cx| {
                        prompt.confirm(window, cx);
                    });
                    return;
                }

                self.create_ssh_server(state.address_editor.clone(), window, cx);
            }
            Mode::EditNickname(state) => {
                let text = Some(state.editor.read(cx).text(cx)).filter(|text| !text.is_empty());
                let index = state.index;
                self.update_settings_file(cx, move |setting, _| {
                    if let Some(connections) = setting.ssh_connections.as_mut()
                        && let Some(connection) = connections.get_mut(index.0)
                    {
                        connection.nickname = text;
                    }
                });
                self.mode = Mode::default_mode(&self.ssh_config_servers, cx);
                self.focus_handle.focus(window);
            }
            #[cfg(target_os = "windows")]
            Mode::AddWslDistro(state) => {
                let delegate = &state.picker.read(cx).delegate;
                let distro = delegate.selected_distro().unwrap();
                self.connect_wsl_distro(state.picker.clone(), distro, window, cx);
            }
        }
    }

    fn cancel(&mut self, _: &menu::Cancel, window: &mut Window, cx: &mut Context<Self>) {
        match &self.mode {
            Mode::Default(_) => cx.emit(DismissEvent),
            Mode::CreateRemoteServer(state) if state.ssh_prompt.is_some() => {
                let new_state = CreateRemoteServer::new(window, cx);
                let old_prompt = state.address_editor.read(cx).text(cx);
                new_state.address_editor.update(cx, |this, cx| {
                    this.set_text(old_prompt, window, cx);
                });

                self.mode = Mode::CreateRemoteServer(new_state);
                cx.notify();
            }
            _ => {
                self.mode = Mode::default_mode(&self.ssh_config_servers, cx);
                self.focus_handle(cx).focus(window);
                cx.notify();
            }
        }
    }

    fn render_ssh_connection(
        &mut self,
        ix: usize,
        ssh_server: RemoteEntry,
        window: &mut Window,
        cx: &mut Context<Self>,
    ) -> impl IntoElement {
        let connection = ssh_server.connection().into_owned();

        let (main_label, aux_label, is_wsl) = match &connection {
            Connection::Ssh(connection) => {
                if let Some(nickname) = connection.nickname.clone() {
                    let aux_label = SharedString::from(format!("({})", connection.host));
                    (nickname.into(), Some(aux_label), false)
                } else {
                    (connection.host.clone(), None, false)
                }
            }
            Connection::Wsl(wsl_connection_options) => {
                (wsl_connection_options.distro_name.clone(), None, true)
            }
        };
        v_flex()
            .w_full()
            .child(ListSeparator)
            .child(
                h_flex()
                    .group("ssh-server")
                    .w_full()
                    .pt_0p5()
                    .px_3()
                    .gap_1()
                    .overflow_hidden()
                    .child(
                        h_flex()
                            .gap_1()
                            .max_w_96()
                            .overflow_hidden()
                            .text_ellipsis()
                            .when(is_wsl, |this| {
                                this.child(
                                    Label::new("WSL:")
                                        .size(LabelSize::Small)
                                        .color(Color::Muted),
                                )
                            })
                            .child(
                                Label::new(main_label)
                                    .size(LabelSize::Small)
                                    .color(Color::Muted),
                            ),
                    )
                    .children(
                        aux_label.map(|label| {
                            Label::new(label).size(LabelSize::Small).color(Color::Muted)
                        }),
                    ),
            )
            .child(match &ssh_server {
                RemoteEntry::Project {
                    open_folder,
                    projects,
                    configure,
                    connection,
                    index,
                } => {
                    let index = *index;
                    List::new()
                        .empty_message("No projects.")
                        .children(projects.iter().enumerate().map(|(pix, p)| {
                            v_flex().gap_0p5().child(self.render_ssh_project(
                                index,
                                ssh_server.clone(),
                                pix,
                                p,
                                window,
                                cx,
                            ))
                        }))
                        .child(
                            h_flex()
                                .id(("new-remote-project-container", ix))
                                .track_focus(&open_folder.focus_handle)
                                .anchor_scroll(open_folder.scroll_anchor.clone())
                                .on_action(cx.listener({
                                    let connection = connection.clone();
                                    move |this, _: &menu::Confirm, window, cx| {
                                        this.create_remote_project(
                                            index,
                                            connection.clone().into(),
                                            window,
                                            cx,
                                        );
                                    }
                                }))
                                .child(
                                    ListItem::new(("new-remote-project", ix))
                                        .toggle_state(
                                            open_folder.focus_handle.contains_focused(window, cx),
                                        )
                                        .inset(true)
                                        .spacing(ui::ListItemSpacing::Sparse)
                                        .start_slot(Icon::new(IconName::Plus).color(Color::Muted))
                                        .child(Label::new("Open Folder"))
                                        .on_click(cx.listener({
                                            let connection = connection.clone();
                                            move |this, _, window, cx| {
                                                this.create_remote_project(
                                                    index,
                                                    connection.clone().into(),
                                                    window,
                                                    cx,
                                                );
                                            }
                                        })),
                                ),
                        )
                        .child(
                            h_flex()
                                .id(("server-options-container", ix))
                                .track_focus(&configure.focus_handle)
                                .anchor_scroll(configure.scroll_anchor.clone())
                                .on_action(cx.listener({
                                    let connection = connection.clone();
                                    move |this, _: &menu::Confirm, window, cx| {
                                        this.view_server_options(
                                            (index, connection.clone().into()),
                                            window,
                                            cx,
                                        );
                                    }
                                }))
                                .child(
                                    ListItem::new(("server-options", ix))
                                        .toggle_state(
                                            configure.focus_handle.contains_focused(window, cx),
                                        )
                                        .inset(true)
                                        .spacing(ui::ListItemSpacing::Sparse)
                                        .start_slot(
                                            Icon::new(IconName::Settings).color(Color::Muted),
                                        )
                                        .child(Label::new("View Server Options"))
                                        .on_click(cx.listener({
                                            let ssh_connection = connection.clone();
                                            move |this, _, window, cx| {
                                                this.view_server_options(
                                                    (index, ssh_connection.clone().into()),
                                                    window,
                                                    cx,
                                                );
                                            }
                                        })),
                                ),
                        )
                }
                RemoteEntry::SshConfig { open_folder, host } => List::new().child(
                    h_flex()
                        .id(("new-remote-project-container", ix))
                        .track_focus(&open_folder.focus_handle)
                        .anchor_scroll(open_folder.scroll_anchor.clone())
                        .on_action(cx.listener({
                            let connection = connection.clone();
                            let host = host.clone();
                            move |this, _: &menu::Confirm, window, cx| {
                                let new_ix = this.create_host_from_ssh_config(&host, cx);
                                this.create_remote_project(
                                    new_ix.into(),
                                    connection.clone().into(),
                                    window,
                                    cx,
                                );
                            }
                        }))
                        .child(
                            ListItem::new(("new-remote-project", ix))
                                .toggle_state(open_folder.focus_handle.contains_focused(window, cx))
                                .inset(true)
                                .spacing(ui::ListItemSpacing::Sparse)
                                .start_slot(Icon::new(IconName::Plus).color(Color::Muted))
                                .child(Label::new("Open Folder"))
                                .on_click(cx.listener({
                                    let host = host.clone();
                                    move |this, _, window, cx| {
                                        let new_ix = this.create_host_from_ssh_config(&host, cx);
                                        this.create_remote_project(
                                            new_ix.into(),
                                            connection.clone().into(),
                                            window,
                                            cx,
                                        );
                                    }
                                })),
                        ),
                ),
            })
    }

    fn render_ssh_project(
        &mut self,
        server_ix: ServerIndex,
        server: RemoteEntry,
        ix: usize,
        (navigation, project): &(NavigableEntry, SshProject),
        window: &mut Window,
        cx: &mut Context<Self>,
    ) -> impl IntoElement {
        let create_new_window = self.create_new_window;
        let is_from_zed = server.is_from_zed();
        let element_id_base = SharedString::from(format!(
            "remote-project-{}",
            match server_ix {
                ServerIndex::Ssh(index) => format!("ssh-{index}"),
                ServerIndex::Wsl(index) => format!("wsl-{index}"),
            }
        ));
        let container_element_id_base =
            SharedString::from(format!("remote-project-container-{element_id_base}"));

        let callback = Rc::new({
            let project = project.clone();
            move |remote_server_projects: &mut Self,
                  secondary_confirm: bool,
                  window: &mut Window,
                  cx: &mut Context<Self>| {
                let Some(app_state) = remote_server_projects
                    .workspace
                    .read_with(cx, |workspace, _| workspace.app_state().clone())
                    .log_err()
                else {
                    return;
                };
                let project = project.clone();
                let server = server.connection().into_owned();
                cx.emit(DismissEvent);

                let replace_window = match (create_new_window, secondary_confirm) {
                    (true, false) | (false, true) => None,
                    (true, true) | (false, false) => window.window_handle().downcast::<Workspace>(),
                };

                cx.spawn_in(window, async move |_, cx| {
                    let result = open_remote_project(
                        server.into(),
                        project.paths.into_iter().map(PathBuf::from).collect(),
                        app_state,
                        OpenOptions {
                            replace_window,
                            ..OpenOptions::default()
                        },
                        cx,
                    )
                    .await;
                    if let Err(e) = result {
                        log::error!("Failed to connect: {e:#}");
                        cx.prompt(
                            gpui::PromptLevel::Critical,
                            "Failed to connect",
                            Some(&e.to_string()),
                            &["Ok"],
                        )
                        .await
                        .ok();
                    }
                })
                .detach();
            }
        });

        div()
            .id((container_element_id_base, ix))
            .track_focus(&navigation.focus_handle)
            .anchor_scroll(navigation.scroll_anchor.clone())
            .on_action(cx.listener({
                let callback = callback.clone();
                move |this, _: &menu::Confirm, window, cx| {
                    callback(this, false, window, cx);
                }
            }))
            .on_action(cx.listener({
                let callback = callback.clone();
                move |this, _: &menu::SecondaryConfirm, window, cx| {
                    callback(this, true, window, cx);
                }
            }))
            .child(
                ListItem::new((element_id_base, ix))
                    .toggle_state(navigation.focus_handle.contains_focused(window, cx))
                    .inset(true)
                    .spacing(ui::ListItemSpacing::Sparse)
                    .start_slot(
                        Icon::new(IconName::Folder)
                            .color(Color::Muted)
                            .size(IconSize::Small),
                    )
                    .child(Label::new(project.paths.join(", ")))
                    .on_click(cx.listener(move |this, e: &ClickEvent, window, cx| {
                        let secondary_confirm = e.modifiers().platform;
                        callback(this, secondary_confirm, window, cx)
                    }))
                    .when(
                        is_from_zed && matches!(server_ix, ServerIndex::Ssh(_)),
                        |server_list_item| {
                            let ServerIndex::Ssh(server_ix) = server_ix else {
                                unreachable!()
                            };
                            server_list_item.end_hover_slot::<AnyElement>(Some(
                                div()
                                    .mr_2()
                                    .child({
                                        let project = project.clone();
                                        // Right-margin to offset it from the Scrollbar
                                        IconButton::new("remove-remote-project", IconName::Trash)
                                            .icon_size(IconSize::Small)
                                            .shape(IconButtonShape::Square)
                                            .size(ButtonSize::Large)
                                            .tooltip(Tooltip::text("Delete Remote Project"))
                                            .on_click(cx.listener(move |this, _, _, cx| {
                                                this.delete_ssh_project(server_ix, &project, cx)
                                            }))
                                    })
                                    .into_any_element(),
                            ))
                        },
                    ),
            )
    }

    fn update_settings_file(
        &mut self,
        cx: &mut Context<Self>,
        f: impl FnOnce(&mut RemoteSettingsContent, &App) + Send + Sync + 'static,
    ) {
        let Some(fs) = self
            .workspace
            .read_with(cx, |workspace, _| workspace.app_state().fs.clone())
            .log_err()
        else {
            return;
        };
        update_settings_file(fs, cx, move |setting, cx| f(&mut setting.remote, cx));
    }

    fn delete_ssh_server(&mut self, server: SshServerIndex, cx: &mut Context<Self>) {
        self.update_settings_file(cx, move |setting, _| {
            if let Some(connections) = setting.ssh_connections.as_mut() {
                connections.remove(server.0);
            }
        });
    }

    fn delete_ssh_project(
        &mut self,
        server: SshServerIndex,
        project: &SshProject,
        cx: &mut Context<Self>,
    ) {
        let project = project.clone();
        self.update_settings_file(cx, move |setting, _| {
            if let Some(server) = setting
                .ssh_connections
                .as_mut()
                .and_then(|connections| connections.get_mut(server.0))
            {
                server.projects.remove(&project);
            }
        });
    }

    #[cfg(target_os = "windows")]
    fn add_wsl_distro(
        &mut self,
        connection_options: remote::WslConnectionOptions,
        cx: &mut Context<Self>,
    ) {
        self.update_settings_file(cx, move |setting, _| {
            setting
                .wsl_connections
                .get_or_insert(Default::default())
                .push(crate::remote_connections::WslConnection {
                    distro_name: SharedString::from(connection_options.distro_name),
                    user: connection_options.user,
                    projects: BTreeSet::new(),
                })
        });
    }

    fn delete_wsl_distro(&mut self, server: WslServerIndex, cx: &mut Context<Self>) {
        self.update_settings_file(cx, move |setting, _| {
            if let Some(connections) = setting.wsl_connections.as_mut() {
                connections.remove(server.0);
            }
        });
    }

    fn add_ssh_server(
        &mut self,
        connection_options: remote::SshConnectionOptions,
        cx: &mut Context<Self>,
    ) {
        self.update_settings_file(cx, move |setting, _| {
            setting
                .ssh_connections
                .get_or_insert(Default::default())
                .push(SshConnection {
                    host: SharedString::from(connection_options.host),
                    username: connection_options.username,
                    port: connection_options.port,
                    projects: BTreeSet::new(),
                    nickname: None,
                    args: connection_options.args.unwrap_or_default(),
                    upload_binary_over_ssh: None,
                    port_forwards: connection_options.port_forwards,
                })
        });
    }

    fn render_create_remote_server(
        &self,
        state: &CreateRemoteServer,
        window: &mut Window,
        cx: &mut Context<Self>,
    ) -> impl IntoElement {
        let ssh_prompt = state.ssh_prompt.clone();

        state.address_editor.update(cx, |editor, cx| {
            if editor.text(cx).is_empty() {
                editor.set_placeholder_text("ssh user@example -p 2222", window, cx);
            }
        });

        let theme = cx.theme();

        v_flex()
            .track_focus(&self.focus_handle(cx))
            .id("create-remote-server")
            .overflow_hidden()
            .size_full()
            .flex_1()
            .child(
                div()
                    .p_2()
                    .border_b_1()
                    .border_color(theme.colors().border_variant)
                    .child(state.address_editor.clone()),
            )
            .child(
                h_flex()
                    .bg(theme.colors().editor_background)
                    .rounded_b_sm()
                    .w_full()
                    .map(|this| {
                        if let Some(ssh_prompt) = ssh_prompt {
                            this.child(h_flex().w_full().child(ssh_prompt))
                        } else if let Some(address_error) = &state.address_error {
                            this.child(
                                h_flex().p_2().w_full().gap_2().child(
                                    Label::new(address_error.clone())
                                        .size(LabelSize::Small)
                                        .color(Color::Error),
                                ),
                            )
                        } else {
                            this.child(
                                h_flex()
                                    .p_2()
                                    .w_full()
                                    .gap_1()
                                    .child(
                                        Label::new(
                                            "Enter the command you use to SSH into this server.",
                                        )
                                        .color(Color::Muted)
                                        .size(LabelSize::Small),
                                    )
                                    .child(
                                        Button::new("learn-more", "Learn More")
                                            .label_size(LabelSize::Small)
                                            .icon(IconName::ArrowUpRight)
                                            .icon_size(IconSize::XSmall)
                                            .on_click(|_, _, cx| {
                                                cx.open_url(
                                                    "https://zed.dev/docs/remote-development",
                                                );
                                            }),
                                    ),
                            )
                        }
                    }),
            )
    }

    #[cfg(target_os = "windows")]
    fn render_add_wsl_distro(
        &self,
        state: &AddWslDistro,
        window: &mut Window,
        cx: &mut Context<Self>,
    ) -> impl IntoElement {
        let connection_prompt = state.connection_prompt.clone();

        state.picker.update(cx, |picker, cx| {
            picker.focus_handle(cx).focus(window);
        });

        v_flex()
            .id("add-wsl-distro")
            .overflow_hidden()
            .size_full()
            .flex_1()
            .map(|this| {
                if let Some(connection_prompt) = connection_prompt {
                    this.child(connection_prompt)
                } else {
                    this.child(state.picker.clone())
                }
            })
    }

    fn render_view_options(
        &mut self,
        options: ViewServerOptionsState,
        window: &mut Window,
        cx: &mut Context<Self>,
    ) -> impl IntoElement {
        let last_entry = options.entries().last().unwrap();

        let mut view = Navigable::new(
            div()
                .track_focus(&self.focus_handle(cx))
                .size_full()
                .child(match &options {
                    ViewServerOptionsState::Ssh { connection, .. } => SshConnectionHeader {
                        connection_string: connection.host.clone().into(),
                        paths: Default::default(),
                        nickname: connection.nickname.clone().map(|s| s.into()),
                        is_wsl: false,
                    }
                    .render(window, cx)
                    .into_any_element(),
                    ViewServerOptionsState::Wsl { connection, .. } => SshConnectionHeader {
                        connection_string: connection.distro_name.clone().into(),
                        paths: Default::default(),
                        nickname: None,
                        is_wsl: true,
                    }
                    .render(window, cx)
                    .into_any_element(),
                })
                .child(
                    v_flex()
                        .pb_1()
                        .child(ListSeparator)
                        .map(|this| match &options {
                            ViewServerOptionsState::Ssh {
                                connection,
                                entries,
                                server_index,
                            } => this.child(self.render_edit_ssh(
                                connection,
                                *server_index,
                                entries,
                                window,
                                cx,
                            )),
                            ViewServerOptionsState::Wsl {
                                connection,
                                entries,
                                server_index,
                            } => this.child(self.render_edit_wsl(
                                connection,
                                *server_index,
                                entries,
                                window,
                                cx,
                            )),
                        })
                        .child(ListSeparator)
                        .child({
                            div()
                                .id("ssh-options-copy-server-address")
                                .track_focus(&last_entry.focus_handle)
                                .on_action(cx.listener(|this, _: &menu::Confirm, window, cx| {
                                    this.mode = Mode::default_mode(&this.ssh_config_servers, cx);
                                    cx.focus_self(window);
                                    cx.notify();
                                }))
                                .child(
                                    ListItem::new("go-back")
                                        .toggle_state(
                                            last_entry.focus_handle.contains_focused(window, cx),
                                        )
                                        .inset(true)
                                        .spacing(ui::ListItemSpacing::Sparse)
                                        .start_slot(
                                            Icon::new(IconName::ArrowLeft).color(Color::Muted),
                                        )
                                        .child(Label::new("Go Back"))
                                        .on_click(cx.listener(|this, _, window, cx| {
                                            this.mode =
                                                Mode::default_mode(&this.ssh_config_servers, cx);
                                            cx.focus_self(window);
                                            cx.notify()
                                        })),
                                )
                        }),
                )
                .into_any_element(),
        );

        for entry in options.entries() {
            view = view.entry(entry.clone());
        }

        view.render(window, cx).into_any_element()
    }

    fn render_edit_wsl(
        &self,
        connection: &WslConnectionOptions,
        index: WslServerIndex,
        entries: &[NavigableEntry],
        window: &mut Window,
        cx: &mut Context<Self>,
    ) -> impl IntoElement {
        let distro_name = SharedString::new(connection.distro_name.clone());

        v_flex().child({
            fn remove_wsl_distro(
                remote_servers: Entity<RemoteServerProjects>,
                index: WslServerIndex,
                distro_name: SharedString,
                window: &mut Window,
                cx: &mut App,
            ) {
                let prompt_message = format!("Remove WSL distro `{}`?", distro_name);

                let confirmation = window.prompt(
                    PromptLevel::Warning,
                    &prompt_message,
                    None,
                    &["Yes, remove it", "No, keep it"],
                    cx,
                );

                cx.spawn(async move |cx| {
                    if confirmation.await.ok() == Some(0) {
                        remote_servers
                            .update(cx, |this, cx| {
                                this.delete_wsl_distro(index, cx);
                            })
                            .ok();
                        remote_servers
                            .update(cx, |this, cx| {
                                this.mode = Mode::default_mode(&this.ssh_config_servers, cx);
                                cx.notify();
                            })
                            .ok();
                    }
                    anyhow::Ok(())
                })
                .detach_and_log_err(cx);
            }
            div()
                .id("wsl-options-remove-distro")
                .track_focus(&entries[0].focus_handle)
                .on_action(cx.listener({
                    let distro_name = distro_name.clone();
                    move |_, _: &menu::Confirm, window, cx| {
                        remove_wsl_distro(cx.entity(), index, distro_name.clone(), window, cx);
                        cx.focus_self(window);
                    }
                }))
                .child(
                    ListItem::new("remove-distro")
                        .toggle_state(entries[0].focus_handle.contains_focused(window, cx))
                        .inset(true)
                        .spacing(ui::ListItemSpacing::Sparse)
                        .start_slot(Icon::new(IconName::Trash).color(Color::Error))
                        .child(Label::new("Remove Distro").color(Color::Error))
                        .on_click(cx.listener(move |_, _, window, cx| {
                            remove_wsl_distro(cx.entity(), index, distro_name.clone(), window, cx);
                            cx.focus_self(window);
                        })),
                )
        })
    }

    fn render_edit_ssh(
        &self,
        connection: &SshConnectionOptions,
        index: SshServerIndex,
        entries: &[NavigableEntry],
        window: &mut Window,
        cx: &mut Context<Self>,
    ) -> impl IntoElement {
        let connection_string = SharedString::new(connection.host.clone());

        v_flex()
            .child({
                let label = if connection.nickname.is_some() {
                    "Edit Nickname"
                } else {
                    "Add Nickname to Server"
                };
                div()
                    .id("ssh-options-add-nickname")
                    .track_focus(&entries[0].focus_handle)
                    .on_action(cx.listener(move |this, _: &menu::Confirm, window, cx| {
                        this.mode = Mode::EditNickname(EditNicknameState::new(index, window, cx));
                        cx.notify();
                    }))
                    .child(
                        ListItem::new("add-nickname")
                            .toggle_state(entries[0].focus_handle.contains_focused(window, cx))
                            .inset(true)
                            .spacing(ui::ListItemSpacing::Sparse)
                            .start_slot(Icon::new(IconName::Pencil).color(Color::Muted))
                            .child(Label::new(label))
                            .on_click(cx.listener(move |this, _, window, cx| {
                                this.mode =
                                    Mode::EditNickname(EditNicknameState::new(index, window, cx));
                                cx.notify();
                            })),
                    )
            })
            .child({
                let workspace = self.workspace.clone();
                fn callback(
                    workspace: WeakEntity<Workspace>,
                    connection_string: SharedString,
                    cx: &mut App,
                ) {
                    cx.write_to_clipboard(ClipboardItem::new_string(connection_string.to_string()));
                    workspace
                        .update(cx, |this, cx| {
                            struct SshServerAddressCopiedToClipboard;
                            let notification = format!(
                                "Copied server address ({}) to clipboard",
                                connection_string
                            );

                            this.show_toast(
                                Toast::new(
                                    NotificationId::composite::<SshServerAddressCopiedToClipboard>(
                                        connection_string.clone(),
                                    ),
                                    notification,
                                )
                                .autohide(),
                                cx,
                            );
                        })
                        .ok();
                }
                div()
                    .id("ssh-options-copy-server-address")
                    .track_focus(&entries[1].focus_handle)
                    .on_action({
                        let connection_string = connection_string.clone();
                        let workspace = self.workspace.clone();
                        move |_: &menu::Confirm, _, cx| {
                            callback(workspace.clone(), connection_string.clone(), cx);
                        }
                    })
                    .child(
                        ListItem::new("copy-server-address")
                            .toggle_state(entries[1].focus_handle.contains_focused(window, cx))
                            .inset(true)
                            .spacing(ui::ListItemSpacing::Sparse)
                            .start_slot(Icon::new(IconName::Copy).color(Color::Muted))
                            .child(Label::new("Copy Server Address"))
                            .end_hover_slot(
                                Label::new(connection_string.clone()).color(Color::Muted),
                            )
                            .on_click({
                                let connection_string = connection_string.clone();
                                move |_, _, cx| {
                                    callback(workspace.clone(), connection_string.clone(), cx);
                                }
                            }),
                    )
            })
            .child({
                fn remove_ssh_server(
                    remote_servers: Entity<RemoteServerProjects>,
                    index: SshServerIndex,
                    connection_string: SharedString,
                    window: &mut Window,
                    cx: &mut App,
                ) {
                    let prompt_message = format!("Remove server `{}`?", connection_string);

                    let confirmation = window.prompt(
                        PromptLevel::Warning,
                        &prompt_message,
                        None,
                        &["Yes, remove it", "No, keep it"],
                        cx,
                    );

                    cx.spawn(async move |cx| {
                        if confirmation.await.ok() == Some(0) {
                            remote_servers
                                .update(cx, |this, cx| {
                                    this.delete_ssh_server(index, cx);
                                })
                                .ok();
                            remote_servers
                                .update(cx, |this, cx| {
                                    this.mode = Mode::default_mode(&this.ssh_config_servers, cx);
                                    cx.notify();
                                })
                                .ok();
                        }
                        anyhow::Ok(())
                    })
                    .detach_and_log_err(cx);
                }
                div()
                    .id("ssh-options-copy-server-address")
                    .track_focus(&entries[2].focus_handle)
                    .on_action(cx.listener({
                        let connection_string = connection_string.clone();
                        move |_, _: &menu::Confirm, window, cx| {
                            remove_ssh_server(
                                cx.entity(),
                                index,
                                connection_string.clone(),
                                window,
                                cx,
                            );
                            cx.focus_self(window);
                        }
                    }))
                    .child(
                        ListItem::new("remove-server")
                            .toggle_state(entries[2].focus_handle.contains_focused(window, cx))
                            .inset(true)
                            .spacing(ui::ListItemSpacing::Sparse)
                            .start_slot(Icon::new(IconName::Trash).color(Color::Error))
                            .child(Label::new("Remove Server").color(Color::Error))
                            .on_click(cx.listener(move |_, _, window, cx| {
                                remove_ssh_server(
                                    cx.entity(),
                                    index,
                                    connection_string.clone(),
                                    window,
                                    cx,
                                );
                                cx.focus_self(window);
                            })),
                    )
            })
    }

    fn render_edit_nickname(
        &self,
        state: &EditNicknameState,
        window: &mut Window,
        cx: &mut Context<Self>,
    ) -> impl IntoElement {
        let Some(connection) = SshSettings::get_global(cx)
            .ssh_connections()
            .nth(state.index.0)
        else {
            return v_flex()
                .id("ssh-edit-nickname")
                .track_focus(&self.focus_handle(cx));
        };

        let connection_string = connection.host.clone();
        let nickname = connection.nickname.map(|s| s.into());

        v_flex()
            .id("ssh-edit-nickname")
            .track_focus(&self.focus_handle(cx))
            .child(
                SshConnectionHeader {
                    connection_string,
                    paths: Default::default(),
                    nickname,
                    is_wsl: false,
                }
                .render(window, cx),
            )
            .child(
                h_flex()
                    .p_2()
                    .border_t_1()
                    .border_color(cx.theme().colors().border_variant)
                    .child(state.editor.clone()),
            )
    }

    fn render_default(
        &mut self,
        mut state: DefaultState,
        window: &mut Window,
        cx: &mut Context<Self>,
    ) -> impl IntoElement {
        let ssh_settings = SshSettings::get_global(cx);
<<<<<<< HEAD

        let mut should_rebuild = state
            .servers
            .iter()
            .filter_map(|server| match server {
                RemoteEntry::Project { connection, .. } => Some(connection),
                RemoteEntry::SshConfig { .. } => None,
            })
            .ne(&ssh_settings.ssh_connections);
=======
        let mut should_rebuild = false;

        let ssh_connections_changed =
            ssh_settings
                .ssh_connections
                .as_ref()
                .is_some_and(|connections| {
                    state
                        .servers
                        .iter()
                        .filter_map(|server| match server {
                            RemoteEntry::Project {
                                connection: Connection::Ssh(connection),
                                ..
                            } => Some(connection),
                            _ => None,
                        })
                        .ne(connections.iter())
                });

        let wsl_connections_changed =
            ssh_settings
                .wsl_connections
                .as_ref()
                .is_some_and(|connections| {
                    state
                        .servers
                        .iter()
                        .filter_map(|server| match server {
                            RemoteEntry::Project {
                                connection: Connection::Wsl(connection),
                                ..
                            } => Some(connection),
                            _ => None,
                        })
                        .ne(connections.iter())
                });

        if ssh_connections_changed || wsl_connections_changed {
            should_rebuild = true;
        };
>>>>>>> ea473eea

        if !should_rebuild && ssh_settings.read_ssh_config {
            let current_ssh_hosts: BTreeSet<SharedString> = state
                .servers
                .iter()
                .filter_map(|server| match server {
                    RemoteEntry::SshConfig { host, .. } => Some(host.clone()),
                    _ => None,
                })
                .collect();
            let mut expected_ssh_hosts = self.ssh_config_servers.clone();
            for server in &state.servers {
                if let RemoteEntry::Project {
                    connection: Connection::Ssh(connection),
                    ..
                } = server
                {
                    expected_ssh_hosts.remove(&connection.host);
                }
            }
            should_rebuild = current_ssh_hosts != expected_ssh_hosts;
        }

        if should_rebuild {
            self.mode = Mode::default_mode(&self.ssh_config_servers, cx);
            if let Mode::Default(new_state) = &self.mode {
                state = new_state.clone();
            }
        }

        let connect_button = div()
            .id("ssh-connect-new-server-container")
            .track_focus(&state.add_new_server.focus_handle)
            .anchor_scroll(state.add_new_server.scroll_anchor.clone())
            .child(
                ListItem::new("register-remove-server-button")
                    .toggle_state(
                        state
                            .add_new_server
                            .focus_handle
                            .contains_focused(window, cx),
                    )
                    .inset(true)
                    .spacing(ui::ListItemSpacing::Sparse)
                    .start_slot(Icon::new(IconName::Plus).color(Color::Muted))
                    .child(Label::new("Connect New Server"))
                    .on_click(cx.listener(|this, _, window, cx| {
                        let state = CreateRemoteServer::new(window, cx);
                        this.mode = Mode::CreateRemoteServer(state);

                        cx.notify();
                    })),
            )
            .on_action(cx.listener(|this, _: &menu::Confirm, window, cx| {
                let state = CreateRemoteServer::new(window, cx);
                this.mode = Mode::CreateRemoteServer(state);

                cx.notify();
            }));

        #[cfg(target_os = "windows")]
        let wsl_connect_button = div()
            .id("wsl-connect-new-server")
            .track_focus(&state.add_new_wsl.focus_handle)
            .anchor_scroll(state.add_new_wsl.scroll_anchor.clone())
            .child(
                ListItem::new("wsl-add-new-server")
                    .toggle_state(state.add_new_wsl.focus_handle.contains_focused(window, cx))
                    .inset(true)
                    .spacing(ui::ListItemSpacing::Sparse)
                    .start_slot(Icon::new(IconName::Plus).color(Color::Muted))
                    .child(Label::new("Add WSL Distro"))
                    .on_click(cx.listener(|this, _, window, cx| {
                        let state = AddWslDistro::new(window, cx);
                        this.mode = Mode::AddWslDistro(state);

                        cx.notify();
                    })),
            )
            .on_action(cx.listener(|this, _: &menu::Confirm, window, cx| {
                let state = AddWslDistro::new(window, cx);
                this.mode = Mode::AddWslDistro(state);

                cx.notify();
            }));

        let modal_section = v_flex()
            .track_focus(&self.focus_handle(cx))
            .id("ssh-server-list")
            .overflow_y_scroll()
            .track_scroll(&state.scroll_handle)
            .size_full()
            .child(connect_button);

        #[cfg(target_os = "windows")]
        let modal_section = modal_section.child(wsl_connect_button);
        #[cfg(not(target_os = "windows"))]
        let modal_section = modal_section;

        let mut modal_section = Navigable::new(
            modal_section
                .child(
                    List::new()
                        .empty_message(
                            v_flex()
                                .child(
                                    div().px_3().child(
                                        Label::new("No remote servers registered yet.")
                                            .color(Color::Muted),
                                    ),
                                )
                                .into_any_element(),
                        )
                        .children(state.servers.iter().enumerate().map(|(ix, connection)| {
                            self.render_ssh_connection(ix, connection.clone(), window, cx)
                                .into_any_element()
                        })),
                )
                .into_any_element(),
        )
        .entry(state.add_new_server.clone())
        .entry(state.add_new_wsl.clone());

        for server in &state.servers {
            match server {
                RemoteEntry::Project {
                    open_folder,
                    projects,
                    configure,
                    ..
                } => {
                    for (navigation_state, _) in projects {
                        modal_section = modal_section.entry(navigation_state.clone());
                    }
                    modal_section = modal_section
                        .entry(open_folder.clone())
                        .entry(configure.clone());
                }
                RemoteEntry::SshConfig { open_folder, .. } => {
                    modal_section = modal_section.entry(open_folder.clone());
                }
            }
        }
        let mut modal_section = modal_section.render(window, cx).into_any_element();

        let (create_window, reuse_window) = if self.create_new_window {
            (
                window.keystroke_text_for(&menu::Confirm),
                window.keystroke_text_for(&menu::SecondaryConfirm),
            )
        } else {
            (
                window.keystroke_text_for(&menu::SecondaryConfirm),
                window.keystroke_text_for(&menu::Confirm),
            )
        };
        let placeholder_text = Arc::from(format!(
            "{reuse_window} reuses this window, {create_window} opens a new one",
        ));

        Modal::new("remote-projects", None)
            .header(
                ModalHeader::new()
                    .child(Headline::new("Remote Projects").size(HeadlineSize::XSmall))
                    .child(
                        Label::new(placeholder_text)
                            .color(Color::Muted)
                            .size(LabelSize::XSmall),
                    ),
            )
            .section(
                Section::new().padded(false).child(
                    v_flex()
                        .min_h(rems(20.))
                        .size_full()
                        .relative()
                        .child(ListSeparator)
                        .child(
                            canvas(
                                |bounds, window, cx| {
                                    modal_section.prepaint_as_root(
                                        bounds.origin,
                                        bounds.size.into(),
                                        window,
                                        cx,
                                    );
                                    modal_section
                                },
                                |_, mut modal_section, window, cx| {
                                    modal_section.paint(window, cx);
                                },
                            )
                            .size_full(),
                        )
                        .vertical_scrollbar_for(state.scroll_handle, window, cx),
                ),
            )
            .into_any_element()
    }

    fn create_host_from_ssh_config(
        &mut self,
        ssh_config_host: &SharedString,
        cx: &mut Context<'_, Self>,
    ) -> SshServerIndex {
        let new_ix = Arc::new(AtomicUsize::new(0));

        let update_new_ix = new_ix.clone();
        self.update_settings_file(cx, move |settings, _| {
            update_new_ix.store(
                settings
                    .ssh_connections
                    .as_ref()
                    .map_or(0, |connections| connections.len()),
                atomic::Ordering::Release,
            );
        });

        self.add_ssh_server(
            SshConnectionOptions {
                host: ssh_config_host.to_string(),
                ..SshConnectionOptions::default()
            },
            cx,
        );
        self.mode = Mode::default_mode(&self.ssh_config_servers, cx);
        SshServerIndex(new_ix.load(atomic::Ordering::Acquire))
    }
}

fn spawn_ssh_config_watch(fs: Arc<dyn Fs>, cx: &Context<RemoteServerProjects>) -> Task<()> {
    let mut user_ssh_config_watcher =
        watch_config_file(cx.background_executor(), fs.clone(), user_ssh_config_file());
    let mut global_ssh_config_watcher = watch_config_file(
        cx.background_executor(),
        fs,
        global_ssh_config_file().to_owned(),
    );

    cx.spawn(async move |remote_server_projects, cx| {
        let mut global_hosts = BTreeSet::default();
        let mut user_hosts = BTreeSet::default();
        let mut running_receivers = 2;

        loop {
            select! {
                new_global_file_contents = global_ssh_config_watcher.next().fuse() => {
                    match new_global_file_contents {
                        Some(new_global_file_contents) => {
                            global_hosts = parse_ssh_config_hosts(&new_global_file_contents);
                            if remote_server_projects.update(cx, |remote_server_projects, cx| {
                                remote_server_projects.ssh_config_servers = global_hosts.iter().chain(user_hosts.iter()).map(SharedString::from).collect();
                                cx.notify();
                            }).is_err() {
                                return;
                            }
                        },
                        None => {
                            running_receivers -= 1;
                            if running_receivers == 0 {
                                return;
                            }
                        }
                    }
                },
                new_user_file_contents = user_ssh_config_watcher.next().fuse() => {
                    match new_user_file_contents {
                        Some(new_user_file_contents) => {
                            user_hosts = parse_ssh_config_hosts(&new_user_file_contents);
                            if remote_server_projects.update(cx, |remote_server_projects, cx| {
                                remote_server_projects.ssh_config_servers = global_hosts.iter().chain(user_hosts.iter()).map(SharedString::from).collect();
                                cx.notify();
                            }).is_err() {
                                return;
                            }
                        },
                        None => {
                            running_receivers -= 1;
                            if running_receivers == 0 {
                                return;
                            }
                        }
                    }
                },
            }
        }
    })
}

fn get_text(element: &Entity<Editor>, cx: &mut App) -> String {
    element.read(cx).text(cx).trim().to_string()
}

impl ModalView for RemoteServerProjects {}

impl Focusable for RemoteServerProjects {
    fn focus_handle(&self, cx: &App) -> FocusHandle {
        match &self.mode {
            Mode::ProjectPicker(picker) => picker.focus_handle(cx),
            _ => self.focus_handle.clone(),
        }
    }
}

impl EventEmitter<DismissEvent> for RemoteServerProjects {}

impl Render for RemoteServerProjects {
    fn render(&mut self, window: &mut Window, cx: &mut Context<Self>) -> impl IntoElement {
        div()
            .elevation_3(cx)
            .w(rems(34.))
            .key_context("RemoteServerModal")
            .on_action(cx.listener(Self::cancel))
            .on_action(cx.listener(Self::confirm))
            .capture_any_mouse_down(cx.listener(|this, _, window, cx| {
                this.focus_handle(cx).focus(window);
            }))
            .on_mouse_down_out(cx.listener(|this, _, _, cx| {
                if matches!(this.mode, Mode::Default(_)) {
                    cx.emit(DismissEvent)
                }
            }))
            .child(match &self.mode {
                Mode::Default(state) => self
                    .render_default(state.clone(), window, cx)
                    .into_any_element(),
                Mode::ViewServerOptions(state) => self
                    .render_view_options(state.clone(), window, cx)
                    .into_any_element(),
                Mode::ProjectPicker(element) => element.clone().into_any_element(),
                Mode::CreateRemoteServer(state) => self
                    .render_create_remote_server(state, window, cx)
                    .into_any_element(),
                Mode::EditNickname(state) => self
                    .render_edit_nickname(state, window, cx)
                    .into_any_element(),
                #[cfg(target_os = "windows")]
                Mode::AddWslDistro(state) => self
                    .render_add_wsl_distro(state, window, cx)
                    .into_any_element(),
            })
    }
}<|MERGE_RESOLUTION|>--- conflicted
+++ resolved
@@ -1,13 +1,7 @@
 use crate::{
     remote_connections::{
-<<<<<<< HEAD
-        RemoteConnectionModal, RemoteConnectionPrompt, SshConnection, SshConnectionHeader,
-        SshSettings, connect_over_ssh, open_remote_project,
-=======
-        Connection, RemoteConnectionModal, RemoteConnectionPrompt, RemoteSettingsContent,
-        SshConnection, SshConnectionHeader, SshProject, SshSettings, connect, connect_over_ssh,
-        open_remote_project,
->>>>>>> ea473eea
+        Connection, RemoteConnectionModal, RemoteConnectionPrompt, SshConnection,
+        SshConnectionHeader, SshSettings, connect, connect_over_ssh, open_remote_project,
     },
     ssh_config::parse_ssh_config_hosts,
 };
@@ -28,7 +22,7 @@
     remote_client::ConnectionIdentifier,
 };
 use settings::{
-    RemoteSettingsContent, Settings, SettingsStore, SshProject, update_settings_file,
+    RemoteSettingsContent, Settings as _, SettingsStore, SshProject, update_settings_file,
     watch_config_file,
 };
 use smol::stream::StreamExt as _;
@@ -246,19 +240,10 @@
                                 .iter()
                                 .map(|path| path.to_string_lossy().to_string())
                                 .collect();
-<<<<<<< HEAD
-                            move |setting, _| {
-                                if let Some(server) = setting
-                                    .remote
-                                    .ssh_connections
-                                    .as_mut()
-                                    .and_then(|connections| connections.get_mut(ix))
-                                {
-                                    server.projects.insert(SshProject { paths });
-=======
-                            move |setting, _| match index {
+                            move |settings, _| match index {
                                 ServerIndex::Ssh(index) => {
-                                    if let Some(server) = setting
+                                    if let Some(server) = settings
+                                        .remote
                                         .ssh_connections
                                         .as_mut()
                                         .and_then(|connections| connections.get_mut(index.0))
@@ -267,14 +252,14 @@
                                     };
                                 }
                                 ServerIndex::Wsl(index) => {
-                                    if let Some(server) = setting
+                                    if let Some(server) = settings
+                                        .remote
                                         .wsl_connections
                                         .as_mut()
                                         .and_then(|connections| connections.get_mut(index.0))
                                     {
                                         server.projects.insert(SshProject { paths });
                                     };
->>>>>>> ea473eea
                                 }
                             }
                         });
@@ -1898,59 +1883,33 @@
         cx: &mut Context<Self>,
     ) -> impl IntoElement {
         let ssh_settings = SshSettings::get_global(cx);
-<<<<<<< HEAD
-
-        let mut should_rebuild = state
+        let mut should_rebuild = false;
+
+        let ssh_connections_changed = ssh_settings.ssh_connections.iter().ne(state
             .servers
             .iter()
             .filter_map(|server| match server {
-                RemoteEntry::Project { connection, .. } => Some(connection),
-                RemoteEntry::SshConfig { .. } => None,
-            })
-            .ne(&ssh_settings.ssh_connections);
-=======
-        let mut should_rebuild = false;
-
-        let ssh_connections_changed =
-            ssh_settings
-                .ssh_connections
-                .as_ref()
-                .is_some_and(|connections| {
-                    state
-                        .servers
-                        .iter()
-                        .filter_map(|server| match server {
-                            RemoteEntry::Project {
-                                connection: Connection::Ssh(connection),
-                                ..
-                            } => Some(connection),
-                            _ => None,
-                        })
-                        .ne(connections.iter())
-                });
-
-        let wsl_connections_changed =
-            ssh_settings
-                .wsl_connections
-                .as_ref()
-                .is_some_and(|connections| {
-                    state
-                        .servers
-                        .iter()
-                        .filter_map(|server| match server {
-                            RemoteEntry::Project {
-                                connection: Connection::Wsl(connection),
-                                ..
-                            } => Some(connection),
-                            _ => None,
-                        })
-                        .ne(connections.iter())
-                });
+                RemoteEntry::Project {
+                    connection: Connection::Ssh(connection),
+                    ..
+                } => Some(connection),
+                _ => None,
+            }));
+
+        let wsl_connections_changed = ssh_settings.wsl_connections.iter().ne(state
+            .servers
+            .iter()
+            .filter_map(|server| match server {
+                RemoteEntry::Project {
+                    connection: Connection::Wsl(connection),
+                    ..
+                } => Some(connection),
+                _ => None,
+            }));
 
         if ssh_connections_changed || wsl_connections_changed {
             should_rebuild = true;
         };
->>>>>>> ea473eea
 
         if !should_rebuild && ssh_settings.read_ssh_config {
             let current_ssh_hosts: BTreeSet<SharedString> = state
