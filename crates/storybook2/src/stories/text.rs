--- conflicted
+++ resolved
@@ -14,13 +14,7 @@
 }
 
 impl Render for TextStory {
-<<<<<<< HEAD
-    type Output = Component<StoryContainer>;
-
-    fn render(&mut self, cx: &mut gpui::ViewContext<Self>) -> Self::Output {
-=======
     fn render(&mut self, cx: &mut gpui::ViewContext<Self>) -> impl Element {
->>>>>>> 81b03d37
         StoryContainer::new("Text Story", "crates/storybook2/src/stories/text.rs")
             .children(
                 vec![
