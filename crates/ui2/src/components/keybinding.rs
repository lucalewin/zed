use crate::{h_stack, prelude::*, Icon, IconElement, IconSize};
use gpui::{relative, rems, Action, Div, IntoElement, Keystroke};

#[derive(IntoElement, Clone)]
pub struct KeyBinding {
    /// A keybinding consists of a key and a set of modifier keys.
    /// More then one keybinding produces a chord.
    ///
    /// This should always contain at least one element.
    key_binding: gpui::KeyBinding,
}

impl RenderOnce for KeyBinding {
    type Rendered = Div;

<<<<<<< HEAD
    fn render(self, cx: &mut WindowContext) -> Self::Rendered {
        h_stack()
            .flex_none()
=======
    fn render(self, _cx: &mut WindowContext) -> Self::Rendered {
        div()
            .flex()
>>>>>>> 070674a4
            .gap_2()
            .children(self.key_binding.keystrokes().iter().map(|keystroke| {
                let key_icon = Self::icon_for_key(&keystroke);

                h_stack()
                    .flex_none()
                    .gap_0p5()
                    .bg(cx.theme().colors().element_background)
                    .p_0p5()
                    .rounded_sm()
                    .when(keystroke.modifiers.function, |el| el.child(Key::new("fn")))
                    .when(keystroke.modifiers.control, |el| {
                        el.child(KeyIcon::new(Icon::Control))
                    })
                    .when(keystroke.modifiers.alt, |el| {
                        el.child(KeyIcon::new(Icon::Option))
                    })
                    .when(keystroke.modifiers.command, |el| {
                        el.child(KeyIcon::new(Icon::Command))
                    })
                    .when(keystroke.modifiers.shift, |el| {
                        el.child(KeyIcon::new(Icon::Shift))
                    })
                    // .when_some(key_icon, |el, icon| el.child(KeyIcon::new(icon)))
                    .when(key_icon.is_none(), |el| {
                        el.child(Key::new(keystroke.key.to_uppercase().clone()))
                    })
            }))
    }
}

impl KeyBinding {
    pub fn for_action(action: &dyn Action, cx: &mut WindowContext) -> Option<Self> {
        // todo! this last is arbitrary, we want to prefer users key bindings over defaults,
        // and vim over normal (in vim mode), etc.
        let key_binding = cx.bindings_for_action(action).last().cloned()?;
        Some(Self::new(key_binding))
    }

    fn icon_for_key(keystroke: &Keystroke) -> Option<Icon> {
        let mut icon: Option<Icon> = None;

        if keystroke.key == "left".to_string() {
            icon = Some(Icon::ArrowLeft);
        } else if keystroke.key == "right".to_string() {
            icon = Some(Icon::ArrowRight);
        } else if keystroke.key == "up".to_string() {
            icon = Some(Icon::ArrowUp);
        } else if keystroke.key == "down".to_string() {
            icon = Some(Icon::ArrowDown);
        }

        icon
    }

    pub fn new(key_binding: gpui::KeyBinding) -> Self {
        Self { key_binding }
    }
}

#[derive(IntoElement)]
pub struct Key {
    key: SharedString,
}

impl RenderOnce for Key {
    type Rendered = Div;

    fn render(self, cx: &mut WindowContext) -> Self::Rendered {
        let single_char = self.key.len() == 1;

        div()
            .py_0()
            .when(single_char, |el| {
                el.w(rems(14. / 16.)).flex().flex_none().justify_center()
            })
            .when(!single_char, |el| el.px_0p5())
            .h(rems(14. / 16.))
            .text_ui()
            .line_height(relative(1.))
            .text_color(cx.theme().colors().text)
            .child(self.key.clone())
    }
}

impl Key {
    pub fn new(key: impl Into<SharedString>) -> Self {
        Self { key: key.into() }
    }
}

#[derive(IntoElement)]
pub struct KeyIcon {
    icon: Icon,
}

impl RenderOnce for KeyIcon {
    type Rendered = Div;

    fn render(self, cx: &mut WindowContext) -> Self::Rendered {
        div()
            .w(rems(14. / 16.))
            .child(IconElement::new(self.icon).size(IconSize::Small))
    }
}

impl KeyIcon {
    pub fn new(icon: Icon) -> Self {
        Self { icon }
    }
}<|MERGE_RESOLUTION|>--- conflicted
+++ resolved
@@ -13,15 +13,9 @@
 impl RenderOnce for KeyBinding {
     type Rendered = Div;
 
-<<<<<<< HEAD
-    fn render(self, cx: &mut WindowContext) -> Self::Rendered {
+    fn render(self, _cx: &mut WindowContext) -> Self::Rendered {
         h_stack()
             .flex_none()
-=======
-    fn render(self, _cx: &mut WindowContext) -> Self::Rendered {
-        div()
-            .flex()
->>>>>>> 070674a4
             .gap_2()
             .children(self.key_binding.keystrokes().iter().map(|keystroke| {
                 let key_icon = Self::icon_for_key(&keystroke);
