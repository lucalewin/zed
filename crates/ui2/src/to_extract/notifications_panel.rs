--- conflicted
+++ resolved
@@ -1,13 +1,7 @@
 use crate::{
-<<<<<<< HEAD
     h_stack, prelude::*, static_new_notification_items_2, utils::naive_format_distance_from_now,
-    v_stack, Avatar, ButtonOrIconButton, ClickHandler, Icon, IconElement, Label, LabelColor,
-    LineHeightStyle, ListHeader, ListHeaderMeta, ListSeparator, PublicPlayer, UnreadIndicator,
-=======
-    h_stack, prelude::*, static_new_notification_items_2, v_stack, Avatar, ButtonOrIconButton,
-    Icon, IconElement, Label, LineHeightStyle, ListHeaderMeta, ListSeparator, PublicPlayer,
-    TextColor, UnreadIndicator,
->>>>>>> 5c8db996
+    v_stack, Avatar, ButtonOrIconButton, ClickHandler, Icon, IconElement, Label, LineHeightStyle,
+    ListHeader, ListHeaderMeta, ListSeparator, PublicPlayer, TextColor, UnreadIndicator,
 };
 use gpui::prelude::*;
 
