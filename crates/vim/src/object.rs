use std::ops::Range;

use editor::{
    display_map::{DisplaySnapshot, ToDisplayPoint},
    movement::{self, FindRange},
    Bias, DisplayPoint,
};
use gpui::{actions, impl_actions, ViewContext, WindowContext};
<<<<<<< HEAD
use language::{char_kind, CharKind, Selection};
use regex::Regex;
=======
use language::{char_kind, BufferSnapshot, CharKind, Selection};
>>>>>>> d8953888
use serde::Deserialize;
use workspace::Workspace;

use crate::{
    motion::right, normal::normal_object, state::Mode, utils::coerce_punctuation,
    visual::visual_object, Vim,
};

#[derive(Copy, Clone, Debug, PartialEq)]
pub enum Object {
    Word { ignore_punctuation: bool },
    Sentence,
    Quotes,
    BackQuotes,
    DoubleQuotes,
    VerticalBars,
    Parentheses,
    SquareBrackets,
    CurlyBrackets,
    AngleBrackets,
<<<<<<< HEAD
    Tag,
}

struct HtmlTag {
    name: String,
    start: DisplayPoint,
    end: DisplayPoint,
=======
    Argument,
>>>>>>> d8953888
}

#[derive(Clone, Deserialize, PartialEq)]
#[serde(rename_all = "camelCase")]
struct Word {
    #[serde(default)]
    ignore_punctuation: bool,
}

impl_actions!(vim, [Word]);

actions!(
    vim,
    [
        Sentence,
        Quotes,
        BackQuotes,
        DoubleQuotes,
        VerticalBars,
        Parentheses,
        SquareBrackets,
        CurlyBrackets,
        AngleBrackets,
<<<<<<< HEAD
        Tag
=======
        Argument
>>>>>>> d8953888
    ]
);

pub fn register(workspace: &mut Workspace, _: &mut ViewContext<Workspace>) {
    workspace.register_action(
        |_: &mut Workspace, &Word { ignore_punctuation }: &Word, cx: _| {
            object(Object::Word { ignore_punctuation }, cx)
        },
    );
    workspace.register_action(|_: &mut Workspace, _: &Tag, cx: _| object(Object::Tag, cx));
    workspace
        .register_action(|_: &mut Workspace, _: &Sentence, cx: _| object(Object::Sentence, cx));
    workspace.register_action(|_: &mut Workspace, _: &Quotes, cx: _| object(Object::Quotes, cx));
    workspace
        .register_action(|_: &mut Workspace, _: &BackQuotes, cx: _| object(Object::BackQuotes, cx));
    workspace.register_action(|_: &mut Workspace, _: &DoubleQuotes, cx: _| {
        object(Object::DoubleQuotes, cx)
    });
    workspace.register_action(|_: &mut Workspace, _: &Parentheses, cx: _| {
        object(Object::Parentheses, cx)
    });
    workspace.register_action(|_: &mut Workspace, _: &SquareBrackets, cx: _| {
        object(Object::SquareBrackets, cx)
    });
    workspace.register_action(|_: &mut Workspace, _: &CurlyBrackets, cx: _| {
        object(Object::CurlyBrackets, cx)
    });
    workspace.register_action(|_: &mut Workspace, _: &AngleBrackets, cx: _| {
        object(Object::AngleBrackets, cx)
    });
    workspace.register_action(|_: &mut Workspace, _: &VerticalBars, cx: _| {
        object(Object::VerticalBars, cx)
    });
    workspace
        .register_action(|_: &mut Workspace, _: &Argument, cx: _| object(Object::Argument, cx));
}

fn object(object: Object, cx: &mut WindowContext) {
    match Vim::read(cx).state().mode {
        Mode::Normal => normal_object(object, cx),
        Mode::Visual | Mode::VisualLine | Mode::VisualBlock => visual_object(object, cx),
        Mode::Insert => {
            // Shouldn't execute a text object in insert mode. Ignoring
        }
    }
}

impl Object {
    pub fn is_multiline(self) -> bool {
        match self {
            Object::Word { .. }
            | Object::Quotes
            | Object::BackQuotes
            | Object::VerticalBars
            | Object::DoubleQuotes => false,
            Object::Sentence
            | Object::Tag
            | Object::Parentheses
            | Object::AngleBrackets
            | Object::CurlyBrackets
            | Object::SquareBrackets
            | Object::Argument => true,
        }
    }

    pub fn always_expands_both_ways(self) -> bool {
        match self {
<<<<<<< HEAD
            Object::Word { .. } | Object::Tag | Object::Sentence => false,
=======
            Object::Word { .. } | Object::Sentence | Object::Argument => false,
>>>>>>> d8953888
            Object::Quotes
            | Object::BackQuotes
            | Object::DoubleQuotes
            | Object::VerticalBars
            | Object::Parentheses
            | Object::SquareBrackets
            | Object::CurlyBrackets
            | Object::AngleBrackets => true,
        }
    }

    pub fn target_visual_mode(self, current_mode: Mode) -> Mode {
        match self {
            Object::Word { .. } if current_mode == Mode::VisualLine => Mode::Visual,
            Object::Word { .. } => current_mode,
            Object::Sentence
            | Object::Quotes
            | Object::BackQuotes
            | Object::Tag
            | Object::DoubleQuotes
            | Object::VerticalBars
            | Object::Parentheses
            | Object::SquareBrackets
            | Object::CurlyBrackets
            | Object::AngleBrackets
            | Object::Argument => Mode::Visual,
        }
    }

    pub fn range(
        self,
        map: &DisplaySnapshot,
        relative_to: DisplayPoint,
        around: bool,
    ) -> Option<Range<DisplayPoint>> {
        match self {
            Object::Word { ignore_punctuation } => {
                if around {
                    around_word(map, relative_to, ignore_punctuation)
                } else {
                    in_word(map, relative_to, ignore_punctuation)
                }
            }
            Object::Tag => surrounding_html_tag(map, relative_to, around),
            Object::Sentence => sentence(map, relative_to, around),
            Object::Quotes => {
                surrounding_markers(map, relative_to, around, self.is_multiline(), '\'', '\'')
            }
            Object::BackQuotes => {
                surrounding_markers(map, relative_to, around, self.is_multiline(), '`', '`')
            }
            Object::DoubleQuotes => {
                surrounding_markers(map, relative_to, around, self.is_multiline(), '"', '"')
            }
            Object::VerticalBars => {
                surrounding_markers(map, relative_to, around, self.is_multiline(), '|', '|')
            }
            Object::Parentheses => {
                surrounding_markers(map, relative_to, around, self.is_multiline(), '(', ')')
            }
            Object::SquareBrackets => {
                surrounding_markers(map, relative_to, around, self.is_multiline(), '[', ']')
            }
            Object::CurlyBrackets => {
                surrounding_markers(map, relative_to, around, self.is_multiline(), '{', '}')
            }
            Object::AngleBrackets => {
                surrounding_markers(map, relative_to, around, self.is_multiline(), '<', '>')
            }
            Object::Argument => argument(map, relative_to, around),
        }
    }

    pub fn expand_selection(
        self,
        map: &DisplaySnapshot,
        selection: &mut Selection<DisplayPoint>,
        around: bool,
    ) -> bool {
        if let Some(range) = self.range(map, selection.head(), around) {
            selection.start = range.start;
            selection.end = range.end;
            true
        } else {
            false
        }
    }
}

/// Returns a range that surrounds the word `relative_to` is in.
///
/// If `relative_to` is at the start of a word, return the word.
/// If `relative_to` is between words, return the space between.
fn in_word(
    map: &DisplaySnapshot,
    relative_to: DisplayPoint,
    ignore_punctuation: bool,
) -> Option<Range<DisplayPoint>> {
    // Use motion::right so that we consider the character under the cursor when looking for the start
    let scope = map
        .buffer_snapshot
        .language_scope_at(relative_to.to_point(map));
    let start = movement::find_preceding_boundary_display_point(
        map,
        right(map, relative_to, 1),
        movement::FindRange::SingleLine,
        |left, right| {
            coerce_punctuation(char_kind(&scope, left), ignore_punctuation)
                != coerce_punctuation(char_kind(&scope, right), ignore_punctuation)
        },
    );

    let end = movement::find_boundary(map, relative_to, FindRange::SingleLine, |left, right| {
        coerce_punctuation(char_kind(&scope, left), ignore_punctuation)
            != coerce_punctuation(char_kind(&scope, right), ignore_punctuation)
    });

    Some(start..end)
}

fn surrounding_html_tag(
    map: &DisplaySnapshot,
    relative_to: DisplayPoint,
    surround: bool,
) -> Option<Range<DisplayPoint>> {
    // https://regexr.com/3t585
    let re = Regex::new(r"<(/)?([^<>\s/]+)(?:[^<>]*?)(/)?>").unwrap();
    let mut open_tag_stack: Vec<HtmlTag> = Vec::new();
    let mut final_stack: Vec<HtmlTag> = Vec::new();
    for cap in re.captures_iter(map.text().as_str()) {
        // If it's a self-closing tag, skip
        if let Some(_) = cap.get(3) {
            continue;
        }
        // If not have tag name ,skip
        let tag_name: String = if let Some(tag_name) = cap.get(2) {
            tag_name.as_str().to_string()
        } else {
            continue;
        };

        let is_opentag: bool = !cap.get(1).is_some();
        if let Some(html_tag) = cap.get(0) {
            let start = map
                .buffer_snapshot
                .clip_offset(html_tag.start(), Bias::Right);
            let end = map.buffer_snapshot.clip_offset(html_tag.end(), Bias::Left);
            let start_position = map.buffer_snapshot.offset_to_point(start);
            let end_position = map.buffer_snapshot.offset_to_point(end);
            let tag = HtmlTag {
                name: tag_name,
                start: start_position.to_display_point(map),
                end: end_position.to_display_point(map),
            };

            if is_opentag {
                open_tag_stack.push(tag);
            } else {
                for i in (0..open_tag_stack.len()).rev() {
                    let before_tag: &HtmlTag = &open_tag_stack[i];
                    if before_tag.name == tag.name {
                        let match_tag = HtmlTag {
                            name: before_tag.name.clone(),
                            start: if surround {
                                before_tag.start
                            } else {
                                before_tag.end
                            },
                            end: if surround { tag.end } else { tag.start },
                        };
                        final_stack.push(match_tag);
                        open_tag_stack.remove(i);
                    }
                }
            }
        }
        for tag in &final_stack {
            if tag.start < relative_to && tag.end > relative_to {
                return Some(tag.start..tag.end);
            }
        }
    }
    None
}
/// Returns a range that surrounds the word and following whitespace
/// relative_to is in.
///
/// If `relative_to` is at the start of a word, return the word and following whitespace.
/// If `relative_to` is between words, return the whitespace back and the following word.
///
/// if in word
///   delete that word
///   if there is whitespace following the word, delete that as well
///   otherwise, delete any preceding whitespace
/// otherwise
///   delete whitespace around cursor
///   delete word following the cursor
fn around_word(
    map: &DisplaySnapshot,
    relative_to: DisplayPoint,
    ignore_punctuation: bool,
) -> Option<Range<DisplayPoint>> {
    let scope = map
        .buffer_snapshot
        .language_scope_at(relative_to.to_point(map));
    let in_word = map
        .chars_at(relative_to)
        .next()
        .map(|(c, _)| char_kind(&scope, c) != CharKind::Whitespace)
        .unwrap_or(false);

    if in_word {
        around_containing_word(map, relative_to, ignore_punctuation)
    } else {
        around_next_word(map, relative_to, ignore_punctuation)
    }
}

fn around_containing_word(
    map: &DisplaySnapshot,
    relative_to: DisplayPoint,
    ignore_punctuation: bool,
) -> Option<Range<DisplayPoint>> {
    in_word(map, relative_to, ignore_punctuation)
        .map(|range| expand_to_include_whitespace(map, range, true))
}

fn around_next_word(
    map: &DisplaySnapshot,
    relative_to: DisplayPoint,
    ignore_punctuation: bool,
) -> Option<Range<DisplayPoint>> {
    let scope = map
        .buffer_snapshot
        .language_scope_at(relative_to.to_point(map));
    // Get the start of the word
    let start = movement::find_preceding_boundary_display_point(
        map,
        right(map, relative_to, 1),
        FindRange::SingleLine,
        |left, right| {
            coerce_punctuation(char_kind(&scope, left), ignore_punctuation)
                != coerce_punctuation(char_kind(&scope, right), ignore_punctuation)
        },
    );

    let mut word_found = false;
    let end = movement::find_boundary(map, relative_to, FindRange::MultiLine, |left, right| {
        let left_kind = coerce_punctuation(char_kind(&scope, left), ignore_punctuation);
        let right_kind = coerce_punctuation(char_kind(&scope, right), ignore_punctuation);

        let found = (word_found && left_kind != right_kind) || right == '\n' && left == '\n';

        if right_kind != CharKind::Whitespace {
            word_found = true;
        }

        found
    });

    Some(start..end)
}

fn argument(
    map: &DisplaySnapshot,
    relative_to: DisplayPoint,
    around: bool,
) -> Option<Range<DisplayPoint>> {
    let snapshot = &map.buffer_snapshot;
    let offset = relative_to.to_offset(map, Bias::Left);

    // The `argument` vim text object uses the syntax tree, so we operate at the buffer level and map back to the display level
    let excerpt = snapshot.excerpt_containing(offset..offset)?;
    let buffer = excerpt.buffer();

    fn comma_delimited_range_at(
        buffer: &BufferSnapshot,
        mut offset: usize,
        include_comma: bool,
    ) -> Option<Range<usize>> {
        // Seek to the first non-whitespace character
        offset += buffer
            .chars_at(offset)
            .take_while(|c| c.is_whitespace())
            .map(char::len_utf8)
            .sum::<usize>();

        let bracket_filter = |open: Range<usize>, close: Range<usize>| {
            // Filter out empty ranges
            if open.end == close.start {
                return false;
            }

            // If the cursor is outside the brackets, ignore them
            if open.start == offset || close.end == offset {
                return false;
            }

            // TODO: Is there any better way to filter out string brackets?
            // Used to filter out string brackets
            return matches!(
                buffer.chars_at(open.start).next(),
                Some('(' | '[' | '{' | '<' | '|')
            );
        };

        // Find the brackets containing the cursor
        let (open_bracket, close_bracket) =
            buffer.innermost_enclosing_bracket_ranges(offset..offset, Some(&bracket_filter))?;

        let inner_bracket_range = open_bracket.end..close_bracket.start;

        let layer = buffer.syntax_layer_at(offset)?;
        let node = layer.node();
        let mut cursor = node.walk();

        // Loop until we find the smallest node whose parent covers the bracket range. This node is the argument in the parent argument list
        let mut parent_covers_bracket_range = false;
        loop {
            let node = cursor.node();
            let range = node.byte_range();
            let covers_bracket_range =
                range.start == open_bracket.start && range.end == close_bracket.end;
            if parent_covers_bracket_range && !covers_bracket_range {
                break;
            }
            parent_covers_bracket_range = covers_bracket_range;

            // Unable to find a child node with a parent that covers the bracket range, so no argument to select
            if !cursor.goto_first_child_for_byte(offset).is_some() {
                return None;
            }
        }

        let mut argument_node = cursor.node();

        // If the child node is the open bracket, move to the next sibling.
        if argument_node.byte_range() == open_bracket {
            if !cursor.goto_next_sibling() {
                return Some(inner_bracket_range);
            }
            argument_node = cursor.node();
        }
        // While the child node is the close bracket or a comma, move to the previous sibling
        while argument_node.byte_range() == close_bracket || argument_node.kind() == "," {
            if !cursor.goto_previous_sibling() {
                return Some(inner_bracket_range);
            }
            argument_node = cursor.node();
            if argument_node.byte_range() == open_bracket {
                return Some(inner_bracket_range);
            }
        }

        // The start and end of the argument range, defaulting to the start and end of the argument node
        let mut start = argument_node.start_byte();
        let mut end = argument_node.end_byte();

        let mut needs_surrounding_comma = include_comma;

        // Seek backwards to find the start of the argument - either the previous comma or the opening bracket.
        // We do this because multiple nodes can represent a single argument, such as with rust `vec![a.b.c, d.e.f]`
        while cursor.goto_previous_sibling() {
            let prev = cursor.node();

            if prev.start_byte() < open_bracket.end {
                start = open_bracket.end;
                break;
            } else if prev.kind() == "," {
                if needs_surrounding_comma {
                    start = prev.start_byte();
                    needs_surrounding_comma = false;
                }
                break;
            } else if prev.start_byte() < start {
                start = prev.start_byte();
            }
        }

        // Do the same for the end of the argument, extending to next comma or the end of the argument list
        while cursor.goto_next_sibling() {
            let next = cursor.node();

            if next.end_byte() > close_bracket.start {
                end = close_bracket.start;
                break;
            } else if next.kind() == "," {
                if needs_surrounding_comma {
                    // Select up to the beginning of the next argument if there is one, otherwise to the end of the comma
                    if let Some(next_arg) = next.next_sibling() {
                        end = next_arg.start_byte();
                    } else {
                        end = next.end_byte();
                    }
                }
                break;
            } else if next.end_byte() > end {
                end = next.end_byte();
            }
        }

        Some(start..end)
    }

    let result = comma_delimited_range_at(buffer, excerpt.map_offset_to_buffer(offset), around)?;

    if excerpt.contains_buffer_range(result.clone()) {
        let result = excerpt.map_range_from_buffer(result);
        Some(result.start.to_display_point(map)..result.end.to_display_point(map))
    } else {
        None
    }
}

fn sentence(
    map: &DisplaySnapshot,
    relative_to: DisplayPoint,
    around: bool,
) -> Option<Range<DisplayPoint>> {
    let mut start = None;
    let mut previous_end = relative_to;

    let mut chars = map.chars_at(relative_to).peekable();

    // Search backwards for the previous sentence end or current sentence start. Include the character under relative_to
    for (char, point) in chars
        .peek()
        .cloned()
        .into_iter()
        .chain(map.reverse_chars_at(relative_to))
    {
        if is_sentence_end(map, point) {
            break;
        }

        if is_possible_sentence_start(char) {
            start = Some(point);
        }

        previous_end = point;
    }

    // Search forward for the end of the current sentence or if we are between sentences, the start of the next one
    let mut end = relative_to;
    for (char, point) in chars {
        if start.is_none() && is_possible_sentence_start(char) {
            if around {
                start = Some(point);
                continue;
            } else {
                end = point;
                break;
            }
        }

        end = point;
        *end.column_mut() += char.len_utf8() as u32;
        end = map.clip_point(end, Bias::Left);

        if is_sentence_end(map, end) {
            break;
        }
    }

    let mut range = start.unwrap_or(previous_end)..end;
    if around {
        range = expand_to_include_whitespace(map, range, false);
    }

    Some(range)
}

fn is_possible_sentence_start(character: char) -> bool {
    !character.is_whitespace() && character != '.'
}

const SENTENCE_END_PUNCTUATION: &[char] = &['.', '!', '?'];
const SENTENCE_END_FILLERS: &[char] = &[')', ']', '"', '\''];
const SENTENCE_END_WHITESPACE: &[char] = &[' ', '\t', '\n'];
fn is_sentence_end(map: &DisplaySnapshot, point: DisplayPoint) -> bool {
    let mut next_chars = map.chars_at(point).peekable();
    if let Some((char, _)) = next_chars.next() {
        // We are at a double newline. This position is a sentence end.
        if char == '\n' && next_chars.peek().map(|(c, _)| c == &'\n').unwrap_or(false) {
            return true;
        }

        // The next text is not a valid whitespace. This is not a sentence end
        if !SENTENCE_END_WHITESPACE.contains(&char) {
            return false;
        }
    }

    for (char, _) in map.reverse_chars_at(point) {
        if SENTENCE_END_PUNCTUATION.contains(&char) {
            return true;
        }

        if !SENTENCE_END_FILLERS.contains(&char) {
            return false;
        }
    }

    return false;
}

/// Expands the passed range to include whitespace on one side or the other in a line. Attempts to add the
/// whitespace to the end first and falls back to the start if there was none.
fn expand_to_include_whitespace(
    map: &DisplaySnapshot,
    mut range: Range<DisplayPoint>,
    stop_at_newline: bool,
) -> Range<DisplayPoint> {
    let mut whitespace_included = false;

    let mut chars = map.chars_at(range.end).peekable();
    while let Some((char, point)) = chars.next() {
        if char == '\n' && stop_at_newline {
            break;
        }

        if char.is_whitespace() {
            // Set end to the next display_point or the character position after the current display_point
            range.end = chars.peek().map(|(_, point)| *point).unwrap_or_else(|| {
                let mut end = point;
                *end.column_mut() += char.len_utf8() as u32;
                map.clip_point(end, Bias::Left)
            });

            if char != '\n' {
                whitespace_included = true;
            }
        } else {
            // Found non whitespace. Quit out.
            break;
        }
    }

    if !whitespace_included {
        for (char, point) in map.reverse_chars_at(range.start) {
            if char == '\n' && stop_at_newline {
                break;
            }

            if !char.is_whitespace() {
                break;
            }

            range.start = point;
        }
    }

    range
}

fn surrounding_markers(
    map: &DisplaySnapshot,
    relative_to: DisplayPoint,
    around: bool,
    search_across_lines: bool,
    open_marker: char,
    close_marker: char,
) -> Option<Range<DisplayPoint>> {
    let point = relative_to.to_offset(map, Bias::Left);

    let mut matched_closes = 0;
    let mut opening = None;

    if let Some((ch, range)) = movement::chars_after(map, point).next() {
        if ch == open_marker {
            if open_marker == close_marker {
                let mut total = 0;
                for (ch, _) in movement::chars_before(map, point) {
                    if ch == '\n' {
                        break;
                    }
                    if ch == open_marker {
                        total += 1;
                    }
                }
                if total % 2 == 0 {
                    opening = Some(range)
                }
            } else {
                opening = Some(range)
            }
        }
    }

    if opening.is_none() {
        for (ch, range) in movement::chars_before(map, point) {
            if ch == '\n' && !search_across_lines {
                break;
            }

            if ch == open_marker {
                if matched_closes == 0 {
                    opening = Some(range);
                    break;
                }
                matched_closes -= 1;
            } else if ch == close_marker {
                matched_closes += 1
            }
        }
    }

    if opening.is_none() {
        for (ch, range) in movement::chars_after(map, point) {
            if ch == open_marker {
                opening = Some(range);
                break;
            } else if ch == close_marker {
                break;
            }
        }
    }

    let Some(mut opening) = opening else {
        return None;
    };

    let mut matched_opens = 0;
    let mut closing = None;

    for (ch, range) in movement::chars_after(map, opening.end) {
        if ch == '\n' && !search_across_lines {
            break;
        }

        if ch == close_marker {
            if matched_opens == 0 {
                closing = Some(range);
                break;
            }
            matched_opens -= 1;
        } else if ch == open_marker {
            matched_opens += 1;
        }
    }

    let Some(mut closing) = closing else {
        return None;
    };

    if around && !search_across_lines {
        let mut found = false;

        for (ch, range) in movement::chars_after(map, closing.end) {
            if ch.is_whitespace() && ch != '\n' {
                found = true;
                closing.end = range.end;
            } else {
                break;
            }
        }

        if !found {
            for (ch, range) in movement::chars_before(map, opening.start) {
                if ch.is_whitespace() && ch != '\n' {
                    opening.start = range.start
                } else {
                    break;
                }
            }
        }
    }

    if !around && search_across_lines {
        if let Some((ch, range)) = movement::chars_after(map, opening.end).next() {
            if ch == '\n' {
                opening.end = range.end
            }
        }

        for (ch, range) in movement::chars_before(map, closing.start) {
            if !ch.is_whitespace() {
                break;
            }
            if ch != '\n' {
                closing.start = range.start
            }
        }
    }

    let result = if around {
        opening.start..closing.end
    } else {
        opening.end..closing.start
    };

    Some(
        map.clip_point(result.start.to_display_point(map), Bias::Left)
            ..map.clip_point(result.end.to_display_point(map), Bias::Right),
    )
}

#[cfg(test)]
mod test {
    use indoc::indoc;

    use crate::{
        state::Mode,
        test::{ExemptionFeatures, NeovimBackedTestContext, VimTestContext},
    };

    const WORD_LOCATIONS: &'static str = indoc! {"
        The quick ˇbrowˇnˇ•••
        fox ˇjuˇmpsˇ over
        the lazy dogˇ••
        ˇ
        ˇ
        ˇ
        Thˇeˇ-ˇquˇickˇ ˇbrownˇ•
        ˇ••
        ˇ••
        ˇ  fox-jumpˇs over
        the lazy dogˇ•
        ˇ
        "
    };

    #[gpui::test]
    async fn test_change_word_object(cx: &mut gpui::TestAppContext) {
        let mut cx = NeovimBackedTestContext::new(cx).await;

        cx.assert_binding_matches_all(["c", "i", "w"], WORD_LOCATIONS)
            .await;
        cx.assert_binding_matches_all(["c", "i", "shift-w"], WORD_LOCATIONS)
            .await;
        cx.assert_binding_matches_all(["c", "a", "w"], WORD_LOCATIONS)
            .await;
        cx.assert_binding_matches_all(["c", "a", "shift-w"], WORD_LOCATIONS)
            .await;
    }

    #[gpui::test]
    async fn test_delete_word_object(cx: &mut gpui::TestAppContext) {
        let mut cx = NeovimBackedTestContext::new(cx).await;

        cx.assert_binding_matches_all(["d", "i", "w"], WORD_LOCATIONS)
            .await;
        cx.assert_binding_matches_all(["d", "i", "shift-w"], WORD_LOCATIONS)
            .await;
        cx.assert_binding_matches_all(["d", "a", "w"], WORD_LOCATIONS)
            .await;
        cx.assert_binding_matches_all(["d", "a", "shift-w"], WORD_LOCATIONS)
            .await;
    }

    #[gpui::test]
    async fn test_visual_word_object(cx: &mut gpui::TestAppContext) {
        let mut cx = NeovimBackedTestContext::new(cx).await;

        /*
                cx.set_shared_state("The quick ˇbrown\nfox").await;
                cx.simulate_shared_keystrokes(["v"]).await;
                cx.assert_shared_state("The quick «bˇ»rown\nfox").await;
                cx.simulate_shared_keystrokes(["i", "w"]).await;
                cx.assert_shared_state("The quick «brownˇ»\nfox").await;
        */
        cx.set_shared_state("The quick brown\nˇ\nfox").await;
        cx.simulate_shared_keystrokes(["v"]).await;
        cx.assert_shared_state("The quick brown\n«\nˇ»fox").await;
        cx.simulate_shared_keystrokes(["i", "w"]).await;
        cx.assert_shared_state("The quick brown\n«\nˇ»fox").await;

        cx.assert_binding_matches_all(["v", "i", "w"], WORD_LOCATIONS)
            .await;
        cx.assert_binding_matches_all_exempted(
            ["v", "h", "i", "w"],
            WORD_LOCATIONS,
            ExemptionFeatures::NonEmptyVisualTextObjects,
        )
        .await;
        cx.assert_binding_matches_all_exempted(
            ["v", "l", "i", "w"],
            WORD_LOCATIONS,
            ExemptionFeatures::NonEmptyVisualTextObjects,
        )
        .await;
        cx.assert_binding_matches_all(["v", "i", "shift-w"], WORD_LOCATIONS)
            .await;

        cx.assert_binding_matches_all_exempted(
            ["v", "i", "h", "shift-w"],
            WORD_LOCATIONS,
            ExemptionFeatures::NonEmptyVisualTextObjects,
        )
        .await;
        cx.assert_binding_matches_all_exempted(
            ["v", "i", "l", "shift-w"],
            WORD_LOCATIONS,
            ExemptionFeatures::NonEmptyVisualTextObjects,
        )
        .await;

        cx.assert_binding_matches_all_exempted(
            ["v", "a", "w"],
            WORD_LOCATIONS,
            ExemptionFeatures::AroundObjectLeavesWhitespaceAtEndOfLine,
        )
        .await;
        cx.assert_binding_matches_all_exempted(
            ["v", "a", "shift-w"],
            WORD_LOCATIONS,
            ExemptionFeatures::AroundObjectLeavesWhitespaceAtEndOfLine,
        )
        .await;
    }

    const SENTENCE_EXAMPLES: &[&'static str] = &[
        "ˇThe quick ˇbrownˇ?ˇ ˇFox Jˇumpsˇ!ˇ Ovˇer theˇ lazyˇ.",
        indoc! {"
            ˇThe quick ˇbrownˇ
            fox jumps over
            the lazy doˇgˇ.ˇ ˇThe quick ˇ
            brown fox jumps over
        "},
        indoc! {"
            The quick brown fox jumps.
            Over the lazy dog
            ˇ
            ˇ
            ˇ  fox-jumpˇs over
            the lazy dog.ˇ
            ˇ
        "},
        r#"ˇThe ˇquick brownˇ.)ˇ]ˇ'ˇ" Brown ˇfox jumpsˇ.ˇ "#,
    ];

    #[gpui::test]
    async fn test_change_sentence_object(cx: &mut gpui::TestAppContext) {
        let mut cx = NeovimBackedTestContext::new(cx)
            .await
            .binding(["c", "i", "s"]);
        cx.add_initial_state_exemptions(
            "The quick brown fox jumps.\nOver the lazy dog\nˇ\nˇ\n  fox-jumps over\nthe lazy dog.\n\n",
            ExemptionFeatures::SentenceOnEmptyLines);
        cx.add_initial_state_exemptions(
            "The quick brown fox jumps.\nOver the lazy dog\n\n\nˇ  foxˇ-ˇjumpˇs over\nthe lazy dog.\n\n",
            ExemptionFeatures::SentenceAtStartOfLineWithWhitespace);
        cx.add_initial_state_exemptions(
            "The quick brown fox jumps.\nOver the lazy dog\n\n\n  fox-jumps over\nthe lazy dog.ˇ\nˇ\n",
            ExemptionFeatures::SentenceAfterPunctuationAtEndOfFile);
        for sentence_example in SENTENCE_EXAMPLES {
            cx.assert_all(sentence_example).await;
        }

        let mut cx = cx.binding(["c", "a", "s"]);
        cx.add_initial_state_exemptions(
            "The quick brown?ˇ Fox Jumps! Over the lazy.",
            ExemptionFeatures::IncorrectLandingPosition,
        );
        cx.add_initial_state_exemptions(
            "The quick brown.)]\'\" Brown fox jumps.ˇ ",
            ExemptionFeatures::AroundObjectLeavesWhitespaceAtEndOfLine,
        );

        for sentence_example in SENTENCE_EXAMPLES {
            cx.assert_all(sentence_example).await;
        }
    }

    #[gpui::test]
    async fn test_delete_sentence_object(cx: &mut gpui::TestAppContext) {
        let mut cx = NeovimBackedTestContext::new(cx)
            .await
            .binding(["d", "i", "s"]);
        cx.add_initial_state_exemptions(
            "The quick brown fox jumps.\nOver the lazy dog\nˇ\nˇ\n  fox-jumps over\nthe lazy dog.\n\n",
            ExemptionFeatures::SentenceOnEmptyLines);
        cx.add_initial_state_exemptions(
            "The quick brown fox jumps.\nOver the lazy dog\n\n\nˇ  foxˇ-ˇjumpˇs over\nthe lazy dog.\n\n",
            ExemptionFeatures::SentenceAtStartOfLineWithWhitespace);
        cx.add_initial_state_exemptions(
            "The quick brown fox jumps.\nOver the lazy dog\n\n\n  fox-jumps over\nthe lazy dog.ˇ\nˇ\n",
            ExemptionFeatures::SentenceAfterPunctuationAtEndOfFile);

        for sentence_example in SENTENCE_EXAMPLES {
            cx.assert_all(sentence_example).await;
        }

        let mut cx = cx.binding(["d", "a", "s"]);
        cx.add_initial_state_exemptions(
            "The quick brown?ˇ Fox Jumps! Over the lazy.",
            ExemptionFeatures::IncorrectLandingPosition,
        );
        cx.add_initial_state_exemptions(
            "The quick brown.)]\'\" Brown fox jumps.ˇ ",
            ExemptionFeatures::AroundObjectLeavesWhitespaceAtEndOfLine,
        );

        for sentence_example in SENTENCE_EXAMPLES {
            cx.assert_all(sentence_example).await;
        }
    }

    #[gpui::test]
    async fn test_visual_sentence_object(cx: &mut gpui::TestAppContext) {
        let mut cx = NeovimBackedTestContext::new(cx)
            .await
            .binding(["v", "i", "s"]);
        for sentence_example in SENTENCE_EXAMPLES {
            cx.assert_all_exempted(sentence_example, ExemptionFeatures::SentenceOnEmptyLines)
                .await;
        }

        let mut cx = cx.binding(["v", "a", "s"]);
        for sentence_example in SENTENCE_EXAMPLES {
            cx.assert_all_exempted(
                sentence_example,
                ExemptionFeatures::AroundSentenceStartingBetweenIncludesWrongWhitespace,
            )
            .await;
        }
    }

    // Test string with "`" for opening surrounders and "'" for closing surrounders
    const SURROUNDING_MARKER_STRING: &str = indoc! {"
        ˇTh'ˇe ˇ`ˇ'ˇquˇi`ˇck broˇ'wn`
        'ˇfox juˇmps ovˇ`ˇer
        the ˇlazy dˇ'ˇoˇ`ˇg"};

    const SURROUNDING_OBJECTS: &[(char, char)] = &[
        ('\'', '\''), // Quote
        ('`', '`'),   // Back Quote
        ('"', '"'),   // Double Quote
        ('(', ')'),   // Parentheses
        ('[', ']'),   // SquareBrackets
        ('{', '}'),   // CurlyBrackets
        ('<', '>'),   // AngleBrackets
    ];

    #[gpui::test]
    async fn test_change_surrounding_character_objects(cx: &mut gpui::TestAppContext) {
        let mut cx = NeovimBackedTestContext::new(cx).await;

        for (start, end) in SURROUNDING_OBJECTS {
            let marked_string = SURROUNDING_MARKER_STRING
                .replace('`', &start.to_string())
                .replace('\'', &end.to_string());

            cx.assert_binding_matches_all(["c", "i", &start.to_string()], &marked_string)
                .await;
            cx.assert_binding_matches_all(["c", "i", &end.to_string()], &marked_string)
                .await;
            cx.assert_binding_matches_all(["c", "a", &start.to_string()], &marked_string)
                .await;
            cx.assert_binding_matches_all(["c", "a", &end.to_string()], &marked_string)
                .await;
        }
    }
    #[gpui::test]
    async fn test_singleline_surrounding_character_objects(cx: &mut gpui::TestAppContext) {
        let mut cx = NeovimBackedTestContext::new(cx).await;
        cx.set_shared_wrap(12).await;

        cx.set_shared_state(indoc! {
            "helˇlo \"world\"!"
        })
        .await;
        cx.simulate_shared_keystrokes(["v", "i", "\""]).await;
        cx.assert_shared_state(indoc! {
            "hello \"«worldˇ»\"!"
        })
        .await;

        cx.set_shared_state(indoc! {
            "hello \"wˇorld\"!"
        })
        .await;
        cx.simulate_shared_keystrokes(["v", "i", "\""]).await;
        cx.assert_shared_state(indoc! {
            "hello \"«worldˇ»\"!"
        })
        .await;

        cx.set_shared_state(indoc! {
            "hello \"wˇorld\"!"
        })
        .await;
        cx.simulate_shared_keystrokes(["v", "a", "\""]).await;
        cx.assert_shared_state(indoc! {
            "hello« \"world\"ˇ»!"
        })
        .await;

        cx.set_shared_state(indoc! {
            "hello \"wˇorld\" !"
        })
        .await;
        cx.simulate_shared_keystrokes(["v", "a", "\""]).await;
        cx.assert_shared_state(indoc! {
            "hello «\"world\" ˇ»!"
        })
        .await;

        cx.set_shared_state(indoc! {
            "hello \"wˇorld\"•
            goodbye"
        })
        .await;
        cx.simulate_shared_keystrokes(["v", "a", "\""]).await;
        cx.assert_shared_state(indoc! {
            "hello «\"world\" ˇ»
            goodbye"
        })
        .await;
    }

    #[gpui::test]
    async fn test_multiline_surrounding_character_objects(cx: &mut gpui::TestAppContext) {
        let mut cx = NeovimBackedTestContext::new(cx).await;

        cx.set_shared_state(indoc! {
            "func empty(a string) bool {
               if a == \"\" {
                  return true
               }
               ˇreturn false
            }"
        })
        .await;
        cx.simulate_shared_keystrokes(["v", "i", "{"]).await;
        cx.assert_shared_state(indoc! {"
            func empty(a string) bool {
            «   if a == \"\" {
                  return true
               }
               return false
            ˇ»}"})
            .await;
        cx.set_shared_state(indoc! {
            "func empty(a string) bool {
                 if a == \"\" {
                     ˇreturn true
                 }
                 return false
            }"
        })
        .await;
        cx.simulate_shared_keystrokes(["v", "i", "{"]).await;
        cx.assert_shared_state(indoc! {"
            func empty(a string) bool {
                 if a == \"\" {
            «         return true
            ˇ»     }
                 return false
            }"})
            .await;

        cx.set_shared_state(indoc! {
            "func empty(a string) bool {
                 if a == \"\" ˇ{
                     return true
                 }
                 return false
            }"
        })
        .await;
        cx.simulate_shared_keystrokes(["v", "i", "{"]).await;
        cx.assert_shared_state(indoc! {"
            func empty(a string) bool {
                 if a == \"\" {
            «         return true
            ˇ»     }
                 return false
            }"})
            .await;
    }

    #[gpui::test]
    async fn test_vertical_bars(cx: &mut gpui::TestAppContext) {
        let mut cx = VimTestContext::new(cx, true).await;
        cx.set_state(
            indoc! {"
            fn boop() {
                baz(ˇ|a, b| { bar(|j, k| { })})
            }"
            },
            Mode::Normal,
        );
        cx.simulate_keystrokes(["c", "i", "|"]);
        cx.assert_state(
            indoc! {"
            fn boop() {
                baz(|ˇ| { bar(|j, k| { })})
            }"
            },
            Mode::Insert,
        );
        cx.simulate_keystrokes(["escape", "1", "8", "|"]);
        cx.assert_state(
            indoc! {"
            fn boop() {
                baz(|| { bar(ˇ|j, k| { })})
            }"
            },
            Mode::Normal,
        );

        cx.simulate_keystrokes(["v", "a", "|"]);
        cx.assert_state(
            indoc! {"
            fn boop() {
                baz(|| { bar(«|j, k| ˇ»{ })})
            }"
            },
            Mode::Visual,
        );
    }

    #[gpui::test]
    async fn test_argument_object(cx: &mut gpui::TestAppContext) {
        let mut cx = VimTestContext::new(cx, true).await;

        // Generic arguments
        cx.set_state("fn boop<A: ˇDebug, B>() {}", Mode::Normal);
        cx.simulate_keystrokes(["v", "i", "a"]);
        cx.assert_state("fn boop<«A: Debugˇ», B>() {}", Mode::Visual);

        // Function arguments
        cx.set_state(
            "fn boop(ˇarg_a: (Tuple, Of, Types), arg_b: String) {}",
            Mode::Normal,
        );
        cx.simulate_keystrokes(["d", "a", "a"]);
        cx.assert_state("fn boop(ˇarg_b: String) {}", Mode::Normal);

        cx.set_state("std::namespace::test(\"strinˇg\", a.b.c())", Mode::Normal);
        cx.simulate_keystrokes(["v", "a", "a"]);
        cx.assert_state("std::namespace::test(«\"string\", ˇ»a.b.c())", Mode::Visual);

        // Tuple, vec, and array arguments
        cx.set_state(
            "fn boop(arg_a: (Tuple, Ofˇ, Types), arg_b: String) {}",
            Mode::Normal,
        );
        cx.simulate_keystrokes(["c", "i", "a"]);
        cx.assert_state(
            "fn boop(arg_a: (Tuple, ˇ, Types), arg_b: String) {}",
            Mode::Insert,
        );

        cx.set_state("let a = (test::call(), 'p', my_macro!{ˇ});", Mode::Normal);
        cx.simulate_keystrokes(["c", "a", "a"]);
        cx.assert_state("let a = (test::call(), 'p'ˇ);", Mode::Insert);

        cx.set_state("let a = [test::call(ˇ), 300];", Mode::Normal);
        cx.simulate_keystrokes(["c", "i", "a"]);
        cx.assert_state("let a = [ˇ, 300];", Mode::Insert);

        cx.set_state(
            "let a = vec![Vec::new(), vecˇ![test::call(), 300]];",
            Mode::Normal,
        );
        cx.simulate_keystrokes(["c", "a", "a"]);
        cx.assert_state("let a = vec![Vec::new()ˇ];", Mode::Insert);

        // Cursor immediately before / after brackets
        cx.set_state("let a = [test::call(first_arg)ˇ]", Mode::Normal);
        cx.simulate_keystrokes(["v", "i", "a"]);
        cx.assert_state("let a = [«test::call(first_arg)ˇ»]", Mode::Visual);

        cx.set_state("let a = [test::callˇ(first_arg)]", Mode::Normal);
        cx.simulate_keystrokes(["v", "i", "a"]);
        cx.assert_state("let a = [«test::call(first_arg)ˇ»]", Mode::Visual);
    }

    #[gpui::test]
    async fn test_delete_surrounding_character_objects(cx: &mut gpui::TestAppContext) {
        let mut cx = NeovimBackedTestContext::new(cx).await;

        for (start, end) in SURROUNDING_OBJECTS {
            let marked_string = SURROUNDING_MARKER_STRING
                .replace('`', &start.to_string())
                .replace('\'', &end.to_string());

            cx.assert_binding_matches_all(["d", "i", &start.to_string()], &marked_string)
                .await;
            cx.assert_binding_matches_all(["d", "i", &end.to_string()], &marked_string)
                .await;
            cx.assert_binding_matches_all(["d", "a", &start.to_string()], &marked_string)
                .await;
            cx.assert_binding_matches_all(["d", "a", &end.to_string()], &marked_string)
                .await;
        }
    }
}<|MERGE_RESOLUTION|>--- conflicted
+++ resolved
@@ -6,12 +6,8 @@
     Bias, DisplayPoint,
 };
 use gpui::{actions, impl_actions, ViewContext, WindowContext};
-<<<<<<< HEAD
-use language::{char_kind, CharKind, Selection};
+use language::{char_kind, BufferSnapshot, CharKind, Selection};
 use regex::Regex;
-=======
-use language::{char_kind, BufferSnapshot, CharKind, Selection};
->>>>>>> d8953888
 use serde::Deserialize;
 use workspace::Workspace;
 
@@ -32,7 +28,7 @@
     SquareBrackets,
     CurlyBrackets,
     AngleBrackets,
-<<<<<<< HEAD
+    Argument,
     Tag,
 }
 
@@ -40,9 +36,6 @@
     name: String,
     start: DisplayPoint,
     end: DisplayPoint,
-=======
-    Argument,
->>>>>>> d8953888
 }
 
 #[derive(Clone, Deserialize, PartialEq)]
@@ -66,11 +59,8 @@
         SquareBrackets,
         CurlyBrackets,
         AngleBrackets,
-<<<<<<< HEAD
+        Argument,
         Tag
-=======
-        Argument
->>>>>>> d8953888
     ]
 );
 
@@ -138,11 +128,7 @@
 
     pub fn always_expands_both_ways(self) -> bool {
         match self {
-<<<<<<< HEAD
-            Object::Word { .. } | Object::Tag | Object::Sentence => false,
-=======
             Object::Word { .. } | Object::Sentence | Object::Argument => false,
->>>>>>> d8953888
             Object::Quotes
             | Object::BackQuotes
             | Object::DoubleQuotes
