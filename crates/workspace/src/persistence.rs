--- conflicted
+++ resolved
@@ -1,13 +1,10 @@
 pub mod model;
 
-<<<<<<< HEAD
 use std::{
     path::{Path, PathBuf},
+    str::FromStr,
     sync::Arc,
 };
-=======
-use std::{path::Path, str::FromStr};
->>>>>>> b83f104f
 
 use anyhow::{anyhow, bail, Context, Result};
 use client::DevServerProjectId;
@@ -465,7 +462,9 @@
         );
     ),
     sql!(
-<<<<<<< HEAD
+        ALTER TABLE toolchains ADD COLUMN raw_json TEXT DEFAULT "{}";
+    ),
+    sql!(
         CREATE TABLE breakpoints (
             workspace_id INTEGER NOT NULL,
             worktree_path BLOB NOT NULL,
@@ -477,9 +476,6 @@
             ON DELETE CASCADE
             ON UPDATE CASCADE
         );
-=======
-        ALTER TABLE toolchains ADD COLUMN raw_json TEXT DEFAULT "{}";
->>>>>>> b83f104f
     ),
     ];
 }
