mod ignore;
mod worktree_settings;
#[cfg(test)]
mod worktree_tests;

use ::ignore::gitignore::{Gitignore, GitignoreBuilder};
use anyhow::{anyhow, Context as _, Result};
use clock::ReplicaId;
use collections::{HashMap, HashSet, VecDeque};
use fs::{copy_recursive, Fs, MTime, PathEvent, RemoveOptions, Watcher};
use futures::{
    channel::{
        mpsc::{self, UnboundedSender},
        oneshot,
    },
    future::join_all,
    select_biased,
    task::Poll,
    FutureExt as _, Stream, StreamExt,
};
use fuzzy::CharBag;
use git::{
    repository::{Branch, GitRepository, RepoPath, UpstreamTrackingStatus},
    status::{
        FileStatus, GitSummary, StatusCode, TrackedStatus, UnmergedStatus, UnmergedStatusCode,
    },
    GitHostingProviderRegistry, COMMIT_MESSAGE, DOT_GIT, FSMONITOR_DAEMON, GITIGNORE, INDEX_LOCK,
    LFS_DIR,
};
use gpui::{
    App, AppContext as _, AsyncApp, BackgroundExecutor, Context, Entity, EventEmitter, Task,
};
use ignore::IgnoreStack;
use language::DiskState;

use parking_lot::Mutex;
use paths::local_settings_folder_relative_path;
use postage::{
    barrier,
    prelude::{Sink as _, Stream as _},
    watch,
};
use rpc::{
    proto::{self, split_worktree_update, FromProto, ToProto},
    AnyProtoClient,
};
pub use settings::WorktreeId;
use settings::{Settings, SettingsLocation, SettingsStore};
use smallvec::{smallvec, SmallVec};
use smol::channel::{self, Sender};
use std::{
    any::Any,
    cmp::Ordering,
    collections::hash_map,
    convert::TryFrom,
    ffi::OsStr,
    fmt,
    future::Future,
    mem::{self},
    ops::{Deref, DerefMut},
    path::{Component, Path, PathBuf},
    pin::Pin,
    sync::{
        atomic::{self, AtomicI32, AtomicUsize, Ordering::SeqCst},
        Arc,
    },
    time::{Duration, Instant},
};
use sum_tree::{Bias, Edit, KeyedItem, SeekTarget, SumTree, Summary, TreeMap, TreeSet, Unit};
use text::{LineEnding, Rope};
use util::{
    paths::{home_dir, PathMatcher, SanitizedPath},
    ResultExt,
};
pub use worktree_settings::WorktreeSettings;

pub const FS_WATCH_LATENCY: Duration = Duration::from_millis(100);

/// A set of local or remote files that are being opened as part of a project.
/// Responsible for tracking related FS (for local)/collab (for remote) events and corresponding updates.
/// Stores git repositories data and the diagnostics for the file(s).
///
/// Has an absolute path, and may be set to be visible in Zed UI or not.
/// May correspond to a directory or a single file.
/// Possible examples:
/// * a drag and dropped file — may be added as an invisible, "ephemeral" entry to the current worktree
/// * a directory opened in Zed — may be added as a visible entry to the current worktree
///
/// Uses [`Entry`] to track the state of each file/directory, can look up absolute paths for entries.
pub enum Worktree {
    Local(LocalWorktree),
    Remote(RemoteWorktree),
}

/// An entry, created in the worktree.
#[derive(Debug)]
pub enum CreatedEntry {
    /// Got created and indexed by the worktree, receiving a corresponding entry.
    Included(Entry),
    /// Got created, but not indexed due to falling under exclusion filters.
    Excluded { abs_path: PathBuf },
}

pub struct LoadedFile {
    pub file: Arc<File>,
    pub text: String,
}

pub struct LoadedBinaryFile {
    pub file: Arc<File>,
    pub content: Vec<u8>,
}

pub struct LocalWorktree {
    snapshot: LocalSnapshot,
    scan_requests_tx: channel::Sender<ScanRequest>,
    path_prefixes_to_scan_tx: channel::Sender<PathPrefixScanRequest>,
    is_scanning: (watch::Sender<bool>, watch::Receiver<bool>),
    _background_scanner_tasks: Vec<Task<()>>,
    update_observer: Option<UpdateObservationState>,
    fs: Arc<dyn Fs>,
    fs_case_sensitive: bool,
    visible: bool,
    next_entry_id: Arc<AtomicUsize>,
    settings: WorktreeSettings,
    share_private_files: bool,
}

pub struct PathPrefixScanRequest {
    path: Arc<Path>,
    done: SmallVec<[barrier::Sender; 1]>,
}

struct ScanRequest {
    relative_paths: Vec<Arc<Path>>,
    done: SmallVec<[barrier::Sender; 1]>,
}

pub struct RemoteWorktree {
    snapshot: Snapshot,
    background_snapshot: Arc<Mutex<(Snapshot, Vec<proto::UpdateWorktree>)>>,
    project_id: u64,
    client: AnyProtoClient,
    file_scan_inclusions: PathMatcher,
    updates_tx: Option<UnboundedSender<proto::UpdateWorktree>>,
    update_observer: Option<mpsc::UnboundedSender<proto::UpdateWorktree>>,
    snapshot_subscriptions: VecDeque<(usize, oneshot::Sender<()>)>,
    replica_id: ReplicaId,
    visible: bool,
    disconnected: bool,
}

#[derive(Clone)]
pub struct Snapshot {
    id: WorktreeId,
    abs_path: SanitizedPath,
    root_name: String,
    root_char_bag: CharBag,
    entries_by_path: SumTree<Entry>,
    entries_by_id: SumTree<PathEntry>,
    always_included_entries: Vec<Arc<Path>>,
    repositories: SumTree<RepositoryEntry>,

    /// A number that increases every time the worktree begins scanning
    /// a set of paths from the filesystem. This scanning could be caused
    /// by some operation performed on the worktree, such as reading or
    /// writing a file, or by an event reported by the filesystem.
    scan_id: usize,

    /// The latest scan id that has completed, and whose preceding scans
    /// have all completed. The current `scan_id` could be more than one
    /// greater than the `completed_scan_id` if operations are performed
    /// on the worktree while it is processing a file-system event.
    completed_scan_id: usize,
}

#[derive(Debug, Clone, PartialEq, Eq)]
pub struct RepositoryEntry {
    /// The git status entries for this repository.
    /// Note that the paths on this repository are relative to the git work directory.
    /// If the .git folder is external to Zed, these paths will be relative to that folder,
    /// and this data structure might reference files external to this worktree.
    ///
    /// For example:
    ///
    ///     my_root_folder/          <-- repository root
    ///       .git
    ///       my_sub_folder_1/
    ///         project_root/        <-- Project root, Zed opened here
    ///           changed_file_1     <-- File with changes, in worktree
    ///       my_sub_folder_2/
    ///         changed_file_2       <-- File with changes, out of worktree
    ///           ...
    ///
    /// With this setup, this field would contain 2 entries, like so:
    ///     - my_sub_folder_1/project_root/changed_file_1
    ///     - my_sub_folder_2/changed_file_2
    pub statuses_by_path: SumTree<StatusEntry>,
    pub work_directory_id: ProjectEntryId,
    pub work_directory_abs_path: PathBuf,
    pub worktree_scan_id: usize,
    pub current_branch: Option<Branch>,
    pub current_merge_conflicts: TreeSet<RepoPath>,
}

impl RepositoryEntry {
    pub fn relativize_abs_path(&self, abs_path: &Path) -> Option<RepoPath> {
        Some(
            abs_path
                .strip_prefix(&self.work_directory_abs_path)
                .ok()?
                .into(),
        )
    }

    pub fn directory_contains_abs_path(&self, abs_path: impl AsRef<Path>) -> bool {
        abs_path.as_ref().starts_with(&self.work_directory_abs_path)
    }

    pub fn branch(&self) -> Option<&Branch> {
        self.current_branch.as_ref()
    }

    pub fn work_directory_id(&self) -> ProjectEntryId {
        self.work_directory_id
    }

    pub fn status(&self) -> impl Iterator<Item = StatusEntry> + '_ {
        self.statuses_by_path.iter().cloned()
    }

    pub fn status_len(&self) -> usize {
        self.statuses_by_path.summary().item_summary.count
    }

    pub fn status_summary(&self) -> GitSummary {
        self.statuses_by_path.summary().item_summary
    }

    pub fn status_for_path(&self, path: &RepoPath) -> Option<StatusEntry> {
        self.statuses_by_path
            .get(&PathKey(path.0.clone()), &())
            .cloned()
    }

    pub fn initial_update(&self, project_id: u64) -> proto::UpdateRepository {
        proto::UpdateRepository {
            branch_summary: self.current_branch.as_ref().map(branch_to_proto),
            updated_statuses: self
                .statuses_by_path
                .iter()
                .map(|entry| entry.to_proto())
                .collect(),
            removed_statuses: Default::default(),
            current_merge_conflicts: self
                .current_merge_conflicts
                .iter()
                .map(|repo_path| repo_path.to_proto())
                .collect(),
            project_id,
            // This is semantically wrong---we want to move to having separate IDs for repositories.
            // But for the moment, RepositoryEntry isn't set up to provide that at this level, so we
            // shim it using the work directory's project entry ID. The pair of this + project ID will
            // be globally unique.
            id: self.work_directory_id().to_proto(),
            abs_path: self.work_directory_abs_path.as_path().to_proto(),
            entry_ids: vec![self.work_directory_id().to_proto()],
            // This is also semantically wrong, and should be replaced once we separate git repo updates
            // from worktree scans.
            scan_id: self.worktree_scan_id as u64,
        }
    }

    pub fn build_update(&self, old: &Self, project_id: u64) -> proto::UpdateRepository {
        let mut updated_statuses: Vec<proto::StatusEntry> = Vec::new();
        let mut removed_statuses: Vec<String> = Vec::new();

        let mut new_statuses = self.statuses_by_path.iter().peekable();
        let mut old_statuses = old.statuses_by_path.iter().peekable();

        let mut current_new_entry = new_statuses.next();
        let mut current_old_entry = old_statuses.next();
        loop {
            match (current_new_entry, current_old_entry) {
                (Some(new_entry), Some(old_entry)) => {
                    match new_entry.repo_path.cmp(&old_entry.repo_path) {
                        Ordering::Less => {
                            updated_statuses.push(new_entry.to_proto());
                            current_new_entry = new_statuses.next();
                        }
                        Ordering::Equal => {
                            if new_entry.status != old_entry.status {
                                updated_statuses.push(new_entry.to_proto());
                            }
                            current_old_entry = old_statuses.next();
                            current_new_entry = new_statuses.next();
                        }
                        Ordering::Greater => {
                            removed_statuses.push(old_entry.repo_path.as_ref().to_proto());
                            current_old_entry = old_statuses.next();
                        }
                    }
                }
                (None, Some(old_entry)) => {
                    removed_statuses.push(old_entry.repo_path.as_ref().to_proto());
                    current_old_entry = old_statuses.next();
                }
                (Some(new_entry), None) => {
                    updated_statuses.push(new_entry.to_proto());
                    current_new_entry = new_statuses.next();
                }
                (None, None) => break,
            }
        }

        proto::UpdateRepository {
            branch_summary: self.current_branch.as_ref().map(branch_to_proto),
            updated_statuses,
            removed_statuses,
            current_merge_conflicts: self
                .current_merge_conflicts
                .iter()
                .map(|path| path.as_ref().to_proto())
                .collect(),
            project_id,
            id: self.work_directory_id.to_proto(),
            abs_path: self.work_directory_abs_path.as_path().to_proto(),
            entry_ids: vec![self.work_directory_id.to_proto()],
            scan_id: self.worktree_scan_id as u64,
        }
    }
}

pub fn branch_to_proto(branch: &git::repository::Branch) -> proto::Branch {
    proto::Branch {
        is_head: branch.is_head,
        name: branch.name.to_string(),
        unix_timestamp: branch
            .most_recent_commit
            .as_ref()
            .map(|commit| commit.commit_timestamp as u64),
        upstream: branch.upstream.as_ref().map(|upstream| proto::GitUpstream {
            ref_name: upstream.ref_name.to_string(),
            tracking: upstream
                .tracking
                .status()
                .map(|upstream| proto::UpstreamTracking {
                    ahead: upstream.ahead as u64,
                    behind: upstream.behind as u64,
                }),
        }),
        most_recent_commit: branch
            .most_recent_commit
            .as_ref()
            .map(|commit| proto::CommitSummary {
                sha: commit.sha.to_string(),
                subject: commit.subject.to_string(),
                commit_timestamp: commit.commit_timestamp,
            }),
    }
}

pub fn proto_to_branch(proto: &proto::Branch) -> git::repository::Branch {
    git::repository::Branch {
        is_head: proto.is_head,
        name: proto.name.clone().into(),
        upstream: proto
            .upstream
            .as_ref()
            .map(|upstream| git::repository::Upstream {
                ref_name: upstream.ref_name.to_string().into(),
                tracking: upstream
                    .tracking
                    .as_ref()
                    .map(|tracking| {
                        git::repository::UpstreamTracking::Tracked(UpstreamTrackingStatus {
                            ahead: tracking.ahead as u32,
                            behind: tracking.behind as u32,
                        })
                    })
                    .unwrap_or(git::repository::UpstreamTracking::Gone),
            }),
        most_recent_commit: proto.most_recent_commit.as_ref().map(|commit| {
            git::repository::CommitSummary {
                sha: commit.sha.to_string().into(),
                subject: commit.subject.to_string().into(),
                commit_timestamp: commit.commit_timestamp,
                has_parent: true,
            }
        }),
    }
}

/// This path corresponds to the 'content path' of a repository in relation
/// to Zed's project root.
/// In the majority of the cases, this is the folder that contains the .git folder.
/// But if a sub-folder of a git repository is opened, this corresponds to the
/// project root and the .git folder is located in a parent directory.
#[derive(Clone, Debug, Ord, PartialOrd, Eq, PartialEq, Hash)]
pub enum WorkDirectory {
    InProject {
        relative_path: Arc<Path>,
    },
    AboveProject {
        absolute_path: Arc<Path>,
        location_in_repo: Arc<Path>,
    },
}

impl WorkDirectory {
    #[cfg(test)]
    fn in_project(path: &str) -> Self {
        let path = Path::new(path);
        Self::InProject {
            relative_path: path.into(),
        }
    }

    //#[cfg(test)]
    //fn canonicalize(&self) -> Self {
    //    match self {
    //        WorkDirectory::InProject { relative_path } => WorkDirectory::InProject {
    //            relative_path: relative_path.clone(),
    //        },
    //        WorkDirectory::AboveProject {
    //            absolute_path,
    //            location_in_repo,
    //        } => WorkDirectory::AboveProject {
    //            absolute_path: absolute_path.canonicalize().unwrap().into(),
    //            location_in_repo: location_in_repo.clone(),
    //        },
    //    }
    //}

    fn path_key(&self) -> PathKey {
        match self {
            WorkDirectory::InProject { relative_path } => PathKey(relative_path.clone()),
            WorkDirectory::AboveProject { .. } => PathKey(Path::new("").into()),
        }
    }

    /// Returns true if the given path is a child of the work directory.
    ///
    /// Note that the path may not be a member of this repository, if there
    /// is a repository in a directory between these two paths
    /// external .git folder in a parent folder of the project root.
    #[track_caller]
    pub fn directory_contains(&self, path: impl AsRef<Path>) -> bool {
        let path = path.as_ref();
        debug_assert!(path.is_relative());
        match self {
            WorkDirectory::InProject { relative_path } => path.starts_with(relative_path),
            WorkDirectory::AboveProject { .. } => true,
        }
    }

    /// relativize returns the given project path relative to the root folder of the
    /// repository.
    /// If the root of the repository (and its .git folder) are located in a parent folder
    /// of the project root folder, then the returned RepoPath is relative to the root
    /// of the repository and not a valid path inside the project.
    pub fn relativize(&self, path: &Path) -> Result<RepoPath> {
        // path is assumed to be relative to worktree root.
        debug_assert!(path.is_relative());
        match self {
            WorkDirectory::InProject { relative_path } => Ok(path
                .strip_prefix(relative_path)
                .map_err(|_| {
                    anyhow!(
                        "could not relativize {:?} against {:?}",
                        path,
                        relative_path
                    )
                })?
                .into()),
            WorkDirectory::AboveProject {
                location_in_repo, ..
            } => {
                // Avoid joining a `/` to location_in_repo in the case of a single-file worktree.
                if path == Path::new("") {
                    Ok(RepoPath(location_in_repo.clone()))
                } else {
                    Ok(location_in_repo.join(path).into())
                }
            }
        }
    }

    /// This is the opposite operation to `relativize` above
    pub fn try_unrelativize(&self, path: &RepoPath) -> Option<Arc<Path>> {
        match self {
            WorkDirectory::InProject { relative_path } => Some(relative_path.join(path).into()),
            WorkDirectory::AboveProject {
                location_in_repo, ..
            } => {
                // If we fail to strip the prefix, that means this status entry is
                // external to this worktree, and we definitely won't have an entry_id
                path.strip_prefix(location_in_repo).ok().map(Into::into)
            }
        }
    }

    pub fn unrelativize(&self, path: &RepoPath) -> Arc<Path> {
        match self {
            WorkDirectory::InProject { relative_path } => relative_path.join(path).into(),
            WorkDirectory::AboveProject {
                location_in_repo, ..
            } => {
                if &path.0 == location_in_repo {
                    // Single-file worktree
                    return location_in_repo
                        .file_name()
                        .map(Path::new)
                        .unwrap_or(Path::new(""))
                        .into();
                }
                let mut location_in_repo = &**location_in_repo;
                let mut parents = PathBuf::new();
                loop {
                    if let Ok(segment) = path.strip_prefix(location_in_repo) {
                        return parents.join(segment).into();
                    }
                    location_in_repo = location_in_repo.parent().unwrap_or(Path::new(""));
                    parents.push(Component::ParentDir);
                }
            }
        }
    }

    pub fn display_name(&self) -> String {
        match self {
            WorkDirectory::InProject { relative_path } => relative_path.display().to_string(),
            WorkDirectory::AboveProject {
                absolute_path,
                location_in_repo,
            } => {
                let num_of_dots = location_in_repo.components().count();

                "../".repeat(num_of_dots)
                    + &absolute_path
                        .file_name()
                        .map(|s| s.to_string_lossy())
                        .unwrap_or_default()
                    + "/"
            }
        }
    }
}

impl Default for WorkDirectory {
    fn default() -> Self {
        Self::InProject {
            relative_path: Arc::from(Path::new("")),
        }
    }
}

#[derive(Clone, Debug, Ord, PartialOrd, Eq, PartialEq)]
pub struct WorkDirectoryEntry(ProjectEntryId);

impl Deref for WorkDirectoryEntry {
    type Target = ProjectEntryId;

    fn deref(&self) -> &Self::Target {
        &self.0
    }
}

impl From<ProjectEntryId> for WorkDirectoryEntry {
    fn from(value: ProjectEntryId) -> Self {
        WorkDirectoryEntry(value)
    }
}

#[derive(Debug, Clone)]
pub struct LocalSnapshot {
    snapshot: Snapshot,
    /// All of the gitignore files in the worktree, indexed by their relative path.
    /// The boolean indicates whether the gitignore needs to be updated.
    ignores_by_parent_abs_path: HashMap<Arc<Path>, (Arc<Gitignore>, bool)>,
    /// All of the git repositories in the worktree, indexed by the project entry
    /// id of their parent directory.
    git_repositories: TreeMap<ProjectEntryId, LocalRepositoryEntry>,
    /// The file handle of the root dir
    /// (so we can find it after it's been moved)
    root_file_handle: Option<Arc<dyn fs::FileHandle>>,
}

struct BackgroundScannerState {
    snapshot: LocalSnapshot,
    scanned_dirs: HashSet<ProjectEntryId>,
    path_prefixes_to_scan: HashSet<Arc<Path>>,
    paths_to_scan: HashSet<Arc<Path>>,
    /// The ids of all of the entries that were removed from the snapshot
    /// as part of the current update. These entry ids may be re-used
    /// if the same inode is discovered at a new path, or if the given
    /// path is re-created after being deleted.
    removed_entries: HashMap<u64, Entry>,
    changed_paths: Vec<Arc<Path>>,
    prev_snapshot: Snapshot,
    git_hosting_provider_registry: Option<Arc<GitHostingProviderRegistry>>,
    repository_scans: HashMap<PathKey, Task<()>>,
}

#[derive(Debug, Clone)]
pub struct LocalRepositoryEntry {
    pub(crate) work_directory_id: ProjectEntryId,
    pub(crate) work_directory: WorkDirectory,
    pub(crate) git_dir_scan_id: usize,
    pub(crate) status_scan_id: usize,
    pub(crate) repo_ptr: Arc<dyn GitRepository>,
    /// Absolute path to the actual .git folder.
    /// Note: if .git is a file, this points to the folder indicated by the .git file
    pub(crate) dot_git_dir_abs_path: Arc<Path>,
    /// Absolute path to the .git file, if we're in a git worktree.
    pub(crate) dot_git_worktree_abs_path: Option<Arc<Path>>,
    pub current_merge_head_shas: Vec<String>,
    pub merge_message: Option<String>,
}

impl sum_tree::Item for LocalRepositoryEntry {
    type Summary = PathSummary<Unit>;

    fn summary(&self, _: &<Self::Summary as Summary>::Context) -> Self::Summary {
        PathSummary {
            max_path: self.work_directory.path_key().0,
            item_summary: Unit,
        }
    }
}

impl KeyedItem for LocalRepositoryEntry {
    type Key = PathKey;

    fn key(&self) -> Self::Key {
        self.work_directory.path_key()
    }
}

impl LocalRepositoryEntry {
    pub fn repo(&self) -> &Arc<dyn GitRepository> {
        &self.repo_ptr
    }
}

impl Deref for LocalRepositoryEntry {
    type Target = WorkDirectory;

    fn deref(&self) -> &Self::Target {
        &self.work_directory
    }
}

impl Deref for LocalSnapshot {
    type Target = Snapshot;

    fn deref(&self) -> &Self::Target {
        &self.snapshot
    }
}

impl DerefMut for LocalSnapshot {
    fn deref_mut(&mut self) -> &mut Self::Target {
        &mut self.snapshot
    }
}

#[derive(Debug)]
enum ScanState {
    Started,
    Updated {
        snapshot: LocalSnapshot,
        changes: UpdatedEntriesSet,
        barrier: SmallVec<[barrier::Sender; 1]>,
        scanning: bool,
    },
    RootUpdated {
        new_path: Option<SanitizedPath>,
    },
}

struct UpdateObservationState {
    snapshots_tx: mpsc::UnboundedSender<(LocalSnapshot, UpdatedEntriesSet)>,
    resume_updates: watch::Sender<()>,
    _maintain_remote_snapshot: Task<Option<()>>,
}

#[derive(Clone)]
pub enum Event {
    UpdatedEntries(UpdatedEntriesSet),
    UpdatedGitRepositories(UpdatedGitRepositoriesSet),
    DeletedEntry(ProjectEntryId),
}

const EMPTY_PATH: &str = "";

impl EventEmitter<Event> for Worktree {}

impl Worktree {
    pub async fn local(
        path: impl Into<Arc<Path>>,
        visible: bool,
        fs: Arc<dyn Fs>,
        next_entry_id: Arc<AtomicUsize>,
        cx: &mut AsyncApp,
    ) -> Result<Entity<Self>> {
        let abs_path = path.into();
        let metadata = fs
            .metadata(&abs_path)
            .await
            .context("failed to stat worktree path")?;

        let fs_case_sensitive = fs.is_case_sensitive().await.unwrap_or_else(|e| {
            log::error!(
                "Failed to determine whether filesystem is case sensitive (falling back to true) due to error: {e:#}"
            );
            true
        });

        let root_file_handle = fs.open_handle(&abs_path).await.log_err();

        cx.new(move |cx: &mut Context<Worktree>| {
            let mut snapshot = LocalSnapshot {
                ignores_by_parent_abs_path: Default::default(),
                git_repositories: Default::default(),
                snapshot: Snapshot::new(
                    cx.entity_id().as_u64(),
                    abs_path
                        .file_name()
                        .map_or(String::new(), |f| f.to_string_lossy().to_string()),
                    abs_path.clone(),
                ),
                root_file_handle,
            };

            let worktree_id = snapshot.id();
            let settings_location = Some(SettingsLocation {
                worktree_id,
                path: Path::new(EMPTY_PATH),
            });

            let settings = WorktreeSettings::get(settings_location, cx).clone();
            cx.observe_global::<SettingsStore>(move |this, cx| {
                if let Self::Local(this) = this {
                    let settings = WorktreeSettings::get(settings_location, cx).clone();
                    if this.settings != settings {
                        this.settings = settings;
                        this.restart_background_scanners(cx);
                    }
                }
            })
            .detach();

            let share_private_files = false;
            if let Some(metadata) = metadata {
                let mut entry = Entry::new(
                    Arc::from(Path::new("")),
                    &metadata,
                    &next_entry_id,
                    snapshot.root_char_bag,
                    None,
                );
                if !metadata.is_dir {
                    entry.is_private = !share_private_files
                        && settings.is_path_private(abs_path.file_name().unwrap().as_ref());
                }
                snapshot.insert_entry(entry, fs.as_ref());
            }

            let (scan_requests_tx, scan_requests_rx) = channel::unbounded();
            let (path_prefixes_to_scan_tx, path_prefixes_to_scan_rx) = channel::unbounded();
            let mut worktree = LocalWorktree {
                share_private_files,
                next_entry_id,
                snapshot,
                is_scanning: watch::channel_with(true),
                update_observer: None,
                scan_requests_tx,
                path_prefixes_to_scan_tx,
                _background_scanner_tasks: Vec::new(),
                fs,
                fs_case_sensitive,
                visible,
                settings,
            };
            worktree.start_background_scanner(scan_requests_rx, path_prefixes_to_scan_rx, cx);
            Worktree::Local(worktree)
        })
    }

    pub fn remote(
        project_id: u64,
        replica_id: ReplicaId,
        worktree: proto::WorktreeMetadata,
        client: AnyProtoClient,
        cx: &mut App,
    ) -> Entity<Self> {
        cx.new(|cx: &mut Context<Self>| {
            let snapshot = Snapshot::new(
                worktree.id,
                worktree.root_name,
                Arc::<Path>::from_proto(worktree.abs_path),
            );

            let background_snapshot = Arc::new(Mutex::new((
                snapshot.clone(),
                Vec::<proto::UpdateWorktree>::new(),
            )));
            let (background_updates_tx, mut background_updates_rx) =
                mpsc::unbounded::<proto::UpdateWorktree>();
            let (mut snapshot_updated_tx, mut snapshot_updated_rx) = watch::channel();

            let worktree_id = snapshot.id();
            let settings_location = Some(SettingsLocation {
                worktree_id,
                path: Path::new(EMPTY_PATH),
            });

            let settings = WorktreeSettings::get(settings_location, cx).clone();
            let worktree = RemoteWorktree {
                client,
                project_id,
                replica_id,
                snapshot,
                file_scan_inclusions: settings.file_scan_inclusions.clone(),
                background_snapshot: background_snapshot.clone(),
                updates_tx: Some(background_updates_tx),
                update_observer: None,
                snapshot_subscriptions: Default::default(),
                visible: worktree.visible,
                disconnected: false,
            };

            // Apply updates to a separate snapshot in a background task, then
            // send them to a foreground task which updates the model.
            cx.background_spawn(async move {
                while let Some(update) = background_updates_rx.next().await {
                    {
                        let mut lock = background_snapshot.lock();
                        lock.0
                            .apply_remote_update(update.clone(), &settings.file_scan_inclusions)
                            .log_err();
                        lock.1.push(update);
                    }
                    snapshot_updated_tx.send(()).await.ok();
                }
            })
            .detach();

            // On the foreground task, update to the latest snapshot and notify
            // any update observer of all updates that led to that snapshot.
            cx.spawn(async move |this, cx| {
                while (snapshot_updated_rx.recv().await).is_some() {
                    this.update(cx, |this, cx| {
                        let mut entries_changed = false;
                        let this = this.as_remote_mut().unwrap();
                        {
                            let mut lock = this.background_snapshot.lock();
                            this.snapshot = lock.0.clone();
                            for update in lock.1.drain(..) {
                                entries_changed |= !update.updated_entries.is_empty()
                                    || !update.removed_entries.is_empty();
                                if let Some(tx) = &this.update_observer {
                                    tx.unbounded_send(update).ok();
                                }
                            }
                        };

                        if entries_changed {
                            cx.emit(Event::UpdatedEntries(Arc::default()));
                        }
                        cx.notify();
                        while let Some((scan_id, _)) = this.snapshot_subscriptions.front() {
                            if this.observed_snapshot(*scan_id) {
                                let (_, tx) = this.snapshot_subscriptions.pop_front().unwrap();
                                let _ = tx.send(());
                            } else {
                                break;
                            }
                        }
                    })?;
                }
                anyhow::Ok(())
            })
            .detach();

            Worktree::Remote(worktree)
        })
    }

    pub fn as_local(&self) -> Option<&LocalWorktree> {
        if let Worktree::Local(worktree) = self {
            Some(worktree)
        } else {
            None
        }
    }

    pub fn as_remote(&self) -> Option<&RemoteWorktree> {
        if let Worktree::Remote(worktree) = self {
            Some(worktree)
        } else {
            None
        }
    }

    pub fn as_local_mut(&mut self) -> Option<&mut LocalWorktree> {
        if let Worktree::Local(worktree) = self {
            Some(worktree)
        } else {
            None
        }
    }

    pub fn as_remote_mut(&mut self) -> Option<&mut RemoteWorktree> {
        if let Worktree::Remote(worktree) = self {
            Some(worktree)
        } else {
            None
        }
    }

    pub fn is_local(&self) -> bool {
        matches!(self, Worktree::Local(_))
    }

    pub fn is_remote(&self) -> bool {
        !self.is_local()
    }

    pub fn settings_location(&self, _: &Context<Self>) -> SettingsLocation<'static> {
        SettingsLocation {
            worktree_id: self.id(),
            path: Path::new(EMPTY_PATH),
        }
    }

    pub fn snapshot(&self) -> Snapshot {
        match self {
            Worktree::Local(worktree) => worktree.snapshot.snapshot.clone(),
            Worktree::Remote(worktree) => worktree.snapshot.clone(),
        }
    }

    pub fn scan_id(&self) -> usize {
        match self {
            Worktree::Local(worktree) => worktree.snapshot.scan_id,
            Worktree::Remote(worktree) => worktree.snapshot.scan_id,
        }
    }

    pub fn metadata_proto(&self) -> proto::WorktreeMetadata {
        proto::WorktreeMetadata {
            id: self.id().to_proto(),
            root_name: self.root_name().to_string(),
            visible: self.is_visible(),
            abs_path: self.abs_path().to_proto(),
        }
    }

    pub fn completed_scan_id(&self) -> usize {
        match self {
            Worktree::Local(worktree) => worktree.snapshot.completed_scan_id,
            Worktree::Remote(worktree) => worktree.snapshot.completed_scan_id,
        }
    }

    pub fn is_visible(&self) -> bool {
        match self {
            Worktree::Local(worktree) => worktree.visible,
            Worktree::Remote(worktree) => worktree.visible,
        }
    }

    pub fn replica_id(&self) -> ReplicaId {
        match self {
            Worktree::Local(_) => 0,
            Worktree::Remote(worktree) => worktree.replica_id,
        }
    }

    pub fn abs_path(&self) -> Arc<Path> {
        match self {
            Worktree::Local(worktree) => worktree.abs_path.clone().into(),
            Worktree::Remote(worktree) => worktree.abs_path.clone().into(),
        }
    }

    pub fn root_file(&self, cx: &Context<Self>) -> Option<Arc<File>> {
        let entry = self.root_entry()?;
        Some(File::for_entry(entry.clone(), cx.entity()))
    }

    pub fn observe_updates<F, Fut>(&mut self, project_id: u64, cx: &Context<Worktree>, callback: F)
    where
        F: 'static + Send + Fn(proto::UpdateWorktree) -> Fut,
        Fut: 'static + Send + Future<Output = bool>,
    {
        match self {
            Worktree::Local(this) => this.observe_updates(project_id, cx, callback),
            Worktree::Remote(this) => this.observe_updates(project_id, cx, callback),
        }
    }

    pub fn stop_observing_updates(&mut self) {
        match self {
            Worktree::Local(this) => {
                this.update_observer.take();
            }
            Worktree::Remote(this) => {
                this.update_observer.take();
            }
        }
    }

    #[cfg(any(test, feature = "test-support"))]
    pub fn has_update_observer(&self) -> bool {
        match self {
            Worktree::Local(this) => this.update_observer.is_some(),
            Worktree::Remote(this) => this.update_observer.is_some(),
        }
    }

    pub fn load_file(&self, path: &Path, cx: &Context<Worktree>) -> Task<Result<LoadedFile>> {
        match self {
            Worktree::Local(this) => this.load_file(path, cx),
            Worktree::Remote(_) => {
                Task::ready(Err(anyhow!("remote worktrees can't yet load files")))
            }
        }
    }

    pub fn load_staged_file(&self, path: &Path, cx: &App) -> Task<Result<Option<String>>> {
        match self {
            Worktree::Local(this) => {
                let path = Arc::from(path);
                let snapshot = this.snapshot();
<<<<<<< HEAD
                cx.spawn(async move |_cx| {
                    if let Some(repo) = snapshot.repository_for_path(&path) {
=======
                cx.spawn(async move |cx| {
                    if let Some(repo) = snapshot.local_repo_containing_path(&path) {
>>>>>>> 926d10cc
                        if let Some(repo_path) = repo.relativize(&path).log_err() {
                            if let Some(git_repo) =
                                snapshot.git_repositories.get(&repo.work_directory_id)
                            {
                                return Ok(git_repo.repo_ptr.load_index_text(repo_path).await);
                            }
                        }
                    }
                    Err(anyhow!("No repository found for {path:?}"))
                })
            }
            Worktree::Remote(_) => {
                Task::ready(Err(anyhow!("remote worktrees can't yet load staged files")))
            }
        }
    }

    pub fn load_committed_file(&self, path: &Path, cx: &App) -> Task<Result<Option<String>>> {
        match self {
            Worktree::Local(this) => {
                let path = Arc::from(path);
                let snapshot = this.snapshot();
<<<<<<< HEAD
                cx.spawn(async move |_cx| {
                    if let Some(repo) = snapshot.repository_for_path(&path) {
=======
                cx.spawn(async move |cx| {
                    if let Some(repo) = snapshot.local_repo_containing_path(&path) {
>>>>>>> 926d10cc
                        if let Some(repo_path) = repo.relativize(&path).log_err() {
                            if let Some(git_repo) =
                                snapshot.git_repositories.get(&repo.work_directory_id)
                            {
                                return Ok(git_repo.repo_ptr.load_committed_text(repo_path).await);
                            }
                        }
                    }
                    Err(anyhow!("No repository found for {path:?}"))
                })
            }
            Worktree::Remote(_) => Task::ready(Err(anyhow!(
                "remote worktrees can't yet load committed files"
            ))),
        }
    }

    pub fn load_binary_file(
        &self,
        path: &Path,
        cx: &Context<Worktree>,
    ) -> Task<Result<LoadedBinaryFile>> {
        match self {
            Worktree::Local(this) => this.load_binary_file(path, cx),
            Worktree::Remote(_) => {
                Task::ready(Err(anyhow!("remote worktrees can't yet load binary files")))
            }
        }
    }

    pub fn write_file(
        &self,
        path: &Path,
        text: Rope,
        line_ending: LineEnding,
        cx: &Context<Worktree>,
    ) -> Task<Result<Arc<File>>> {
        match self {
            Worktree::Local(this) => this.write_file(path, text, line_ending, cx),
            Worktree::Remote(_) => {
                Task::ready(Err(anyhow!("remote worktree can't yet write files")))
            }
        }
    }

    pub fn create_entry(
        &mut self,
        path: impl Into<Arc<Path>>,
        is_directory: bool,
        cx: &Context<Worktree>,
    ) -> Task<Result<CreatedEntry>> {
        let path: Arc<Path> = path.into();
        let worktree_id = self.id();
        match self {
            Worktree::Local(this) => this.create_entry(path, is_directory, cx),
            Worktree::Remote(this) => {
                let project_id = this.project_id;
                let request = this.client.request(proto::CreateProjectEntry {
                    worktree_id: worktree_id.to_proto(),
                    project_id,
                    path: path.as_ref().to_proto(),
                    is_directory,
                });
                cx.spawn(async move |this, cx| {
                    let response = request.await?;
                    match response.entry {
                        Some(entry) => this
                            .update(cx, |worktree, cx| {
                                worktree.as_remote_mut().unwrap().insert_entry(
                                    entry,
                                    response.worktree_scan_id as usize,
                                    cx,
                                )
                            })?
                            .await
                            .map(CreatedEntry::Included),
                        None => {
                            let abs_path = this.update(cx, |worktree, _| {
                                worktree
                                    .absolutize(&path)
                                    .with_context(|| format!("absolutizing {path:?}"))
                            })??;
                            Ok(CreatedEntry::Excluded { abs_path })
                        }
                    }
                })
            }
        }
    }

    pub fn delete_entry(
        &mut self,
        entry_id: ProjectEntryId,
        trash: bool,
        cx: &mut Context<Worktree>,
    ) -> Option<Task<Result<()>>> {
        let task = match self {
            Worktree::Local(this) => this.delete_entry(entry_id, trash, cx),
            Worktree::Remote(this) => this.delete_entry(entry_id, trash, cx),
        }?;

        let entry = match self {
            Worktree::Local(ref this) => this.entry_for_id(entry_id),
            Worktree::Remote(ref this) => this.entry_for_id(entry_id),
        }?;

        let mut ids = vec![entry_id];
        let path = &*entry.path;

        self.get_children_ids_recursive(path, &mut ids);

        for id in ids {
            cx.emit(Event::DeletedEntry(id));
        }
        Some(task)
    }

    fn get_children_ids_recursive(&self, path: &Path, ids: &mut Vec<ProjectEntryId>) {
        let children_iter = self.child_entries(path);
        for child in children_iter {
            ids.push(child.id);
            self.get_children_ids_recursive(&child.path, ids);
        }
    }

    pub fn rename_entry(
        &mut self,
        entry_id: ProjectEntryId,
        new_path: impl Into<Arc<Path>>,
        cx: &Context<Self>,
    ) -> Task<Result<CreatedEntry>> {
        let new_path = new_path.into();
        match self {
            Worktree::Local(this) => this.rename_entry(entry_id, new_path, cx),
            Worktree::Remote(this) => this.rename_entry(entry_id, new_path, cx),
        }
    }

    pub fn copy_entry(
        &mut self,
        entry_id: ProjectEntryId,
        relative_worktree_source_path: Option<PathBuf>,
        new_path: impl Into<Arc<Path>>,
        cx: &Context<Self>,
    ) -> Task<Result<Option<Entry>>> {
        let new_path: Arc<Path> = new_path.into();
        match self {
            Worktree::Local(this) => {
                this.copy_entry(entry_id, relative_worktree_source_path, new_path, cx)
            }
            Worktree::Remote(this) => {
                let relative_worktree_source_path = relative_worktree_source_path
                    .map(|relative_worktree_source_path| relative_worktree_source_path.to_proto());
                let response = this.client.request(proto::CopyProjectEntry {
                    project_id: this.project_id,
                    entry_id: entry_id.to_proto(),
                    relative_worktree_source_path,
                    new_path: new_path.to_proto(),
                });
                cx.spawn(async move |this, cx| {
                    let response = response.await?;
                    match response.entry {
                        Some(entry) => this
                            .update(cx, |worktree, cx| {
                                worktree.as_remote_mut().unwrap().insert_entry(
                                    entry,
                                    response.worktree_scan_id as usize,
                                    cx,
                                )
                            })?
                            .await
                            .map(Some),
                        None => Ok(None),
                    }
                })
            }
        }
    }

    pub fn copy_external_entries(
        &mut self,
        target_directory: PathBuf,
        paths: Vec<Arc<Path>>,
        overwrite_existing_files: bool,
        cx: &Context<Worktree>,
    ) -> Task<Result<Vec<ProjectEntryId>>> {
        match self {
            Worktree::Local(this) => {
                this.copy_external_entries(target_directory, paths, overwrite_existing_files, cx)
            }
            _ => Task::ready(Err(anyhow!(
                "Copying external entries is not supported for remote worktrees"
            ))),
        }
    }

    pub fn expand_entry(
        &mut self,
        entry_id: ProjectEntryId,
        cx: &Context<Worktree>,
    ) -> Option<Task<Result<()>>> {
        match self {
            Worktree::Local(this) => this.expand_entry(entry_id, cx),
            Worktree::Remote(this) => {
                let response = this.client.request(proto::ExpandProjectEntry {
                    project_id: this.project_id,
                    entry_id: entry_id.to_proto(),
                });
                Some(cx.spawn(async move |this, cx| {
                    let response = response.await?;
                    this.update(cx, |this, _| {
                        this.as_remote_mut()
                            .unwrap()
                            .wait_for_snapshot(response.worktree_scan_id as usize)
                    })?
                    .await?;
                    Ok(())
                }))
            }
        }
    }

    pub fn expand_all_for_entry(
        &mut self,
        entry_id: ProjectEntryId,
        cx: &Context<Worktree>,
    ) -> Option<Task<Result<()>>> {
        match self {
            Worktree::Local(this) => this.expand_all_for_entry(entry_id, cx),
            Worktree::Remote(this) => {
                let response = this.client.request(proto::ExpandAllForProjectEntry {
                    project_id: this.project_id,
                    entry_id: entry_id.to_proto(),
                });
                Some(cx.spawn(async move |this, cx| {
                    let response = response.await?;
                    this.update(cx, |this, _| {
                        this.as_remote_mut()
                            .unwrap()
                            .wait_for_snapshot(response.worktree_scan_id as usize)
                    })?
                    .await?;
                    Ok(())
                }))
            }
        }
    }

    pub async fn handle_create_entry(
        this: Entity<Self>,
        request: proto::CreateProjectEntry,
        mut cx: AsyncApp,
    ) -> Result<proto::ProjectEntryResponse> {
        let (scan_id, entry) = this.update(&mut cx, |this, cx| {
            (
                this.scan_id(),
                this.create_entry(
                    Arc::<Path>::from_proto(request.path),
                    request.is_directory,
                    cx,
                ),
            )
        })?;
        Ok(proto::ProjectEntryResponse {
            entry: match &entry.await? {
                CreatedEntry::Included(entry) => Some(entry.into()),
                CreatedEntry::Excluded { .. } => None,
            },
            worktree_scan_id: scan_id as u64,
        })
    }

    pub async fn handle_delete_entry(
        this: Entity<Self>,
        request: proto::DeleteProjectEntry,
        mut cx: AsyncApp,
    ) -> Result<proto::ProjectEntryResponse> {
        let (scan_id, task) = this.update(&mut cx, |this, cx| {
            (
                this.scan_id(),
                this.delete_entry(
                    ProjectEntryId::from_proto(request.entry_id),
                    request.use_trash,
                    cx,
                ),
            )
        })?;
        task.ok_or_else(|| anyhow!("invalid entry"))?.await?;
        Ok(proto::ProjectEntryResponse {
            entry: None,
            worktree_scan_id: scan_id as u64,
        })
    }

    pub async fn handle_expand_entry(
        this: Entity<Self>,
        request: proto::ExpandProjectEntry,
        mut cx: AsyncApp,
    ) -> Result<proto::ExpandProjectEntryResponse> {
        let task = this.update(&mut cx, |this, cx| {
            this.expand_entry(ProjectEntryId::from_proto(request.entry_id), cx)
        })?;
        task.ok_or_else(|| anyhow!("no such entry"))?.await?;
        let scan_id = this.read_with(&cx, |this, _| this.scan_id())?;
        Ok(proto::ExpandProjectEntryResponse {
            worktree_scan_id: scan_id as u64,
        })
    }

    pub async fn handle_expand_all_for_entry(
        this: Entity<Self>,
        request: proto::ExpandAllForProjectEntry,
        mut cx: AsyncApp,
    ) -> Result<proto::ExpandAllForProjectEntryResponse> {
        let task = this.update(&mut cx, |this, cx| {
            this.expand_all_for_entry(ProjectEntryId::from_proto(request.entry_id), cx)
        })?;
        task.ok_or_else(|| anyhow!("no such entry"))?.await?;
        let scan_id = this.read_with(&cx, |this, _| this.scan_id())?;
        Ok(proto::ExpandAllForProjectEntryResponse {
            worktree_scan_id: scan_id as u64,
        })
    }

    pub async fn handle_rename_entry(
        this: Entity<Self>,
        request: proto::RenameProjectEntry,
        mut cx: AsyncApp,
    ) -> Result<proto::ProjectEntryResponse> {
        let (scan_id, task) = this.update(&mut cx, |this, cx| {
            (
                this.scan_id(),
                this.rename_entry(
                    ProjectEntryId::from_proto(request.entry_id),
                    Arc::<Path>::from_proto(request.new_path),
                    cx,
                ),
            )
        })?;
        Ok(proto::ProjectEntryResponse {
            entry: match &task.await? {
                CreatedEntry::Included(entry) => Some(entry.into()),
                CreatedEntry::Excluded { .. } => None,
            },
            worktree_scan_id: scan_id as u64,
        })
    }

    pub async fn handle_copy_entry(
        this: Entity<Self>,
        request: proto::CopyProjectEntry,
        mut cx: AsyncApp,
    ) -> Result<proto::ProjectEntryResponse> {
        let (scan_id, task) = this.update(&mut cx, |this, cx| {
            let relative_worktree_source_path = request
                .relative_worktree_source_path
                .map(PathBuf::from_proto);
            (
                this.scan_id(),
                this.copy_entry(
                    ProjectEntryId::from_proto(request.entry_id),
                    relative_worktree_source_path,
                    PathBuf::from_proto(request.new_path),
                    cx,
                ),
            )
        })?;
        Ok(proto::ProjectEntryResponse {
            entry: task.await?.as_ref().map(|e| e.into()),
            worktree_scan_id: scan_id as u64,
        })
    }

    pub fn dot_git_abs_path(&self, work_directory: &WorkDirectory) -> PathBuf {
        let mut path = match work_directory {
            WorkDirectory::InProject { relative_path } => self.abs_path().join(relative_path),
            WorkDirectory::AboveProject { absolute_path, .. } => absolute_path.as_ref().to_owned(),
        };
        path.push(".git");
        path
    }

    pub fn is_single_file(&self) -> bool {
        self.root_dir().is_none()
    }
}

impl LocalWorktree {
    pub fn fs(&self) -> &Arc<dyn Fs> {
        &self.fs
    }

    pub fn is_path_private(&self, path: &Path) -> bool {
        !self.share_private_files && self.settings.is_path_private(path)
    }

    fn restart_background_scanners(&mut self, cx: &Context<Worktree>) {
        let (scan_requests_tx, scan_requests_rx) = channel::unbounded();
        let (path_prefixes_to_scan_tx, path_prefixes_to_scan_rx) = channel::unbounded();
        self.scan_requests_tx = scan_requests_tx;
        self.path_prefixes_to_scan_tx = path_prefixes_to_scan_tx;

        self.start_background_scanner(scan_requests_rx, path_prefixes_to_scan_rx, cx);
        let always_included_entries = mem::take(&mut self.snapshot.always_included_entries);
        log::debug!(
            "refreshing entries for the following always included paths: {:?}",
            always_included_entries
        );

        // Cleans up old always included entries to ensure they get updated properly. Otherwise,
        // nested always included entries may not get updated and will result in out-of-date info.
        self.refresh_entries_for_paths(always_included_entries);
    }

    fn start_background_scanner(
        &mut self,
        scan_requests_rx: channel::Receiver<ScanRequest>,
        path_prefixes_to_scan_rx: channel::Receiver<PathPrefixScanRequest>,
        cx: &Context<Worktree>,
    ) {
        let snapshot = self.snapshot();
        let share_private_files = self.share_private_files;
        let next_entry_id = self.next_entry_id.clone();
        let fs = self.fs.clone();
        let git_hosting_provider_registry = GitHostingProviderRegistry::try_global(cx);
        let settings = self.settings.clone();
        let (scan_states_tx, mut scan_states_rx) = mpsc::unbounded();
        let background_scanner = cx.background_spawn({
            let abs_path = snapshot.abs_path.as_path().to_path_buf();
            let background = cx.background_executor().clone();
            async move {
                let (events, watcher) = fs.watch(&abs_path, FS_WATCH_LATENCY).await;
                let fs_case_sensitive = fs.is_case_sensitive().await.unwrap_or_else(|e| {
                    log::error!("Failed to determine whether filesystem is case sensitive: {e:#}");
                    true
                });

                let mut scanner = BackgroundScanner {
                    fs,
                    fs_case_sensitive,
                    status_updates_tx: scan_states_tx,
                    scans_running: Arc::new(AtomicI32::new(0)),
                    executor: background,
                    scan_requests_rx,
                    path_prefixes_to_scan_rx,
                    next_entry_id,
                    state: Arc::new(Mutex::new(BackgroundScannerState {
                        prev_snapshot: snapshot.snapshot.clone(),
                        snapshot,
                        scanned_dirs: Default::default(),
                        path_prefixes_to_scan: Default::default(),
                        paths_to_scan: Default::default(),
                        removed_entries: Default::default(),
                        changed_paths: Default::default(),
                        repository_scans: HashMap::default(),
                        git_hosting_provider_registry,
                    })),
                    phase: BackgroundScannerPhase::InitialScan,
                    share_private_files,
                    settings,
                    watcher,
                };

                scanner
                    .run(Box::pin(events.map(|events| events.into_iter().collect())))
                    .await;
            }
        });
        let scan_state_updater = cx.spawn(async move |this, cx| {
            while let Some((state, this)) = scan_states_rx.next().await.zip(this.upgrade()) {
                this.update(cx, |this, cx| {
                    let this = this.as_local_mut().unwrap();
                    match state {
                        ScanState::Started => {
                            *this.is_scanning.0.borrow_mut() = true;
                        }
                        ScanState::Updated {
                            snapshot,
                            changes,
                            barrier,
                            scanning,
                        } => {
                            *this.is_scanning.0.borrow_mut() = scanning;
                            this.set_snapshot(snapshot, changes, cx);
                            drop(barrier);
                        }
                        ScanState::RootUpdated { new_path } => {
                            this.update_abs_path_and_refresh(new_path, cx);
                        }
                    }
                })
                .ok();
            }
        });
        self._background_scanner_tasks = vec![background_scanner, scan_state_updater];
        self.is_scanning = watch::channel_with(true);
    }

    fn set_snapshot(
        &mut self,
        new_snapshot: LocalSnapshot,
        entry_changes: UpdatedEntriesSet,
        cx: &mut Context<Worktree>,
    ) {
        let repo_changes = self.changed_repos(&self.snapshot, &new_snapshot);
        self.snapshot = new_snapshot;

        if let Some(share) = self.update_observer.as_mut() {
            share
                .snapshots_tx
                .unbounded_send((self.snapshot.clone(), entry_changes.clone()))
                .ok();
        }

        if !entry_changes.is_empty() {
            cx.emit(Event::UpdatedEntries(entry_changes));
        }
        if !repo_changes.is_empty() {
            cx.emit(Event::UpdatedGitRepositories(repo_changes));
        }
    }

    fn changed_repos(
        &self,
        old_snapshot: &LocalSnapshot,
        new_snapshot: &LocalSnapshot,
    ) -> UpdatedGitRepositoriesSet {
        let mut changes = Vec::new();
        let mut old_repos = old_snapshot.git_repositories.iter().peekable();
        let mut new_repos = new_snapshot.git_repositories.iter().peekable();

        loop {
            match (new_repos.peek().map(clone), old_repos.peek().map(clone)) {
                (Some((new_entry_id, new_repo)), Some((old_entry_id, old_repo))) => {
                    match Ord::cmp(&new_entry_id, &old_entry_id) {
                        Ordering::Less => {
                            if let Some(entry) = new_snapshot.entry_for_id(new_entry_id) {
                                changes.push((
                                    entry.clone(),
                                    GitRepositoryChange {
                                        old_repository: None,
                                    },
                                ));
                            }
                            new_repos.next();
                        }
                        Ordering::Equal => {
                            if new_repo.git_dir_scan_id != old_repo.git_dir_scan_id
                                || new_repo.status_scan_id != old_repo.status_scan_id
                            {
                                if let Some(entry) = new_snapshot.entry_for_id(new_entry_id) {
                                    let old_repo =
                                        old_snapshot.repository_for_id(old_entry_id).cloned();
                                    changes.push((
                                        entry.clone(),
                                        GitRepositoryChange {
                                            old_repository: old_repo,
                                        },
                                    ));
                                }
                            }
                            new_repos.next();
                            old_repos.next();
                        }
                        Ordering::Greater => {
                            if let Some(entry) = old_snapshot.entry_for_id(old_entry_id) {
                                let old_repo =
                                    old_snapshot.repository_for_id(old_entry_id).cloned();
                                changes.push((
                                    entry.clone(),
                                    GitRepositoryChange {
                                        old_repository: old_repo,
                                    },
                                ));
                            }
                            old_repos.next();
                        }
                    }
                }
                (Some((entry_id, _)), None) => {
                    if let Some(entry) = new_snapshot.entry_for_id(entry_id) {
                        changes.push((
                            entry.clone(),
                            GitRepositoryChange {
                                old_repository: None,
                            },
                        ));
                    }
                    new_repos.next();
                }
                (None, Some((entry_id, _))) => {
                    if let Some(entry) = old_snapshot.entry_for_id(entry_id) {
                        let old_repo = old_snapshot.repository_for_id(entry_id).cloned();
                        changes.push((
                            entry.clone(),
                            GitRepositoryChange {
                                old_repository: old_repo,
                            },
                        ));
                    }
                    old_repos.next();
                }
                (None, None) => break,
            }
        }

        fn clone<T: Clone, U: Clone>(value: &(&T, &U)) -> (T, U) {
            (value.0.clone(), value.1.clone())
        }

        changes.into()
    }

    pub fn scan_complete(&self) -> impl Future<Output = ()> {
        let mut is_scanning_rx = self.is_scanning.1.clone();
        async move {
            let mut is_scanning = *is_scanning_rx.borrow();
            while is_scanning {
                if let Some(value) = is_scanning_rx.recv().await {
                    is_scanning = value;
                } else {
                    break;
                }
            }
        }
    }

    pub fn snapshot(&self) -> LocalSnapshot {
        self.snapshot.clone()
    }

    pub fn settings(&self) -> WorktreeSettings {
        self.settings.clone()
    }

    pub fn get_local_repo(&self, repo: &RepositoryEntry) -> Option<&LocalRepositoryEntry> {
        self.git_repositories.get(&repo.work_directory_id)
    }

    fn load_binary_file(
        &self,
        path: &Path,
        cx: &Context<Worktree>,
    ) -> Task<Result<LoadedBinaryFile>> {
        let path = Arc::from(path);
        let abs_path = self.absolutize(&path);
        let fs = self.fs.clone();
        let entry = self.refresh_entry(path.clone(), None, cx);
        let is_private = self.is_path_private(path.as_ref());

        let worktree = cx.weak_entity();
        cx.background_spawn(async move {
            let abs_path = abs_path?;
            let content = fs.load_bytes(&abs_path).await?;

            let worktree = worktree
                .upgrade()
                .ok_or_else(|| anyhow!("worktree was dropped"))?;
            let file = match entry.await? {
                Some(entry) => File::for_entry(entry, worktree),
                None => {
                    let metadata = fs
                        .metadata(&abs_path)
                        .await
                        .with_context(|| {
                            format!("Loading metadata for excluded file {abs_path:?}")
                        })?
                        .with_context(|| {
                            format!("Excluded file {abs_path:?} got removed during loading")
                        })?;
                    Arc::new(File {
                        entry_id: None,
                        worktree,
                        path,
                        disk_state: DiskState::Present {
                            mtime: metadata.mtime,
                        },
                        is_local: true,
                        is_private,
                    })
                }
            };

            Ok(LoadedBinaryFile { file, content })
        })
    }

    fn load_file(&self, path: &Path, cx: &Context<Worktree>) -> Task<Result<LoadedFile>> {
        let path = Arc::from(path);
        let abs_path = self.absolutize(&path);
        let fs = self.fs.clone();
        let entry = self.refresh_entry(path.clone(), None, cx);
        let is_private = self.is_path_private(path.as_ref());

        cx.spawn(async move |this, _cx| {
            let abs_path = abs_path?;
            // WARN: Temporary workaround for #27283.
            //       We are not efficient with our memory usage per file, and use in excess of 64GB for a 10GB file
            //       Therefore, as a temporary workaround to prevent system freezes, we just bail before opening a file
            //       if it is too large
            //       5GB seems to be more reasonable, peaking at ~16GB, while 6GB jumps up to >24GB which seems like a
            //       reasonable limit
            {
                const FILE_SIZE_MAX: u64 = 6 * 1024 * 1024 * 1024; // 6GB
                if let Ok(Some(metadata)) = fs.metadata(&abs_path).await {
                    if metadata.len >= FILE_SIZE_MAX {
                        anyhow::bail!("File is too large to load");
                    }
                }
            }
            let text = fs.load(&abs_path).await?;

            let worktree = this
                .upgrade()
                .ok_or_else(|| anyhow!("worktree was dropped"))?;
            let file = match entry.await? {
                Some(entry) => File::for_entry(entry, worktree),
                None => {
                    let metadata = fs
                        .metadata(&abs_path)
                        .await
                        .with_context(|| {
                            format!("Loading metadata for excluded file {abs_path:?}")
                        })?
                        .with_context(|| {
                            format!("Excluded file {abs_path:?} got removed during loading")
                        })?;
                    Arc::new(File {
                        entry_id: None,
                        worktree,
                        path,
                        disk_state: DiskState::Present {
                            mtime: metadata.mtime,
                        },
                        is_local: true,
                        is_private,
                    })
                }
            };

            Ok(LoadedFile { file, text })
        })
    }

    /// Find the lowest path in the worktree's datastructures that is an ancestor
    fn lowest_ancestor(&self, path: &Path) -> PathBuf {
        let mut lowest_ancestor = None;
        for path in path.ancestors() {
            if self.entry_for_path(path).is_some() {
                lowest_ancestor = Some(path.to_path_buf());
                break;
            }
        }

        lowest_ancestor.unwrap_or_else(|| PathBuf::from(""))
    }

    fn create_entry(
        &self,
        path: impl Into<Arc<Path>>,
        is_dir: bool,
        cx: &Context<Worktree>,
    ) -> Task<Result<CreatedEntry>> {
        let path = path.into();
        let abs_path = match self.absolutize(&path) {
            Ok(path) => path,
            Err(e) => return Task::ready(Err(e.context(format!("absolutizing path {path:?}")))),
        };
        let path_excluded = self.settings.is_path_excluded(&abs_path);
        let fs = self.fs.clone();
        let task_abs_path = abs_path.clone();
        let write = cx.background_spawn(async move {
            if is_dir {
                fs.create_dir(&task_abs_path)
                    .await
                    .with_context(|| format!("creating directory {task_abs_path:?}"))
            } else {
                fs.save(&task_abs_path, &Rope::default(), LineEnding::default())
                    .await
                    .with_context(|| format!("creating file {task_abs_path:?}"))
            }
        });

        let lowest_ancestor = self.lowest_ancestor(&path);
        cx.spawn(async move |this, cx| {
            write.await?;
            if path_excluded {
                return Ok(CreatedEntry::Excluded { abs_path });
            }

            let (result, refreshes) = this.update(cx, |this, cx| {
                let mut refreshes = Vec::new();
                let refresh_paths = path.strip_prefix(&lowest_ancestor).unwrap();
                for refresh_path in refresh_paths.ancestors() {
                    if refresh_path == Path::new("") {
                        continue;
                    }
                    let refresh_full_path = lowest_ancestor.join(refresh_path);

                    refreshes.push(this.as_local_mut().unwrap().refresh_entry(
                        refresh_full_path.into(),
                        None,
                        cx,
                    ));
                }
                (
                    this.as_local_mut().unwrap().refresh_entry(path, None, cx),
                    refreshes,
                )
            })?;
            for refresh in refreshes {
                refresh.await.log_err();
            }

            Ok(result
                .await?
                .map(CreatedEntry::Included)
                .unwrap_or_else(|| CreatedEntry::Excluded { abs_path }))
        })
    }

    fn write_file(
        &self,
        path: impl Into<Arc<Path>>,
        text: Rope,
        line_ending: LineEnding,
        cx: &Context<Worktree>,
    ) -> Task<Result<Arc<File>>> {
        let path = path.into();
        let fs = self.fs.clone();
        let is_private = self.is_path_private(&path);
        let Ok(abs_path) = self.absolutize(&path) else {
            return Task::ready(Err(anyhow!("invalid path {path:?}")));
        };

        let write = cx.background_spawn({
            let fs = fs.clone();
            let abs_path = abs_path.clone();
            async move { fs.save(&abs_path, &text, line_ending).await }
        });

        cx.spawn(async move |this, cx| {
            write.await?;
            let entry = this
                .update(cx, |this, cx| {
                    this.as_local_mut()
                        .unwrap()
                        .refresh_entry(path.clone(), None, cx)
                })?
                .await?;
            let worktree = this.upgrade().ok_or_else(|| anyhow!("worktree dropped"))?;
            if let Some(entry) = entry {
                Ok(File::for_entry(entry, worktree))
            } else {
                let metadata = fs
                    .metadata(&abs_path)
                    .await
                    .with_context(|| {
                        format!("Fetching metadata after saving the excluded buffer {abs_path:?}")
                    })?
                    .with_context(|| {
                        format!("Excluded buffer {path:?} got removed during saving")
                    })?;
                Ok(Arc::new(File {
                    worktree,
                    path,
                    disk_state: DiskState::Present {
                        mtime: metadata.mtime,
                    },
                    entry_id: None,
                    is_local: true,
                    is_private,
                }))
            }
        })
    }

    fn delete_entry(
        &self,
        entry_id: ProjectEntryId,
        trash: bool,
        cx: &Context<Worktree>,
    ) -> Option<Task<Result<()>>> {
        let entry = self.entry_for_id(entry_id)?.clone();
        let abs_path = self.absolutize(&entry.path);
        let fs = self.fs.clone();

        let delete = cx.background_spawn(async move {
            if entry.is_file() {
                if trash {
                    fs.trash_file(&abs_path?, Default::default()).await?;
                } else {
                    fs.remove_file(&abs_path?, Default::default()).await?;
                }
            } else if trash {
                fs.trash_dir(
                    &abs_path?,
                    RemoveOptions {
                        recursive: true,
                        ignore_if_not_exists: false,
                    },
                )
                .await?;
            } else {
                fs.remove_dir(
                    &abs_path?,
                    RemoveOptions {
                        recursive: true,
                        ignore_if_not_exists: false,
                    },
                )
                .await?;
            }
            anyhow::Ok(entry.path)
        });

        Some(cx.spawn(async move |this, cx| {
            let path = delete.await?;
            this.update(cx, |this, _| {
                this.as_local_mut()
                    .unwrap()
                    .refresh_entries_for_paths(vec![path])
            })?
            .recv()
            .await;
            Ok(())
        }))
    }

    /// Rename an entry.
    ///
    /// `new_path` is the new relative path to the worktree root.
    /// If the root entry is renamed then `new_path` is the new root name instead.
    fn rename_entry(
        &self,
        entry_id: ProjectEntryId,
        new_path: impl Into<Arc<Path>>,
        cx: &Context<Worktree>,
    ) -> Task<Result<CreatedEntry>> {
        let old_path = match self.entry_for_id(entry_id) {
            Some(entry) => entry.path.clone(),
            None => return Task::ready(Err(anyhow!("no entry to rename for id {entry_id:?}"))),
        };
        let new_path = new_path.into();
        let abs_old_path = self.absolutize(&old_path);

        let is_root_entry = self.root_entry().is_some_and(|e| e.id == entry_id);
        let abs_new_path = if is_root_entry {
            let Some(root_parent_path) = self.abs_path().parent() else {
                return Task::ready(Err(anyhow!("no parent for path {:?}", self.abs_path)));
            };
            root_parent_path.join(&new_path)
        } else {
            let Ok(absolutize_path) = self.absolutize(&new_path) else {
                return Task::ready(Err(anyhow!("absolutizing path {new_path:?}")));
            };
            absolutize_path
        };
        let abs_path = abs_new_path.clone();
        let fs = self.fs.clone();
        let case_sensitive = self.fs_case_sensitive;
        let rename = cx.background_spawn(async move {
            let abs_old_path = abs_old_path?;
            let abs_new_path = abs_new_path;

            let abs_old_path_lower = abs_old_path.to_str().map(|p| p.to_lowercase());
            let abs_new_path_lower = abs_new_path.to_str().map(|p| p.to_lowercase());

            // If we're on a case-insensitive FS and we're doing a case-only rename (i.e. `foobar` to `FOOBAR`)
            // we want to overwrite, because otherwise we run into a file-already-exists error.
            let overwrite = !case_sensitive
                && abs_old_path != abs_new_path
                && abs_old_path_lower == abs_new_path_lower;

            fs.rename(
                &abs_old_path,
                &abs_new_path,
                fs::RenameOptions {
                    overwrite,
                    ..Default::default()
                },
            )
            .await
            .with_context(|| format!("Renaming {abs_old_path:?} into {abs_new_path:?}"))
        });

        cx.spawn(async move |this, cx| {
            rename.await?;
            Ok(this
                .update(cx, |this, cx| {
                    let local = this.as_local_mut().unwrap();
                    if is_root_entry {
                        // We eagerly update `abs_path` and refresh this worktree.
                        // Otherwise, the FS watcher would do it on the `RootUpdated` event,
                        // but with a noticeable delay, so we handle it proactively.
                        local.update_abs_path_and_refresh(
                            Some(SanitizedPath::from(abs_path.clone())),
                            cx,
                        );
                        Task::ready(Ok(this.root_entry().cloned()))
                    } else {
                        local.refresh_entry(new_path.clone(), Some(old_path), cx)
                    }
                })?
                .await?
                .map(CreatedEntry::Included)
                .unwrap_or_else(|| CreatedEntry::Excluded { abs_path }))
        })
    }

    fn copy_entry(
        &self,
        entry_id: ProjectEntryId,
        relative_worktree_source_path: Option<PathBuf>,
        new_path: impl Into<Arc<Path>>,
        cx: &Context<Worktree>,
    ) -> Task<Result<Option<Entry>>> {
        let old_path = match self.entry_for_id(entry_id) {
            Some(entry) => entry.path.clone(),
            None => return Task::ready(Ok(None)),
        };
        let new_path = new_path.into();
        let abs_old_path =
            if let Some(relative_worktree_source_path) = relative_worktree_source_path {
                Ok(self.abs_path().join(relative_worktree_source_path))
            } else {
                self.absolutize(&old_path)
            };
        let abs_new_path = self.absolutize(&new_path);
        let fs = self.fs.clone();
        let copy = cx.background_spawn(async move {
            copy_recursive(
                fs.as_ref(),
                &abs_old_path?,
                &abs_new_path?,
                Default::default(),
            )
            .await
        });

        cx.spawn(async move |this, cx| {
            copy.await?;
            this.update(cx, |this, cx| {
                this.as_local_mut()
                    .unwrap()
                    .refresh_entry(new_path.clone(), None, cx)
            })?
            .await
        })
    }

    pub fn copy_external_entries(
        &self,
        target_directory: PathBuf,
        paths: Vec<Arc<Path>>,
        overwrite_existing_files: bool,
        cx: &Context<Worktree>,
    ) -> Task<Result<Vec<ProjectEntryId>>> {
        let worktree_path = self.abs_path().clone();
        let fs = self.fs.clone();
        let paths = paths
            .into_iter()
            .filter_map(|source| {
                let file_name = source.file_name()?;
                let mut target = target_directory.clone();
                target.push(file_name);

                // Do not allow copying the same file to itself.
                if source.as_ref() != target.as_path() {
                    Some((source, target))
                } else {
                    None
                }
            })
            .collect::<Vec<_>>();

        let paths_to_refresh = paths
            .iter()
            .filter_map(|(_, target)| Some(target.strip_prefix(&worktree_path).ok()?.into()))
            .collect::<Vec<_>>();

        cx.spawn(async move |this, cx| {
            cx.background_spawn(async move {
                for (source, target) in paths {
                    copy_recursive(
                        fs.as_ref(),
                        &source,
                        &target,
                        fs::CopyOptions {
                            overwrite: overwrite_existing_files,
                            ..Default::default()
                        },
                    )
                    .await
                    .with_context(|| {
                        anyhow!("Failed to copy file from {source:?} to {target:?}")
                    })?;
                }
                Ok::<(), anyhow::Error>(())
            })
            .await
            .log_err();
            let mut refresh = cx.read_entity(
                &this.upgrade().with_context(|| "Dropped worktree")?,
                |this, _| {
                    Ok::<postage::barrier::Receiver, anyhow::Error>(
                        this.as_local()
                            .with_context(|| "Worktree is not local")?
                            .refresh_entries_for_paths(paths_to_refresh.clone()),
                    )
                },
            )??;

            cx.background_spawn(async move {
                refresh.next().await;
                Ok::<(), anyhow::Error>(())
            })
            .await
            .log_err();

            let this = this.upgrade().with_context(|| "Dropped worktree")?;
            cx.read_entity(&this, |this, _| {
                paths_to_refresh
                    .iter()
                    .filter_map(|path| Some(this.entry_for_path(path)?.id))
                    .collect()
            })
        })
    }

    fn expand_entry(
        &self,
        entry_id: ProjectEntryId,
        cx: &Context<Worktree>,
    ) -> Option<Task<Result<()>>> {
        let path = self.entry_for_id(entry_id)?.path.clone();
        let mut refresh = self.refresh_entries_for_paths(vec![path]);
        Some(cx.background_spawn(async move {
            refresh.next().await;
            Ok(())
        }))
    }

    fn expand_all_for_entry(
        &self,
        entry_id: ProjectEntryId,
        cx: &Context<Worktree>,
    ) -> Option<Task<Result<()>>> {
        let path = self.entry_for_id(entry_id).unwrap().path.clone();
        let mut rx = self.add_path_prefix_to_scan(path.clone());
        Some(cx.background_spawn(async move {
            rx.next().await;
            Ok(())
        }))
    }

    fn refresh_entries_for_paths(&self, paths: Vec<Arc<Path>>) -> barrier::Receiver {
        let (tx, rx) = barrier::channel();
        self.scan_requests_tx
            .try_send(ScanRequest {
                relative_paths: paths,
                done: smallvec![tx],
            })
            .ok();
        rx
    }

    pub fn add_path_prefix_to_scan(&self, path_prefix: Arc<Path>) -> barrier::Receiver {
        let (tx, rx) = barrier::channel();
        self.path_prefixes_to_scan_tx
            .try_send(PathPrefixScanRequest {
                path: path_prefix,
                done: smallvec![tx],
            })
            .ok();
        rx
    }

    fn refresh_entry(
        &self,
        path: Arc<Path>,
        old_path: Option<Arc<Path>>,
        cx: &Context<Worktree>,
    ) -> Task<Result<Option<Entry>>> {
        if self.settings.is_path_excluded(&path) {
            return Task::ready(Ok(None));
        }
        let paths = if let Some(old_path) = old_path.as_ref() {
            vec![old_path.clone(), path.clone()]
        } else {
            vec![path.clone()]
        };
        let t0 = Instant::now();
        let mut refresh = self.refresh_entries_for_paths(paths);
        cx.spawn(async move |this, cx| {
            refresh.recv().await;
            log::trace!("refreshed entry {path:?} in {:?}", t0.elapsed());
            let new_entry = this.update(cx, |this, _| {
                this.entry_for_path(path)
                    .cloned()
                    .ok_or_else(|| anyhow!("failed to read path after update"))
            })??;
            Ok(Some(new_entry))
        })
    }

    fn observe_updates<F, Fut>(&mut self, project_id: u64, cx: &Context<Worktree>, callback: F)
    where
        F: 'static + Send + Fn(proto::UpdateWorktree) -> Fut,
        Fut: 'static + Send + Future<Output = bool>,
    {
        if let Some(observer) = self.update_observer.as_mut() {
            *observer.resume_updates.borrow_mut() = ();
            return;
        }

        let (resume_updates_tx, mut resume_updates_rx) = watch::channel::<()>();
        let (snapshots_tx, mut snapshots_rx) =
            mpsc::unbounded::<(LocalSnapshot, UpdatedEntriesSet)>();
        snapshots_tx
            .unbounded_send((self.snapshot(), Arc::default()))
            .ok();

        let worktree_id = cx.entity_id().as_u64();
        let _maintain_remote_snapshot = cx.background_spawn(async move {
            let mut is_first = true;
            while let Some((snapshot, entry_changes)) = snapshots_rx.next().await {
                let update = if is_first {
                    is_first = false;
                    snapshot.build_initial_update(project_id, worktree_id)
                } else {
                    snapshot.build_update(project_id, worktree_id, entry_changes)
                };

                for update in proto::split_worktree_update(update) {
                    let _ = resume_updates_rx.try_recv();
                    loop {
                        let result = callback(update.clone());
                        if result.await {
                            break;
                        } else {
                            log::info!("waiting to resume updates");
                            if resume_updates_rx.next().await.is_none() {
                                return Some(());
                            }
                        }
                    }
                }
            }
            Some(())
        });

        self.update_observer = Some(UpdateObservationState {
            snapshots_tx,
            resume_updates: resume_updates_tx,
            _maintain_remote_snapshot,
        });
    }

    pub fn share_private_files(&mut self, cx: &Context<Worktree>) {
        self.share_private_files = true;
        self.restart_background_scanners(cx);
    }

    fn update_abs_path_and_refresh(
        &mut self,
        new_path: Option<SanitizedPath>,
        cx: &Context<Worktree>,
    ) {
        if let Some(new_path) = new_path {
            self.snapshot.git_repositories = Default::default();
            self.snapshot.ignores_by_parent_abs_path = Default::default();
            let root_name = new_path
                .as_path()
                .file_name()
                .map_or(String::new(), |f| f.to_string_lossy().to_string());
            self.snapshot.update_abs_path(new_path, root_name);
        }
        self.restart_background_scanners(cx);
    }
}

impl RemoteWorktree {
    pub fn project_id(&self) -> u64 {
        self.project_id
    }

    pub fn client(&self) -> AnyProtoClient {
        self.client.clone()
    }

    pub fn disconnected_from_host(&mut self) {
        self.updates_tx.take();
        self.snapshot_subscriptions.clear();
        self.disconnected = true;
    }

    pub fn update_from_remote(&self, update: proto::UpdateWorktree) {
        if let Some(updates_tx) = &self.updates_tx {
            updates_tx
                .unbounded_send(update)
                .expect("consumer runs to completion");
        }
    }

    fn observe_updates<F, Fut>(&mut self, project_id: u64, cx: &Context<Worktree>, callback: F)
    where
        F: 'static + Send + Fn(proto::UpdateWorktree) -> Fut,
        Fut: 'static + Send + Future<Output = bool>,
    {
        let (tx, mut rx) = mpsc::unbounded();
        let initial_update = self
            .snapshot
            .build_initial_update(project_id, self.id().to_proto());
        self.update_observer = Some(tx);
        cx.spawn(async move |this, cx| {
            let mut update = initial_update;
            'outer: loop {
                // SSH projects use a special project ID of 0, and we need to
                // remap it to the correct one here.
                update.project_id = project_id;

                for chunk in split_worktree_update(update) {
                    if !callback(chunk).await {
                        break 'outer;
                    }
                }

                if let Some(next_update) = rx.next().await {
                    update = next_update;
                } else {
                    break;
                }
            }
            this.update(cx, |this, _| {
                let this = this.as_remote_mut().unwrap();
                this.update_observer.take();
            })
        })
        .detach();
    }

    fn observed_snapshot(&self, scan_id: usize) -> bool {
        self.completed_scan_id >= scan_id
    }

    pub fn wait_for_snapshot(&mut self, scan_id: usize) -> impl Future<Output = Result<()>> {
        let (tx, rx) = oneshot::channel();
        if self.observed_snapshot(scan_id) {
            let _ = tx.send(());
        } else if self.disconnected {
            drop(tx);
        } else {
            match self
                .snapshot_subscriptions
                .binary_search_by_key(&scan_id, |probe| probe.0)
            {
                Ok(ix) | Err(ix) => self.snapshot_subscriptions.insert(ix, (scan_id, tx)),
            }
        }

        async move {
            rx.await?;
            Ok(())
        }
    }

    fn insert_entry(
        &mut self,
        entry: proto::Entry,
        scan_id: usize,
        cx: &Context<Worktree>,
    ) -> Task<Result<Entry>> {
        let wait_for_snapshot = self.wait_for_snapshot(scan_id);
        cx.spawn(async move |this, cx| {
            wait_for_snapshot.await?;
            this.update(cx, |worktree, _| {
                let worktree = worktree.as_remote_mut().unwrap();
                let snapshot = &mut worktree.background_snapshot.lock().0;
                let entry = snapshot.insert_entry(entry, &worktree.file_scan_inclusions);
                worktree.snapshot = snapshot.clone();
                entry
            })?
        })
    }

    fn delete_entry(
        &self,
        entry_id: ProjectEntryId,
        trash: bool,
        cx: &Context<Worktree>,
    ) -> Option<Task<Result<()>>> {
        let response = self.client.request(proto::DeleteProjectEntry {
            project_id: self.project_id,
            entry_id: entry_id.to_proto(),
            use_trash: trash,
        });
        Some(cx.spawn(async move |this, cx| {
            let response = response.await?;
            let scan_id = response.worktree_scan_id as usize;

            this.update(cx, move |this, _| {
                this.as_remote_mut().unwrap().wait_for_snapshot(scan_id)
            })?
            .await?;

            this.update(cx, |this, _| {
                let this = this.as_remote_mut().unwrap();
                let snapshot = &mut this.background_snapshot.lock().0;
                snapshot.delete_entry(entry_id);
                this.snapshot = snapshot.clone();
            })
        }))
    }

    fn rename_entry(
        &self,
        entry_id: ProjectEntryId,
        new_path: impl Into<Arc<Path>>,
        cx: &Context<Worktree>,
    ) -> Task<Result<CreatedEntry>> {
        let new_path: Arc<Path> = new_path.into();
        let response = self.client.request(proto::RenameProjectEntry {
            project_id: self.project_id,
            entry_id: entry_id.to_proto(),
            new_path: new_path.as_ref().to_proto(),
        });
        cx.spawn(async move |this, cx| {
            let response = response.await?;
            match response.entry {
                Some(entry) => this
                    .update(cx, |this, cx| {
                        this.as_remote_mut().unwrap().insert_entry(
                            entry,
                            response.worktree_scan_id as usize,
                            cx,
                        )
                    })?
                    .await
                    .map(CreatedEntry::Included),
                None => {
                    let abs_path = this.update(cx, |worktree, _| {
                        worktree
                            .absolutize(&new_path)
                            .with_context(|| format!("absolutizing {new_path:?}"))
                    })??;
                    Ok(CreatedEntry::Excluded { abs_path })
                }
            }
        })
    }
}

impl Snapshot {
    pub fn new(id: u64, root_name: String, abs_path: Arc<Path>) -> Self {
        Snapshot {
            id: WorktreeId::from_usize(id as usize),
            abs_path: abs_path.into(),
            root_char_bag: root_name.chars().map(|c| c.to_ascii_lowercase()).collect(),
            root_name,
            always_included_entries: Default::default(),
            entries_by_path: Default::default(),
            entries_by_id: Default::default(),
            repositories: Default::default(),
            scan_id: 1,
            completed_scan_id: 0,
        }
    }

    pub fn id(&self) -> WorktreeId {
        self.id
    }

    // TODO:
    // Consider the following:
    //
    // ```rust
    // let abs_path: Arc<Path> = snapshot.abs_path(); // e.g. "C:\Users\user\Desktop\project"
    // let some_non_trimmed_path = Path::new("\\\\?\\C:\\Users\\user\\Desktop\\project\\main.rs");
    // // The caller perform some actions here:
    // some_non_trimmed_path.strip_prefix(abs_path);  // This fails
    // some_non_trimmed_path.starts_with(abs_path);   // This fails too
    // ```
    //
    // This is definitely a bug, but it's not clear if we should handle it here or not.
    pub fn abs_path(&self) -> &Arc<Path> {
        self.abs_path.as_path()
    }

    fn build_initial_update(&self, project_id: u64, worktree_id: u64) -> proto::UpdateWorktree {
        let mut updated_entries = self
            .entries_by_path
            .iter()
            .map(proto::Entry::from)
            .collect::<Vec<_>>();
        updated_entries.sort_unstable_by_key(|e| e.id);

        proto::UpdateWorktree {
            project_id,
            worktree_id,
            abs_path: self.abs_path().to_proto(),
            root_name: self.root_name().to_string(),
            updated_entries,
            removed_entries: Vec::new(),
            scan_id: self.scan_id as u64,
            is_last_update: self.completed_scan_id == self.scan_id,
            // Sent in separate messages.
            updated_repositories: Vec::new(),
            removed_repositories: Vec::new(),
        }
    }

    pub fn work_directory_abs_path(&self, work_directory: &WorkDirectory) -> Result<PathBuf> {
        match work_directory {
            WorkDirectory::InProject { relative_path } => self.absolutize(relative_path),
            WorkDirectory::AboveProject { absolute_path, .. } => {
                Ok(absolute_path.as_ref().to_owned())
            }
        }
    }

    pub fn absolutize(&self, path: &Path) -> Result<PathBuf> {
        if path
            .components()
            .any(|component| !matches!(component, std::path::Component::Normal(_)))
        {
            return Err(anyhow!("invalid path"));
        }
        if path.file_name().is_some() {
            Ok(self.abs_path.as_path().join(path))
        } else {
            Ok(self.abs_path.as_path().to_path_buf())
        }
    }

    pub fn contains_entry(&self, entry_id: ProjectEntryId) -> bool {
        self.entries_by_id.get(&entry_id, &()).is_some()
    }

    fn insert_entry(
        &mut self,
        entry: proto::Entry,
        always_included_paths: &PathMatcher,
    ) -> Result<Entry> {
        let entry = Entry::try_from((&self.root_char_bag, always_included_paths, entry))?;
        let old_entry = self.entries_by_id.insert_or_replace(
            PathEntry {
                id: entry.id,
                path: entry.path.clone(),
                is_ignored: entry.is_ignored,
                scan_id: 0,
            },
            &(),
        );
        if let Some(old_entry) = old_entry {
            self.entries_by_path.remove(&PathKey(old_entry.path), &());
        }
        self.entries_by_path.insert_or_replace(entry.clone(), &());
        Ok(entry)
    }

    fn delete_entry(&mut self, entry_id: ProjectEntryId) -> Option<Arc<Path>> {
        let removed_entry = self.entries_by_id.remove(&entry_id, &())?;
        self.entries_by_path = {
            let mut cursor = self.entries_by_path.cursor::<TraversalProgress>(&());
            let mut new_entries_by_path =
                cursor.slice(&TraversalTarget::path(&removed_entry.path), Bias::Left, &());
            while let Some(entry) = cursor.item() {
                if entry.path.starts_with(&removed_entry.path) {
                    self.entries_by_id.remove(&entry.id, &());
                    cursor.next(&());
                } else {
                    break;
                }
            }
            new_entries_by_path.append(cursor.suffix(&()), &());
            new_entries_by_path
        };

        Some(removed_entry.path)
    }

    //#[cfg(any(test, feature = "test-support"))]
    //pub fn status_for_file(&self, path: impl AsRef<Path>) -> Option<FileStatus> {
    //    let path = path.as_ref();
    //    self.repository_for_path(path).and_then(|repo| {
    //        let repo_path = repo.relativize(path).unwrap();
    //        repo.statuses_by_path
    //            .get(&PathKey(repo_path.0), &())
    //            .map(|entry| entry.status)
    //    })
    //}

    #[cfg(any(test, feature = "test-support"))]
    pub fn status_for_file_abs_path(&self, abs_path: impl AsRef<Path>) -> Option<FileStatus> {
        let abs_path = abs_path.as_ref();
        let repo = self.repository_containing_abs_path(abs_path)?;
        let repo_path = repo.relativize_abs_path(abs_path)?;
        let status = repo.statuses_by_path.get(&PathKey(repo_path.0), &())?;
        Some(status.status)
    }

    fn update_abs_path(&mut self, abs_path: SanitizedPath, root_name: String) {
        self.abs_path = abs_path;
        if root_name != self.root_name {
            self.root_char_bag = root_name.chars().map(|c| c.to_ascii_lowercase()).collect();
            self.root_name = root_name;
        }
    }

    pub(crate) fn apply_remote_update(
        &mut self,
        update: proto::UpdateWorktree,
        always_included_paths: &PathMatcher,
    ) -> Result<()> {
        log::debug!(
            "applying remote worktree update. {} entries updated, {} removed",
            update.updated_entries.len(),
            update.removed_entries.len()
        );
        self.update_abs_path(
            SanitizedPath::from(PathBuf::from_proto(update.abs_path)),
            update.root_name,
        );

        let mut entries_by_path_edits = Vec::new();
        let mut entries_by_id_edits = Vec::new();

        for entry_id in update.removed_entries {
            let entry_id = ProjectEntryId::from_proto(entry_id);
            entries_by_id_edits.push(Edit::Remove(entry_id));
            if let Some(entry) = self.entry_for_id(entry_id) {
                entries_by_path_edits.push(Edit::Remove(PathKey(entry.path.clone())));
            }
        }

        for entry in update.updated_entries {
            let entry = Entry::try_from((&self.root_char_bag, always_included_paths, entry))?;
            if let Some(PathEntry { path, .. }) = self.entries_by_id.get(&entry.id, &()) {
                entries_by_path_edits.push(Edit::Remove(PathKey(path.clone())));
            }
            if let Some(old_entry) = self.entries_by_path.get(&PathKey(entry.path.clone()), &()) {
                if old_entry.id != entry.id {
                    entries_by_id_edits.push(Edit::Remove(old_entry.id));
                }
            }
            entries_by_id_edits.push(Edit::Insert(PathEntry {
                id: entry.id,
                path: entry.path.clone(),
                is_ignored: entry.is_ignored,
                scan_id: 0,
            }));
            entries_by_path_edits.push(Edit::Insert(entry));
        }

        self.entries_by_path.edit(entries_by_path_edits, &());
        self.entries_by_id.edit(entries_by_id_edits, &());

        self.scan_id = update.scan_id as usize;
        if update.is_last_update {
            self.completed_scan_id = update.scan_id as usize;
        }

        Ok(())
    }

    pub fn entry_count(&self) -> usize {
        self.entries_by_path.summary().count
    }

    pub fn visible_entry_count(&self) -> usize {
        self.entries_by_path.summary().non_ignored_count
    }

    pub fn dir_count(&self) -> usize {
        let summary = self.entries_by_path.summary();
        summary.count - summary.file_count
    }

    pub fn visible_dir_count(&self) -> usize {
        let summary = self.entries_by_path.summary();
        summary.non_ignored_count - summary.non_ignored_file_count
    }

    pub fn file_count(&self) -> usize {
        self.entries_by_path.summary().file_count
    }

    pub fn visible_file_count(&self) -> usize {
        self.entries_by_path.summary().non_ignored_file_count
    }

    fn traverse_from_offset(
        &self,
        include_files: bool,
        include_dirs: bool,
        include_ignored: bool,
        start_offset: usize,
    ) -> Traversal {
        let mut cursor = self.entries_by_path.cursor(&());
        cursor.seek(
            &TraversalTarget::Count {
                count: start_offset,
                include_files,
                include_dirs,
                include_ignored,
            },
            Bias::Right,
            &(),
        );
        Traversal {
            snapshot: self,
            cursor,
            include_files,
            include_dirs,
            include_ignored,
        }
    }

    pub fn traverse_from_path(
        &self,
        include_files: bool,
        include_dirs: bool,
        include_ignored: bool,
        path: &Path,
    ) -> Traversal {
        Traversal::new(self, include_files, include_dirs, include_ignored, path)
    }

    pub fn files(&self, include_ignored: bool, start: usize) -> Traversal {
        self.traverse_from_offset(true, false, include_ignored, start)
    }

    pub fn directories(&self, include_ignored: bool, start: usize) -> Traversal {
        self.traverse_from_offset(false, true, include_ignored, start)
    }

    pub fn entries(&self, include_ignored: bool, start: usize) -> Traversal {
        self.traverse_from_offset(true, true, include_ignored, start)
    }

    pub fn repositories(&self) -> &SumTree<RepositoryEntry> {
        &self.repositories
    }

    /// Get the repository whose work directory contains the given path.
    fn repository_containing_abs_path(&self, abs_path: &Path) -> Option<&RepositoryEntry> {
        self.repositories
            .iter()
            .filter(|repo| repo.directory_contains_abs_path(abs_path))
            .last()
    }

    fn repository_for_id(&self, id: ProjectEntryId) -> Option<&RepositoryEntry> {
        self.repositories
            .iter()
            .find(|repo| repo.work_directory_id == id)
    }

    pub fn paths(&self) -> impl Iterator<Item = &Arc<Path>> {
        let empty_path = Path::new("");
        self.entries_by_path
            .cursor::<()>(&())
            .filter(move |entry| entry.path.as_ref() != empty_path)
            .map(|entry| &entry.path)
    }

    pub fn child_entries<'a>(&'a self, parent_path: &'a Path) -> ChildEntriesIter<'a> {
        let options = ChildEntriesOptions {
            include_files: true,
            include_dirs: true,
            include_ignored: true,
        };
        self.child_entries_with_options(parent_path, options)
    }

    pub fn child_entries_with_options<'a>(
        &'a self,
        parent_path: &'a Path,
        options: ChildEntriesOptions,
    ) -> ChildEntriesIter<'a> {
        let mut cursor = self.entries_by_path.cursor(&());
        cursor.seek(&TraversalTarget::path(parent_path), Bias::Right, &());
        let traversal = Traversal {
            snapshot: self,
            cursor,
            include_files: options.include_files,
            include_dirs: options.include_dirs,
            include_ignored: options.include_ignored,
        };
        ChildEntriesIter {
            traversal,
            parent_path,
        }
    }

    pub fn root_entry(&self) -> Option<&Entry> {
        self.entry_for_path("")
    }

    /// TODO: what's the difference between `root_dir` and `abs_path`?
    /// is there any? if so, document it.
    pub fn root_dir(&self) -> Option<Arc<Path>> {
        self.root_entry()
            .filter(|entry| entry.is_dir())
            .map(|_| self.abs_path().clone())
    }

    pub fn root_name(&self) -> &str {
        &self.root_name
    }

    pub fn scan_id(&self) -> usize {
        self.scan_id
    }

    pub fn entry_for_path(&self, path: impl AsRef<Path>) -> Option<&Entry> {
        let path = path.as_ref();
        debug_assert!(path.is_relative());
        self.traverse_from_path(true, true, true, path)
            .entry()
            .and_then(|entry| {
                if entry.path.as_ref() == path {
                    Some(entry)
                } else {
                    None
                }
            })
    }

    pub fn entry_for_id(&self, id: ProjectEntryId) -> Option<&Entry> {
        let entry = self.entries_by_id.get(&id, &())?;
        self.entry_for_path(&entry.path)
    }

    pub fn inode_for_path(&self, path: impl AsRef<Path>) -> Option<u64> {
        self.entry_for_path(path.as_ref()).map(|e| e.inode)
    }
}

impl LocalSnapshot {
    pub fn local_repo_for_work_directory_path(&self, path: &Path) -> Option<&LocalRepositoryEntry> {
        self.git_repositories
            .iter()
            .map(|(_, entry)| entry)
            .find(|entry| entry.work_directory.path_key() == PathKey(path.into()))
    }

    pub fn local_repo_containing_path(&self, path: &Path) -> Option<&LocalRepositoryEntry> {
        self.git_repositories
            .values()
            .filter(|local_repo| path.starts_with(&local_repo.path_key().0))
            .max_by_key(|local_repo| local_repo.path_key())
    }

    fn build_update(
        &self,
        project_id: u64,
        worktree_id: u64,
        entry_changes: UpdatedEntriesSet,
    ) -> proto::UpdateWorktree {
        let mut updated_entries = Vec::new();
        let mut removed_entries = Vec::new();

        for (_, entry_id, path_change) in entry_changes.iter() {
            if let PathChange::Removed = path_change {
                removed_entries.push(entry_id.0 as u64);
            } else if let Some(entry) = self.entry_for_id(*entry_id) {
                updated_entries.push(proto::Entry::from(entry));
            }
        }

        removed_entries.sort_unstable();
        updated_entries.sort_unstable_by_key(|e| e.id);

        // TODO - optimize, knowing that removed_entries are sorted.
        removed_entries.retain(|id| updated_entries.binary_search_by_key(id, |e| e.id).is_err());

        proto::UpdateWorktree {
            project_id,
            worktree_id,
            abs_path: self.abs_path().to_proto(),
            root_name: self.root_name().to_string(),
            updated_entries,
            removed_entries,
            scan_id: self.scan_id as u64,
            is_last_update: self.completed_scan_id == self.scan_id,
            // Sent in separate messages.
            updated_repositories: Vec::new(),
            removed_repositories: Vec::new(),
        }
    }

    fn insert_entry(&mut self, mut entry: Entry, fs: &dyn Fs) -> Entry {
        if entry.is_file() && entry.path.file_name() == Some(&GITIGNORE) {
            let abs_path = self.abs_path.as_path().join(&entry.path);
            match smol::block_on(build_gitignore(&abs_path, fs)) {
                Ok(ignore) => {
                    self.ignores_by_parent_abs_path
                        .insert(abs_path.parent().unwrap().into(), (Arc::new(ignore), true));
                }
                Err(error) => {
                    log::error!(
                        "error loading .gitignore file {:?} - {:?}",
                        &entry.path,
                        error
                    );
                }
            }
        }

        if entry.kind == EntryKind::PendingDir {
            if let Some(existing_entry) =
                self.entries_by_path.get(&PathKey(entry.path.clone()), &())
            {
                entry.kind = existing_entry.kind;
            }
        }

        let scan_id = self.scan_id;
        let removed = self.entries_by_path.insert_or_replace(entry.clone(), &());
        if let Some(removed) = removed {
            if removed.id != entry.id {
                self.entries_by_id.remove(&removed.id, &());
            }
        }
        self.entries_by_id.insert_or_replace(
            PathEntry {
                id: entry.id,
                path: entry.path.clone(),
                is_ignored: entry.is_ignored,
                scan_id,
            },
            &(),
        );

        entry
    }

    fn ancestor_inodes_for_path(&self, path: &Path) -> TreeSet<u64> {
        let mut inodes = TreeSet::default();
        for ancestor in path.ancestors().skip(1) {
            if let Some(entry) = self.entry_for_path(ancestor) {
                inodes.insert(entry.inode);
            }
        }
        inodes
    }

    fn ignore_stack_for_abs_path(&self, abs_path: &Path, is_dir: bool) -> Arc<IgnoreStack> {
        let mut new_ignores = Vec::new();
        for (index, ancestor) in abs_path.ancestors().enumerate() {
            if index > 0 {
                if let Some((ignore, _)) = self.ignores_by_parent_abs_path.get(ancestor) {
                    new_ignores.push((ancestor, Some(ignore.clone())));
                } else {
                    new_ignores.push((ancestor, None));
                }
            }
            if ancestor.join(*DOT_GIT).exists() {
                break;
            }
        }

        let mut ignore_stack = IgnoreStack::none();
        for (parent_abs_path, ignore) in new_ignores.into_iter().rev() {
            if ignore_stack.is_abs_path_ignored(parent_abs_path, true) {
                ignore_stack = IgnoreStack::all();
                break;
            } else if let Some(ignore) = ignore {
                ignore_stack = ignore_stack.append(parent_abs_path.into(), ignore);
            }
        }

        if ignore_stack.is_abs_path_ignored(abs_path, is_dir) {
            ignore_stack = IgnoreStack::all();
        }

        ignore_stack
    }

    #[cfg(test)]
    pub(crate) fn expanded_entries(&self) -> impl Iterator<Item = &Entry> {
        self.entries_by_path
            .cursor::<()>(&())
            .filter(|entry| entry.kind == EntryKind::Dir && (entry.is_external || entry.is_ignored))
    }

    #[cfg(test)]
    pub fn check_invariants(&self, git_state: bool) {
        use pretty_assertions::assert_eq;

        assert_eq!(
            self.entries_by_path
                .cursor::<()>(&())
                .map(|e| (&e.path, e.id))
                .collect::<Vec<_>>(),
            self.entries_by_id
                .cursor::<()>(&())
                .map(|e| (&e.path, e.id))
                .collect::<collections::BTreeSet<_>>()
                .into_iter()
                .collect::<Vec<_>>(),
            "entries_by_path and entries_by_id are inconsistent"
        );

        let mut files = self.files(true, 0);
        let mut visible_files = self.files(false, 0);
        for entry in self.entries_by_path.cursor::<()>(&()) {
            if entry.is_file() {
                assert_eq!(files.next().unwrap().inode, entry.inode);
                if (!entry.is_ignored && !entry.is_external) || entry.is_always_included {
                    assert_eq!(visible_files.next().unwrap().inode, entry.inode);
                }
            }
        }

        assert!(files.next().is_none());
        assert!(visible_files.next().is_none());

        let mut bfs_paths = Vec::new();
        let mut stack = self
            .root_entry()
            .map(|e| e.path.as_ref())
            .into_iter()
            .collect::<Vec<_>>();
        while let Some(path) = stack.pop() {
            bfs_paths.push(path);
            let ix = stack.len();
            for child_entry in self.child_entries(path) {
                stack.insert(ix, &child_entry.path);
            }
        }

        let dfs_paths_via_iter = self
            .entries_by_path
            .cursor::<()>(&())
            .map(|e| e.path.as_ref())
            .collect::<Vec<_>>();
        assert_eq!(bfs_paths, dfs_paths_via_iter);

        let dfs_paths_via_traversal = self
            .entries(true, 0)
            .map(|e| e.path.as_ref())
            .collect::<Vec<_>>();
        assert_eq!(dfs_paths_via_traversal, dfs_paths_via_iter);

        if git_state {
            for ignore_parent_abs_path in self.ignores_by_parent_abs_path.keys() {
                let ignore_parent_path = ignore_parent_abs_path
                    .strip_prefix(self.abs_path.as_path())
                    .unwrap();
                assert!(self.entry_for_path(ignore_parent_path).is_some());
                assert!(self
                    .entry_for_path(ignore_parent_path.join(*GITIGNORE))
                    .is_some());
            }
        }
    }

    #[cfg(test)]
    fn check_git_invariants(&self) {
        let dotgit_paths = self
            .git_repositories
            .iter()
            .map(|repo| repo.1.dot_git_dir_abs_path.clone())
            .collect::<HashSet<_>>();
        let work_dir_paths = self
            .repositories
            .iter()
            .map(|repo| repo.work_directory_abs_path.clone())
            .collect::<HashSet<_>>();
        assert_eq!(dotgit_paths.len(), work_dir_paths.len());
        assert_eq!(self.repositories.iter().count(), work_dir_paths.len());
        assert_eq!(self.git_repositories.iter().count(), work_dir_paths.len());
        for entry in self.repositories.iter() {
            self.git_repositories.get(&entry.work_directory_id).unwrap();
        }
    }

    #[cfg(test)]
    pub fn entries_without_ids(&self, include_ignored: bool) -> Vec<(&Path, u64, bool)> {
        let mut paths = Vec::new();
        for entry in self.entries_by_path.cursor::<()>(&()) {
            if include_ignored || !entry.is_ignored {
                paths.push((entry.path.as_ref(), entry.inode, entry.is_ignored));
            }
        }
        paths.sort_by(|a, b| a.0.cmp(b.0));
        paths
    }
}

impl BackgroundScannerState {
    fn should_scan_directory(&self, entry: &Entry) -> bool {
        (!entry.is_external && (!entry.is_ignored || entry.is_always_included))
            || entry.path.file_name() == Some(*DOT_GIT)
            || entry.path.file_name() == Some(local_settings_folder_relative_path().as_os_str())
            || self.scanned_dirs.contains(&entry.id) // If we've ever scanned it, keep scanning
            || self
                .paths_to_scan
                .iter()
                .any(|p| p.starts_with(&entry.path))
            || self
                .path_prefixes_to_scan
                .iter()
                .any(|p| entry.path.starts_with(p))
    }

    fn enqueue_scan_dir(&self, abs_path: Arc<Path>, entry: &Entry, scan_job_tx: &Sender<ScanJob>) {
        let path = entry.path.clone();
        let ignore_stack = self.snapshot.ignore_stack_for_abs_path(&abs_path, true);
        let mut ancestor_inodes = self.snapshot.ancestor_inodes_for_path(&path);

        if !ancestor_inodes.contains(&entry.inode) {
            ancestor_inodes.insert(entry.inode);
            scan_job_tx
                .try_send(ScanJob {
                    abs_path,
                    path,
                    ignore_stack,
                    scan_queue: scan_job_tx.clone(),
                    ancestor_inodes,
                    is_external: entry.is_external,
                })
                .unwrap();
        }
    }

    fn reuse_entry_id(&mut self, entry: &mut Entry) {
        if let Some(mtime) = entry.mtime {
            // If an entry with the same inode was removed from the worktree during this scan,
            // then it *might* represent the same file or directory. But the OS might also have
            // re-used the inode for a completely different file or directory.
            //
            // Conditionally reuse the old entry's id:
            // * if the mtime is the same, the file was probably been renamed.
            // * if the path is the same, the file may just have been updated
            if let Some(removed_entry) = self.removed_entries.remove(&entry.inode) {
                if removed_entry.mtime == Some(mtime) || removed_entry.path == entry.path {
                    entry.id = removed_entry.id;
                }
            } else if let Some(existing_entry) = self.snapshot.entry_for_path(&entry.path) {
                entry.id = existing_entry.id;
            }
        }
    }

    fn insert_entry(&mut self, mut entry: Entry, fs: &dyn Fs, watcher: &dyn Watcher) -> Entry {
        self.reuse_entry_id(&mut entry);
        let entry = self.snapshot.insert_entry(entry, fs);
        if entry.path.file_name() == Some(&DOT_GIT) {
            self.insert_git_repository(entry.path.clone(), fs, watcher);
        }

        #[cfg(test)]
        self.snapshot.check_invariants(false);

        entry
    }

    fn populate_dir(
        &mut self,
        parent_path: &Arc<Path>,
        entries: impl IntoIterator<Item = Entry>,
        ignore: Option<Arc<Gitignore>>,
    ) {
        let mut parent_entry = if let Some(parent_entry) = self
            .snapshot
            .entries_by_path
            .get(&PathKey(parent_path.clone()), &())
        {
            parent_entry.clone()
        } else {
            log::warn!(
                "populating a directory {:?} that has been removed",
                parent_path
            );
            return;
        };

        match parent_entry.kind {
            EntryKind::PendingDir | EntryKind::UnloadedDir => parent_entry.kind = EntryKind::Dir,
            EntryKind::Dir => {}
            _ => return,
        }

        if let Some(ignore) = ignore {
            let abs_parent_path = self.snapshot.abs_path.as_path().join(parent_path).into();
            self.snapshot
                .ignores_by_parent_abs_path
                .insert(abs_parent_path, (ignore, false));
        }

        let parent_entry_id = parent_entry.id;
        self.scanned_dirs.insert(parent_entry_id);
        let mut entries_by_path_edits = vec![Edit::Insert(parent_entry)];
        let mut entries_by_id_edits = Vec::new();

        for entry in entries {
            entries_by_id_edits.push(Edit::Insert(PathEntry {
                id: entry.id,
                path: entry.path.clone(),
                is_ignored: entry.is_ignored,
                scan_id: self.snapshot.scan_id,
            }));
            entries_by_path_edits.push(Edit::Insert(entry));
        }

        self.snapshot
            .entries_by_path
            .edit(entries_by_path_edits, &());
        self.snapshot.entries_by_id.edit(entries_by_id_edits, &());

        if let Err(ix) = self.changed_paths.binary_search(parent_path) {
            self.changed_paths.insert(ix, parent_path.clone());
        }

        #[cfg(test)]
        self.snapshot.check_invariants(false);
    }

    fn remove_path(&mut self, path: &Path) {
        log::info!("background scanner removing path {path:?}");
        let mut new_entries;
        let removed_entries;
        {
            let mut cursor = self
                .snapshot
                .entries_by_path
                .cursor::<TraversalProgress>(&());
            new_entries = cursor.slice(&TraversalTarget::path(path), Bias::Left, &());
            removed_entries = cursor.slice(&TraversalTarget::successor(path), Bias::Left, &());
            new_entries.append(cursor.suffix(&()), &());
        }
        self.snapshot.entries_by_path = new_entries;

        let mut removed_ids = Vec::with_capacity(removed_entries.summary().count);
        for entry in removed_entries.cursor::<()>(&()) {
            match self.removed_entries.entry(entry.inode) {
                hash_map::Entry::Occupied(mut e) => {
                    let prev_removed_entry = e.get_mut();
                    if entry.id > prev_removed_entry.id {
                        *prev_removed_entry = entry.clone();
                    }
                }
                hash_map::Entry::Vacant(e) => {
                    e.insert(entry.clone());
                }
            }

            if entry.path.file_name() == Some(&GITIGNORE) {
                let abs_parent_path = self
                    .snapshot
                    .abs_path
                    .as_path()
                    .join(entry.path.parent().unwrap());
                if let Some((_, needs_update)) = self
                    .snapshot
                    .ignores_by_parent_abs_path
                    .get_mut(abs_parent_path.as_path())
                {
                    *needs_update = true;
                }
            }

            if let Err(ix) = removed_ids.binary_search(&entry.id) {
                removed_ids.insert(ix, entry.id);
            }
        }

        self.snapshot.entries_by_id.edit(
            removed_ids.iter().map(|&id| Edit::Remove(id)).collect(),
            &(),
        );
        self.snapshot
            .git_repositories
            .retain(|id, _| removed_ids.binary_search(id).is_err());
        self.snapshot.repositories.retain(&(), |repository| {
            removed_ids
                .binary_search(&repository.work_directory_id)
                .is_err()
        });

        #[cfg(test)]
        self.snapshot.check_invariants(false);
    }

    fn insert_git_repository(
        &mut self,
        dot_git_path: Arc<Path>,
        fs: &dyn Fs,
        watcher: &dyn Watcher,
    ) -> Option<LocalRepositoryEntry> {
        let work_dir_path: Arc<Path> = match dot_git_path.parent() {
            Some(parent_dir) => {
                // Guard against repositories inside the repository metadata
                if parent_dir.iter().any(|component| component == *DOT_GIT) {
                    log::info!(
                        "not building git repository for nested `.git` directory, `.git` path in the worktree: {dot_git_path:?}"
                    );
                    return None;
                };
                log::info!(
                    "building git repository, `.git` path in the worktree: {dot_git_path:?}"
                );

                parent_dir.into()
            }
            None => {
                // `dot_git_path.parent().is_none()` means `.git` directory is the opened worktree itself,
                // no files inside that directory are tracked by git, so no need to build the repo around it
                log::info!(
                    "not building git repository for the worktree itself, `.git` path in the worktree: {dot_git_path:?}"
                );
                return None;
            }
        };

        self.insert_git_repository_for_path(
            WorkDirectory::InProject {
                relative_path: work_dir_path,
            },
            dot_git_path,
            fs,
            watcher,
        )
    }

    fn insert_git_repository_for_path(
        &mut self,
        work_directory: WorkDirectory,
        dot_git_path: Arc<Path>,
        fs: &dyn Fs,
        watcher: &dyn Watcher,
    ) -> Option<LocalRepositoryEntry> {
        // TODO canonicalize here
        log::info!("insert git repository for {dot_git_path:?}");
        let work_dir_entry = self.snapshot.entry_for_path(work_directory.path_key().0)?;
        let work_directory_abs_path = self
            .snapshot
            .work_directory_abs_path(&work_directory)
            .log_err()?;

        if self
            .snapshot
            .git_repositories
            .get(&work_dir_entry.id)
            .is_some()
        {
            log::info!("existing git repository for {work_directory:?}");
            return None;
        }

        let dot_git_abs_path = self.snapshot.abs_path.as_path().join(&dot_git_path);

        let t0 = Instant::now();
        let repository = fs.open_repo(&dot_git_abs_path)?;
        log::info!("opened git repo for {dot_git_abs_path:?}");

        let repository_path = repository.path();
        watcher.add(&repository_path).log_err()?;

        let actual_dot_git_dir_abs_path = repository.main_repository_path();
        let dot_git_worktree_abs_path = if actual_dot_git_dir_abs_path == dot_git_abs_path {
            None
        } else {
            // The two paths could be different because we opened a git worktree.
            // When that happens:
            //
            // * `dot_git_abs_path` is a file that points to the worktree-subdirectory in the actual
            // .git directory.
            //
            // * `repository_path` is the worktree-subdirectory.
            //
            // * `actual_dot_git_dir_abs_path` is the path to the actual .git directory. In git
            // documentation this is called the "commondir".
            watcher.add(&dot_git_abs_path).log_err()?;
            Some(Arc::from(dot_git_abs_path))
        };

        log::trace!("constructed libgit2 repo in {:?}", t0.elapsed());

        if let Some(git_hosting_provider_registry) = self.git_hosting_provider_registry.clone() {
            git_hosting_providers::register_additional_providers(
                git_hosting_provider_registry,
                repository.clone(),
            );
        }

        let work_directory_id = work_dir_entry.id;
        self.snapshot.repositories.insert_or_replace(
            RepositoryEntry {
                work_directory_id,
                work_directory_abs_path,
                current_branch: None,
                statuses_by_path: Default::default(),
                current_merge_conflicts: Default::default(),
                worktree_scan_id: 0,
            },
            &(),
        );

        let local_repository = LocalRepositoryEntry {
            work_directory_id,
            work_directory,
            git_dir_scan_id: 0,
            status_scan_id: 0,
            repo_ptr: repository.clone(),
            dot_git_dir_abs_path: actual_dot_git_dir_abs_path.into(),
            dot_git_worktree_abs_path,
            current_merge_head_shas: Default::default(),
            merge_message: None,
        };

        self.snapshot
            .git_repositories
            .insert(work_directory_id, local_repository.clone());

        log::info!("inserting new local git repository");
        Some(local_repository)
    }
}

async fn is_git_dir(path: &Path, fs: &dyn Fs) -> bool {
    if path.file_name() == Some(&*DOT_GIT) {
        return true;
    }

    // If we're in a bare repository, we are not inside a `.git` folder. In a
    // bare repository, the root folder contains what would normally be in the
    // `.git` folder.
    let head_metadata = fs.metadata(&path.join("HEAD")).await;
    if !matches!(head_metadata, Ok(Some(_))) {
        return false;
    }
    let config_metadata = fs.metadata(&path.join("config")).await;
    matches!(config_metadata, Ok(Some(_)))
}

async fn build_gitignore(abs_path: &Path, fs: &dyn Fs) -> Result<Gitignore> {
    let contents = fs.load(abs_path).await?;
    let parent = abs_path.parent().unwrap_or_else(|| Path::new("/"));
    let mut builder = GitignoreBuilder::new(parent);
    for line in contents.lines() {
        builder.add_line(Some(abs_path.into()), line)?;
    }
    Ok(builder.build()?)
}

impl Deref for Worktree {
    type Target = Snapshot;

    fn deref(&self) -> &Self::Target {
        match self {
            Worktree::Local(worktree) => &worktree.snapshot,
            Worktree::Remote(worktree) => &worktree.snapshot,
        }
    }
}

impl Deref for LocalWorktree {
    type Target = LocalSnapshot;

    fn deref(&self) -> &Self::Target {
        &self.snapshot
    }
}

impl Deref for RemoteWorktree {
    type Target = Snapshot;

    fn deref(&self) -> &Self::Target {
        &self.snapshot
    }
}

impl fmt::Debug for LocalWorktree {
    fn fmt(&self, f: &mut fmt::Formatter<'_>) -> fmt::Result {
        self.snapshot.fmt(f)
    }
}

impl fmt::Debug for Snapshot {
    fn fmt(&self, f: &mut fmt::Formatter<'_>) -> fmt::Result {
        struct EntriesById<'a>(&'a SumTree<PathEntry>);
        struct EntriesByPath<'a>(&'a SumTree<Entry>);

        impl fmt::Debug for EntriesByPath<'_> {
            fn fmt(&self, f: &mut fmt::Formatter<'_>) -> fmt::Result {
                f.debug_map()
                    .entries(self.0.iter().map(|entry| (&entry.path, entry.id)))
                    .finish()
            }
        }

        impl fmt::Debug for EntriesById<'_> {
            fn fmt(&self, f: &mut fmt::Formatter<'_>) -> fmt::Result {
                f.debug_list().entries(self.0.iter()).finish()
            }
        }

        f.debug_struct("Snapshot")
            .field("id", &self.id)
            .field("root_name", &self.root_name)
            .field("entries_by_path", &EntriesByPath(&self.entries_by_path))
            .field("entries_by_id", &EntriesById(&self.entries_by_id))
            .finish()
    }
}

#[derive(Clone, PartialEq)]
pub struct File {
    pub worktree: Entity<Worktree>,
    pub path: Arc<Path>,
    pub disk_state: DiskState,
    pub entry_id: Option<ProjectEntryId>,
    pub is_local: bool,
    pub is_private: bool,
}

impl language::File for File {
    fn as_local(&self) -> Option<&dyn language::LocalFile> {
        if self.is_local {
            Some(self)
        } else {
            None
        }
    }

    fn disk_state(&self) -> DiskState {
        self.disk_state
    }

    fn path(&self) -> &Arc<Path> {
        &self.path
    }

    fn full_path(&self, cx: &App) -> PathBuf {
        let mut full_path = PathBuf::new();
        let worktree = self.worktree.read(cx);

        if worktree.is_visible() {
            full_path.push(worktree.root_name());
        } else {
            let path = worktree.abs_path();

            if worktree.is_local() && path.starts_with(home_dir().as_path()) {
                full_path.push("~");
                full_path.push(path.strip_prefix(home_dir().as_path()).unwrap());
            } else {
                full_path.push(path)
            }
        }

        if self.path.components().next().is_some() {
            full_path.push(&self.path);
        }

        full_path
    }

    /// Returns the last component of this handle's absolute path. If this handle refers to the root
    /// of its worktree, then this method will return the name of the worktree itself.
    fn file_name<'a>(&'a self, cx: &'a App) -> &'a OsStr {
        self.path
            .file_name()
            .unwrap_or_else(|| OsStr::new(&self.worktree.read(cx).root_name))
    }

    fn worktree_id(&self, cx: &App) -> WorktreeId {
        self.worktree.read(cx).id()
    }

    fn as_any(&self) -> &dyn Any {
        self
    }

    fn to_proto(&self, cx: &App) -> rpc::proto::File {
        rpc::proto::File {
            worktree_id: self.worktree.read(cx).id().to_proto(),
            entry_id: self.entry_id.map(|id| id.to_proto()),
            path: self.path.as_ref().to_proto(),
            mtime: self.disk_state.mtime().map(|time| time.into()),
            is_deleted: self.disk_state == DiskState::Deleted,
        }
    }

    fn is_private(&self) -> bool {
        self.is_private
    }
}

impl language::LocalFile for File {
    fn abs_path(&self, cx: &App) -> PathBuf {
        let worktree_path = &self.worktree.read(cx).as_local().unwrap().abs_path;
        if self.path.as_ref() == Path::new("") {
            worktree_path.as_path().to_path_buf()
        } else {
            worktree_path.as_path().join(&self.path)
        }
    }

    fn load(&self, cx: &App) -> Task<Result<String>> {
        let worktree = self.worktree.read(cx).as_local().unwrap();
        let abs_path = worktree.absolutize(&self.path);
        let fs = worktree.fs.clone();
        cx.background_spawn(async move { fs.load(&abs_path?).await })
    }

    fn load_bytes(&self, cx: &App) -> Task<Result<Vec<u8>>> {
        let worktree = self.worktree.read(cx).as_local().unwrap();
        let abs_path = worktree.absolutize(&self.path);
        let fs = worktree.fs.clone();
        cx.background_spawn(async move { fs.load_bytes(&abs_path?).await })
    }
}

impl File {
    pub fn for_entry(entry: Entry, worktree: Entity<Worktree>) -> Arc<Self> {
        Arc::new(Self {
            worktree,
            path: entry.path.clone(),
            disk_state: if let Some(mtime) = entry.mtime {
                DiskState::Present { mtime }
            } else {
                DiskState::New
            },
            entry_id: Some(entry.id),
            is_local: true,
            is_private: entry.is_private,
        })
    }

    pub fn from_proto(
        proto: rpc::proto::File,
        worktree: Entity<Worktree>,
        cx: &App,
    ) -> Result<Self> {
        let worktree_id = worktree
            .read(cx)
            .as_remote()
            .ok_or_else(|| anyhow!("not remote"))?
            .id();

        if worktree_id.to_proto() != proto.worktree_id {
            return Err(anyhow!("worktree id does not match file"));
        }

        let disk_state = if proto.is_deleted {
            DiskState::Deleted
        } else {
            if let Some(mtime) = proto.mtime.map(&Into::into) {
                DiskState::Present { mtime }
            } else {
                DiskState::New
            }
        };

        Ok(Self {
            worktree,
            path: Arc::<Path>::from_proto(proto.path),
            disk_state,
            entry_id: proto.entry_id.map(ProjectEntryId::from_proto),
            is_local: false,
            is_private: false,
        })
    }

    pub fn from_dyn(file: Option<&Arc<dyn language::File>>) -> Option<&Self> {
        file.and_then(|f| f.as_any().downcast_ref())
    }

    pub fn worktree_id(&self, cx: &App) -> WorktreeId {
        self.worktree.read(cx).id()
    }

    pub fn project_entry_id(&self, _: &App) -> Option<ProjectEntryId> {
        match self.disk_state {
            DiskState::Deleted => None,
            _ => self.entry_id,
        }
    }
}

#[derive(Clone, Debug, PartialEq, Eq)]
pub struct Entry {
    pub id: ProjectEntryId,
    pub kind: EntryKind,
    pub path: Arc<Path>,
    pub inode: u64,
    pub mtime: Option<MTime>,

    pub canonical_path: Option<Arc<Path>>,
    /// Whether this entry is ignored by Git.
    ///
    /// We only scan ignored entries once the directory is expanded and
    /// exclude them from searches.
    pub is_ignored: bool,

    /// Whether this entry is always included in searches.
    ///
    /// This is used for entries that are always included in searches, even
    /// if they are ignored by git. Overridden by file_scan_exclusions.
    pub is_always_included: bool,

    /// Whether this entry's canonical path is outside of the worktree.
    /// This means the entry is only accessible from the worktree root via a
    /// symlink.
    ///
    /// We only scan entries outside of the worktree once the symlinked
    /// directory is expanded. External entries are treated like gitignored
    /// entries in that they are not included in searches.
    pub is_external: bool,

    /// Whether this entry is considered to be a `.env` file.
    pub is_private: bool,
    /// The entry's size on disk, in bytes.
    pub size: u64,
    pub char_bag: CharBag,
    pub is_fifo: bool,
}

#[derive(Clone, Copy, Debug, PartialEq, Eq)]
pub enum EntryKind {
    UnloadedDir,
    PendingDir,
    Dir,
    File,
}

#[derive(Clone, Copy, Debug, PartialEq)]
pub enum PathChange {
    /// A filesystem entry was was created.
    Added,
    /// A filesystem entry was removed.
    Removed,
    /// A filesystem entry was updated.
    Updated,
    /// A filesystem entry was either updated or added. We don't know
    /// whether or not it already existed, because the path had not
    /// been loaded before the event.
    AddedOrUpdated,
    /// A filesystem entry was found during the initial scan of the worktree.
    Loaded,
}

#[derive(Debug)]
pub struct GitRepositoryChange {
    /// The previous state of the repository, if it already existed.
    pub old_repository: Option<RepositoryEntry>,
}

pub type UpdatedEntriesSet = Arc<[(Arc<Path>, ProjectEntryId, PathChange)]>;
pub type UpdatedGitRepositoriesSet = Arc<[(Entry, GitRepositoryChange)]>;

#[derive(Clone, Debug, PartialEq, Eq)]
pub struct StatusEntry {
    pub repo_path: RepoPath,
    pub status: FileStatus,
}

impl StatusEntry {
    fn to_proto(&self) -> proto::StatusEntry {
        let simple_status = match self.status {
            FileStatus::Ignored | FileStatus::Untracked => proto::GitStatus::Added as i32,
            FileStatus::Unmerged { .. } => proto::GitStatus::Conflict as i32,
            FileStatus::Tracked(TrackedStatus {
                index_status,
                worktree_status,
            }) => tracked_status_to_proto(if worktree_status != StatusCode::Unmodified {
                worktree_status
            } else {
                index_status
            }),
        };

        proto::StatusEntry {
            repo_path: self.repo_path.as_ref().to_proto(),
            simple_status,
            status: Some(status_to_proto(self.status)),
        }
    }
}

impl TryFrom<proto::StatusEntry> for StatusEntry {
    type Error = anyhow::Error;

    fn try_from(value: proto::StatusEntry) -> Result<Self, Self::Error> {
        let repo_path = RepoPath(Arc::<Path>::from_proto(value.repo_path));
        let status = status_from_proto(value.simple_status, value.status)?;
        Ok(Self { repo_path, status })
    }
}

#[derive(Clone, Debug)]
pub struct PathProgress<'a> {
    pub max_path: &'a Path,
}

#[derive(Clone, Debug)]
pub struct PathSummary<S> {
    max_path: Arc<Path>,
    item_summary: S,
}

impl<S: Summary> Summary for PathSummary<S> {
    type Context = S::Context;

    fn zero(cx: &Self::Context) -> Self {
        Self {
            max_path: Path::new("").into(),
            item_summary: S::zero(cx),
        }
    }

    fn add_summary(&mut self, rhs: &Self, cx: &Self::Context) {
        self.max_path = rhs.max_path.clone();
        self.item_summary.add_summary(&rhs.item_summary, cx);
    }
}

impl<'a, S: Summary> sum_tree::Dimension<'a, PathSummary<S>> for PathProgress<'a> {
    fn zero(_: &<PathSummary<S> as Summary>::Context) -> Self {
        Self {
            max_path: Path::new(""),
        }
    }

    fn add_summary(
        &mut self,
        summary: &'a PathSummary<S>,
        _: &<PathSummary<S> as Summary>::Context,
    ) {
        self.max_path = summary.max_path.as_ref()
    }
}

#[derive(Clone, Debug)]
pub struct AbsPathSummary {
    max_path: Arc<Path>,
}

impl Summary for AbsPathSummary {
    type Context = ();

    fn zero(_: &Self::Context) -> Self {
        Self {
            max_path: Path::new("").into(),
        }
    }

    fn add_summary(&mut self, rhs: &Self, _: &Self::Context) {
        self.max_path = rhs.max_path.clone();
    }
}

impl sum_tree::Item for RepositoryEntry {
    type Summary = AbsPathSummary;

    fn summary(&self, _: &<Self::Summary as Summary>::Context) -> Self::Summary {
        AbsPathSummary {
            max_path: self.work_directory_abs_path.as_path().into(),
        }
    }
}

#[derive(Clone, Debug, PartialEq, Eq, PartialOrd, Ord, Hash)]
pub struct AbsPathKey(pub Arc<Path>);

impl<'a> sum_tree::Dimension<'a, AbsPathSummary> for AbsPathKey {
    fn zero(_: &()) -> Self {
        Self(Path::new("").into())
    }

    fn add_summary(&mut self, summary: &'a AbsPathSummary, _: &()) {
        self.0 = summary.max_path.clone();
    }
}

impl sum_tree::KeyedItem for RepositoryEntry {
    type Key = AbsPathKey;

    fn key(&self) -> Self::Key {
        AbsPathKey(self.work_directory_abs_path.as_path().into())
    }
}

impl sum_tree::Item for StatusEntry {
    type Summary = PathSummary<GitSummary>;

    fn summary(&self, _: &<Self::Summary as Summary>::Context) -> Self::Summary {
        PathSummary {
            max_path: self.repo_path.0.clone(),
            item_summary: self.status.summary(),
        }
    }
}

impl sum_tree::KeyedItem for StatusEntry {
    type Key = PathKey;

    fn key(&self) -> Self::Key {
        PathKey(self.repo_path.0.clone())
    }
}

impl<'a> sum_tree::Dimension<'a, PathSummary<GitSummary>> for GitSummary {
    fn zero(_cx: &()) -> Self {
        Default::default()
    }

    fn add_summary(&mut self, summary: &'a PathSummary<GitSummary>, _: &()) {
        *self += summary.item_summary
    }
}

impl<'a, S: Summary> sum_tree::Dimension<'a, PathSummary<S>> for PathKey {
    fn zero(_: &S::Context) -> Self {
        Default::default()
    }

    fn add_summary(&mut self, summary: &'a PathSummary<S>, _: &S::Context) {
        self.0 = summary.max_path.clone();
    }
}

impl<'a, S: Summary> sum_tree::Dimension<'a, PathSummary<S>> for TraversalProgress<'a> {
    fn zero(_cx: &S::Context) -> Self {
        Default::default()
    }

    fn add_summary(&mut self, summary: &'a PathSummary<S>, _: &S::Context) {
        self.max_path = summary.max_path.as_ref();
    }
}

impl Entry {
    fn new(
        path: Arc<Path>,
        metadata: &fs::Metadata,
        next_entry_id: &AtomicUsize,
        root_char_bag: CharBag,
        canonical_path: Option<Arc<Path>>,
    ) -> Self {
        let char_bag = char_bag_for_path(root_char_bag, &path);
        Self {
            id: ProjectEntryId::new(next_entry_id),
            kind: if metadata.is_dir {
                EntryKind::PendingDir
            } else {
                EntryKind::File
            },
            path,
            inode: metadata.inode,
            mtime: Some(metadata.mtime),
            size: metadata.len,
            canonical_path,
            is_ignored: false,
            is_always_included: false,
            is_external: false,
            is_private: false,
            char_bag,
            is_fifo: metadata.is_fifo,
        }
    }

    pub fn is_created(&self) -> bool {
        self.mtime.is_some()
    }

    pub fn is_dir(&self) -> bool {
        self.kind.is_dir()
    }

    pub fn is_file(&self) -> bool {
        self.kind.is_file()
    }
}

impl EntryKind {
    pub fn is_dir(&self) -> bool {
        matches!(
            self,
            EntryKind::Dir | EntryKind::PendingDir | EntryKind::UnloadedDir
        )
    }

    pub fn is_unloaded(&self) -> bool {
        matches!(self, EntryKind::UnloadedDir)
    }

    pub fn is_file(&self) -> bool {
        matches!(self, EntryKind::File)
    }
}

impl sum_tree::Item for Entry {
    type Summary = EntrySummary;

    fn summary(&self, _cx: &()) -> Self::Summary {
        let non_ignored_count = if (self.is_ignored || self.is_external) && !self.is_always_included
        {
            0
        } else {
            1
        };
        let file_count;
        let non_ignored_file_count;
        if self.is_file() {
            file_count = 1;
            non_ignored_file_count = non_ignored_count;
        } else {
            file_count = 0;
            non_ignored_file_count = 0;
        }

        EntrySummary {
            max_path: self.path.clone(),
            count: 1,
            non_ignored_count,
            file_count,
            non_ignored_file_count,
        }
    }
}

impl sum_tree::KeyedItem for Entry {
    type Key = PathKey;

    fn key(&self) -> Self::Key {
        PathKey(self.path.clone())
    }
}

#[derive(Clone, Debug)]
pub struct EntrySummary {
    max_path: Arc<Path>,
    count: usize,
    non_ignored_count: usize,
    file_count: usize,
    non_ignored_file_count: usize,
}

impl Default for EntrySummary {
    fn default() -> Self {
        Self {
            max_path: Arc::from(Path::new("")),
            count: 0,
            non_ignored_count: 0,
            file_count: 0,
            non_ignored_file_count: 0,
        }
    }
}

impl sum_tree::Summary for EntrySummary {
    type Context = ();

    fn zero(_cx: &()) -> Self {
        Default::default()
    }

    fn add_summary(&mut self, rhs: &Self, _: &()) {
        self.max_path = rhs.max_path.clone();
        self.count += rhs.count;
        self.non_ignored_count += rhs.non_ignored_count;
        self.file_count += rhs.file_count;
        self.non_ignored_file_count += rhs.non_ignored_file_count;
    }
}

#[derive(Clone, Debug)]
struct PathEntry {
    id: ProjectEntryId,
    path: Arc<Path>,
    is_ignored: bool,
    scan_id: usize,
}

impl sum_tree::Item for PathEntry {
    type Summary = PathEntrySummary;

    fn summary(&self, _cx: &()) -> Self::Summary {
        PathEntrySummary { max_id: self.id }
    }
}

impl sum_tree::KeyedItem for PathEntry {
    type Key = ProjectEntryId;

    fn key(&self) -> Self::Key {
        self.id
    }
}

#[derive(Clone, Debug, Default)]
struct PathEntrySummary {
    max_id: ProjectEntryId,
}

impl sum_tree::Summary for PathEntrySummary {
    type Context = ();

    fn zero(_cx: &Self::Context) -> Self {
        Default::default()
    }

    fn add_summary(&mut self, summary: &Self, _: &Self::Context) {
        self.max_id = summary.max_id;
    }
}

impl<'a> sum_tree::Dimension<'a, PathEntrySummary> for ProjectEntryId {
    fn zero(_cx: &()) -> Self {
        Default::default()
    }

    fn add_summary(&mut self, summary: &'a PathEntrySummary, _: &()) {
        *self = summary.max_id;
    }
}

#[derive(Clone, Debug, Eq, PartialEq, Ord, PartialOrd, Hash)]
pub struct PathKey(pub Arc<Path>);

impl Default for PathKey {
    fn default() -> Self {
        Self(Path::new("").into())
    }
}

impl<'a> sum_tree::Dimension<'a, EntrySummary> for PathKey {
    fn zero(_cx: &()) -> Self {
        Default::default()
    }

    fn add_summary(&mut self, summary: &'a EntrySummary, _: &()) {
        self.0 = summary.max_path.clone();
    }
}

struct BackgroundScanner {
    state: Arc<Mutex<BackgroundScannerState>>,
    fs: Arc<dyn Fs>,
    fs_case_sensitive: bool,
    status_updates_tx: UnboundedSender<ScanState>,
    scans_running: Arc<AtomicI32>,
    executor: BackgroundExecutor,
    scan_requests_rx: channel::Receiver<ScanRequest>,
    path_prefixes_to_scan_rx: channel::Receiver<PathPrefixScanRequest>,
    next_entry_id: Arc<AtomicUsize>,
    phase: BackgroundScannerPhase,
    watcher: Arc<dyn Watcher>,
    settings: WorktreeSettings,
    share_private_files: bool,
}

#[derive(Copy, Clone, PartialEq)]
enum BackgroundScannerPhase {
    InitialScan,
    EventsReceivedDuringInitialScan,
    Events,
}

impl BackgroundScanner {
    async fn run(&mut self, mut fs_events_rx: Pin<Box<dyn Send + Stream<Item = Vec<PathEvent>>>>) {
        // If the worktree root does not contain a git repository, then find
        // the git repository in an ancestor directory. Find any gitignore files
        // in ancestor directories.
        let root_abs_path = self.state.lock().snapshot.abs_path.clone();
        let mut containing_git_repository = None;
        for (index, ancestor) in root_abs_path.as_path().ancestors().enumerate() {
            if index != 0 {
                if Some(ancestor) == self.fs.home_dir().as_deref() {
                    // Unless $HOME is itself the worktree root, don't consider it as a
                    // containing git repository---expensive and likely unwanted.
                    break;
                } else if let Ok(ignore) =
                    build_gitignore(&ancestor.join(*GITIGNORE), self.fs.as_ref()).await
                {
                    self.state
                        .lock()
                        .snapshot
                        .ignores_by_parent_abs_path
                        .insert(ancestor.into(), (ignore.into(), false));
                }
            }

            let ancestor_dot_git = ancestor.join(*DOT_GIT);
            log::info!("considering ancestor: {ancestor_dot_git:?}");
            // Check whether the directory or file called `.git` exists (in the
            // case of worktrees it's a file.)
            if self
                .fs
                .metadata(&ancestor_dot_git)
                .await
                .is_ok_and(|metadata| metadata.is_some())
            {
                if index != 0 {
                    // We canonicalize, since the FS events use the canonicalized path.
                    if let Some(ancestor_dot_git) =
                        self.fs.canonicalize(&ancestor_dot_git).await.log_err()
                    {
                        let location_in_repo = root_abs_path
                            .as_path()
                            .strip_prefix(ancestor)
                            .unwrap()
                            .into();
                        log::info!(
                            "inserting parent git repo for this worktree: {location_in_repo:?}"
                        );
                        // We associate the external git repo with our root folder and
                        // also mark where in the git repo the root folder is located.
                        let local_repository = self.state.lock().insert_git_repository_for_path(
                            WorkDirectory::AboveProject {
                                absolute_path: ancestor.into(),
                                location_in_repo,
                            },
                            ancestor_dot_git.clone().into(),
                            self.fs.as_ref(),
                            self.watcher.as_ref(),
                        );

                        if local_repository.is_some() {
                            containing_git_repository = Some(ancestor_dot_git)
                        }
                    };
                }

                // Reached root of git repository.
                break;
            }
        }

        log::info!("containing git repository: {containing_git_repository:?}");

        let (scan_job_tx, scan_job_rx) = channel::unbounded();
        {
            let mut state = self.state.lock();
            state.snapshot.scan_id += 1;
            if let Some(mut root_entry) = state.snapshot.root_entry().cloned() {
                let ignore_stack = state
                    .snapshot
                    .ignore_stack_for_abs_path(root_abs_path.as_path(), true);
                if ignore_stack.is_abs_path_ignored(root_abs_path.as_path(), true) {
                    root_entry.is_ignored = true;
                    state.insert_entry(root_entry.clone(), self.fs.as_ref(), self.watcher.as_ref());
                }
                state.enqueue_scan_dir(root_abs_path.into(), &root_entry, &scan_job_tx);
            }
        };

        // Perform an initial scan of the directory.
        drop(scan_job_tx);
        self.scan_dirs(true, scan_job_rx).await;
        {
            let mut state = self.state.lock();
            state.snapshot.completed_scan_id = state.snapshot.scan_id;
        }

        let scanning = self.scans_running.load(atomic::Ordering::Acquire) > 0;
        self.send_status_update(scanning, SmallVec::new());

        // Process any any FS events that occurred while performing the initial scan.
        // For these events, update events cannot be as precise, because we didn't
        // have the previous state loaded yet.
        self.phase = BackgroundScannerPhase::EventsReceivedDuringInitialScan;
        if let Poll::Ready(Some(mut paths)) = futures::poll!(fs_events_rx.next()) {
            while let Poll::Ready(Some(more_paths)) = futures::poll!(fs_events_rx.next()) {
                paths.extend(more_paths);
            }
            self.process_events(paths.into_iter().map(Into::into).collect())
                .await;
        }
        if let Some(abs_path) = containing_git_repository {
            self.process_events(vec![abs_path]).await;
        }

        // Continue processing events until the worktree is dropped.
        self.phase = BackgroundScannerPhase::Events;

        loop {
            select_biased! {
                // Process any path refresh requests from the worktree. Prioritize
                // these before handling changes reported by the filesystem.
                request = self.next_scan_request().fuse() => {
                    let Ok(request) = request else { break };
                    let scanning = self.scans_running.load(atomic::Ordering::Acquire) > 0;
                    if !self.process_scan_request(request, scanning).await {
                        return;
                    }
                }

                path_prefix_request = self.path_prefixes_to_scan_rx.recv().fuse() => {
                    let Ok(request) = path_prefix_request else { break };
                    log::trace!("adding path prefix {:?}", request.path);

                    let did_scan = self.forcibly_load_paths(&[request.path.clone()]).await;
                    if did_scan {
                        let abs_path =
                        {
                            let mut state = self.state.lock();
                            state.path_prefixes_to_scan.insert(request.path.clone());
                            state.snapshot.abs_path.as_path().join(&request.path)
                        };

                        if let Some(abs_path) = self.fs.canonicalize(&abs_path).await.log_err() {
                            self.process_events(vec![abs_path]).await;
                        }
                    }
                    let scanning = self.scans_running.load(atomic::Ordering::Acquire) > 0;
                    self.send_status_update(scanning, request.done);
                }

                paths = fs_events_rx.next().fuse() => {
                    let Some(mut paths) = paths else { break };
                    while let Poll::Ready(Some(more_paths)) = futures::poll!(fs_events_rx.next()) {
                        paths.extend(more_paths);
                    }
                    self.process_events(paths.into_iter().map(Into::into).collect()).await;
                }
            }
        }
    }

    async fn process_scan_request(&self, mut request: ScanRequest, scanning: bool) -> bool {
        log::debug!("rescanning paths {:?}", request.relative_paths);

        request.relative_paths.sort_unstable();
        self.forcibly_load_paths(&request.relative_paths).await;

        let root_path = self.state.lock().snapshot.abs_path.clone();
        let root_canonical_path = match self.fs.canonicalize(root_path.as_path()).await {
            Ok(path) => SanitizedPath::from(path),
            Err(err) => {
                log::error!("failed to canonicalize root path: {}", err);
                return true;
            }
        };
        let abs_paths = request
            .relative_paths
            .iter()
            .map(|path| {
                if path.file_name().is_some() {
                    root_canonical_path.as_path().join(path).to_path_buf()
                } else {
                    root_canonical_path.as_path().to_path_buf()
                }
            })
            .collect::<Vec<_>>();

        {
            let mut state = self.state.lock();
            let is_idle = state.snapshot.completed_scan_id == state.snapshot.scan_id;
            state.snapshot.scan_id += 1;
            if is_idle {
                state.snapshot.completed_scan_id = state.snapshot.scan_id;
            }
        }

        self.reload_entries_for_paths(
            root_path,
            root_canonical_path,
            &request.relative_paths,
            abs_paths,
            None,
        )
        .await;

        self.send_status_update(scanning, request.done)
    }

    async fn process_events(&self, mut abs_paths: Vec<PathBuf>) {
        let root_path = self.state.lock().snapshot.abs_path.clone();
        let root_canonical_path = match self.fs.canonicalize(root_path.as_path()).await {
            Ok(path) => SanitizedPath::from(path),
            Err(err) => {
                let new_path = self
                    .state
                    .lock()
                    .snapshot
                    .root_file_handle
                    .clone()
                    .and_then(|handle| handle.current_path(&self.fs).log_err())
                    .map(SanitizedPath::from)
                    .filter(|new_path| *new_path != root_path);

                if let Some(new_path) = new_path.as_ref() {
                    log::info!(
                        "root renamed from {} to {}",
                        root_path.as_path().display(),
                        new_path.as_path().display()
                    )
                } else {
                    log::warn!("root path could not be canonicalized: {}", err);
                }
                self.status_updates_tx
                    .unbounded_send(ScanState::RootUpdated { new_path })
                    .ok();
                return;
            }
        };

        // Certain directories may have FS changes, but do not lead to git data changes that Zed cares about.
        // Ignore these, to avoid Zed unnecessarily rescanning git metadata.
        let skipped_files_in_dot_git = HashSet::from_iter([*COMMIT_MESSAGE, *INDEX_LOCK]);
        let skipped_dirs_in_dot_git = [*FSMONITOR_DAEMON, *LFS_DIR];

        let mut relative_paths = Vec::with_capacity(abs_paths.len());
        let mut dot_git_abs_paths = Vec::new();
        abs_paths.sort_unstable();
        abs_paths.dedup_by(|a, b| a.starts_with(b));
        abs_paths.retain(|abs_path| {
            let abs_path = SanitizedPath::from(abs_path);

            let snapshot = &self.state.lock().snapshot;
            {
                let mut is_git_related = false;

                let dot_git_paths = abs_path.as_path().ancestors().find_map(|ancestor| {
                    if smol::block_on(is_git_dir(ancestor, self.fs.as_ref())) {
                        let path_in_git_dir = abs_path.as_path().strip_prefix(ancestor).expect("stripping off the ancestor");
                        Some((ancestor.to_owned(), path_in_git_dir.to_owned()))
                    } else {
                        None
                    }
                });

                if let Some((dot_git_abs_path, path_in_git_dir)) = dot_git_paths {
                    if skipped_files_in_dot_git.contains(path_in_git_dir.as_os_str()) || skipped_dirs_in_dot_git.iter().any(|skipped_git_subdir| path_in_git_dir.starts_with(skipped_git_subdir)) {
                        log::debug!("ignoring event {abs_path:?} as it's in the .git directory among skipped files or directories");
                        return false;
                    }

                    is_git_related = true;
                    if !dot_git_abs_paths.contains(&dot_git_abs_path) {
                        dot_git_abs_paths.push(dot_git_abs_path);
                    }
                }

                let relative_path: Arc<Path> =
                    if let Ok(path) = abs_path.strip_prefix(&root_canonical_path) {
                        path.into()
                    } else {
                        if is_git_related {
                            log::debug!(
                              "ignoring event {abs_path:?}, since it's in git dir outside of root path {root_canonical_path:?}",
                            );
                        } else {
                            log::error!(
                              "ignoring event {abs_path:?} outside of root path {root_canonical_path:?}",
                            );
                        }
                        return false;
                    };

                if abs_path.0.file_name() == Some(*GITIGNORE) {
                    for (_, repo) in snapshot.git_repositories.iter().filter(|(_, repo)| repo.directory_contains(&relative_path)) {
                        if !dot_git_abs_paths.iter().any(|dot_git_abs_path| dot_git_abs_path == repo.dot_git_dir_abs_path.as_ref()) {
                            dot_git_abs_paths.push(repo.dot_git_dir_abs_path.to_path_buf());
                        }
                    }
                }

                let parent_dir_is_loaded = relative_path.parent().map_or(true, |parent| {
                    snapshot
                        .entry_for_path(parent)
                        .map_or(false, |entry| entry.kind == EntryKind::Dir)
                });
                if !parent_dir_is_loaded {
                    log::debug!("ignoring event {relative_path:?} within unloaded directory");
                    return false;
                }

                if self.settings.is_path_excluded(&relative_path) {
                    if !is_git_related {
                        log::debug!("ignoring FS event for excluded path {relative_path:?}");
                    }
                    return false;
                }

                relative_paths.push(relative_path);
                true
            }
        });

        if relative_paths.is_empty() && dot_git_abs_paths.is_empty() {
            return;
        }

        self.state.lock().snapshot.scan_id += 1;

        let (scan_job_tx, scan_job_rx) = channel::unbounded();
        log::debug!("received fs events {:?}", relative_paths);
        self.reload_entries_for_paths(
            root_path,
            root_canonical_path,
            &relative_paths,
            abs_paths,
            Some(scan_job_tx.clone()),
        )
        .await;

        self.update_ignore_statuses(scan_job_tx).await;
        self.scan_dirs(false, scan_job_rx).await;

        let status_update = if !dot_git_abs_paths.is_empty() {
            Some(self.update_git_repositories(dot_git_abs_paths))
        } else {
            None
        };

        let phase = self.phase;
        let status_update_tx = self.status_updates_tx.clone();
        let state = self.state.clone();
        let scans_running = self.scans_running.clone();
        self.executor
            .spawn(async move {
                if let Some(status_update) = status_update {
                    status_update.await;
                }

                {
                    let mut state = state.lock();
                    state.snapshot.completed_scan_id = state.snapshot.scan_id;
                    for (_, entry) in mem::take(&mut state.removed_entries) {
                        state.scanned_dirs.remove(&entry.id);
                    }
                    #[cfg(test)]
                    state.snapshot.check_git_invariants();
                }
                let scanning = scans_running.load(atomic::Ordering::Acquire) > 0;
                send_status_update_inner(phase, state, status_update_tx, scanning, SmallVec::new());
            })
            .detach();
    }

    async fn forcibly_load_paths(&self, paths: &[Arc<Path>]) -> bool {
        let (scan_job_tx, scan_job_rx) = channel::unbounded();
        {
            let mut state = self.state.lock();
            let root_path = state.snapshot.abs_path.clone();
            for path in paths {
                for ancestor in path.ancestors() {
                    if let Some(entry) = state.snapshot.entry_for_path(ancestor) {
                        if entry.kind == EntryKind::UnloadedDir {
                            let abs_path = root_path.as_path().join(ancestor);
                            state.enqueue_scan_dir(abs_path.into(), entry, &scan_job_tx);
                            state.paths_to_scan.insert(path.clone());
                            break;
                        }
                    }
                }
            }
            drop(scan_job_tx);
        }
        while let Ok(job) = scan_job_rx.recv().await {
            self.scan_dir(&job).await.log_err();
        }

        !mem::take(&mut self.state.lock().paths_to_scan).is_empty()
    }

    async fn scan_dirs(
        &self,
        enable_progress_updates: bool,
        scan_jobs_rx: channel::Receiver<ScanJob>,
    ) {
        if self
            .status_updates_tx
            .unbounded_send(ScanState::Started)
            .is_err()
        {
            return;
        }

        inc_scans_running(&self.scans_running);
        let progress_update_count = AtomicUsize::new(0);
        self.executor
            .scoped(|scope| {
                for _ in 0..self.executor.num_cpus() {
                    scope.spawn(async {
                        let mut last_progress_update_count = 0;
                        let progress_update_timer = self.progress_timer(enable_progress_updates).fuse();
                        futures::pin_mut!(progress_update_timer);

                        loop {
                            select_biased! {
                                // Process any path refresh requests before moving on to process
                                // the scan queue, so that user operations are prioritized.
                                request = self.next_scan_request().fuse() => {
                                    let Ok(request) = request else { break };
                                    if !self.process_scan_request(request, true).await {
                                        return;
                                    }
                                }

                                // Send periodic progress updates to the worktree. Use an atomic counter
                                // to ensure that only one of the workers sends a progress update after
                                // the update interval elapses.
                                _ = progress_update_timer => {
                                    match progress_update_count.compare_exchange(
                                        last_progress_update_count,
                                        last_progress_update_count + 1,
                                        SeqCst,
                                        SeqCst
                                    ) {
                                        Ok(_) => {
                                            last_progress_update_count += 1;
                                            self.send_status_update(true, SmallVec::new());
                                        }
                                        Err(count) => {
                                            last_progress_update_count = count;
                                        }
                                    }
                                    progress_update_timer.set(self.progress_timer(enable_progress_updates).fuse());
                                }

                                // Recursively load directories from the file system.
                                job = scan_jobs_rx.recv().fuse() => {
                                    let Ok(job) = job else { break };
                                    if let Err(err) = self.scan_dir(&job).await {
                                        if job.path.as_ref() != Path::new("") {
                                            log::error!("error scanning directory {:?}: {}", job.abs_path, err);
                                        }
                                    }
                                }
                            }
                        }
                    });
                }
            })
            .await;

        dec_scans_running(&self.scans_running, 1);
    }

    fn send_status_update(&self, scanning: bool, barrier: SmallVec<[barrier::Sender; 1]>) -> bool {
        send_status_update_inner(
            self.phase,
            self.state.clone(),
            self.status_updates_tx.clone(),
            scanning,
            barrier,
        )
    }

    async fn scan_dir(&self, job: &ScanJob) -> Result<()> {
        let root_abs_path;
        let root_char_bag;
        {
            let snapshot = &self.state.lock().snapshot;
            if self.settings.is_path_excluded(&job.path) {
                log::error!("skipping excluded directory {:?}", job.path);
                return Ok(());
            }
            log::info!("scanning directory {:?}", job.path);
            root_abs_path = snapshot.abs_path().clone();
            root_char_bag = snapshot.root_char_bag;
        }

        let next_entry_id = self.next_entry_id.clone();
        let mut ignore_stack = job.ignore_stack.clone();
        let mut new_ignore = None;
        let mut root_canonical_path = None;
        let mut new_entries: Vec<Entry> = Vec::new();
        let mut new_jobs: Vec<Option<ScanJob>> = Vec::new();
        let mut child_paths = self
            .fs
            .read_dir(&job.abs_path)
            .await?
            .filter_map(|entry| async {
                match entry {
                    Ok(entry) => Some(entry),
                    Err(error) => {
                        log::error!("error processing entry {:?}", error);
                        None
                    }
                }
            })
            .collect::<Vec<_>>()
            .await;

        // Ensure that .git and .gitignore are processed first.
        swap_to_front(&mut child_paths, *GITIGNORE);
        swap_to_front(&mut child_paths, *DOT_GIT);

        let mut git_status_update_jobs = Vec::new();
        for child_abs_path in child_paths {
            let child_abs_path: Arc<Path> = child_abs_path.into();
            let child_name = child_abs_path.file_name().unwrap();
            let child_path: Arc<Path> = job.path.join(child_name).into();

            if child_name == *DOT_GIT {
                {
                    let mut state = self.state.lock();
                    let repo = state.insert_git_repository(
                        child_path.clone(),
                        self.fs.as_ref(),
                        self.watcher.as_ref(),
                    );
                    if let Some(local_repo) = repo {
                        inc_scans_running(&self.scans_running);
                        git_status_update_jobs
                            .push(self.schedule_git_statuses_update(&mut state, local_repo));
                    }
                }
            } else if child_name == *GITIGNORE {
                match build_gitignore(&child_abs_path, self.fs.as_ref()).await {
                    Ok(ignore) => {
                        let ignore = Arc::new(ignore);
                        ignore_stack = ignore_stack.append(job.abs_path.clone(), ignore.clone());
                        new_ignore = Some(ignore);
                    }
                    Err(error) => {
                        log::error!(
                            "error loading .gitignore file {:?} - {:?}",
                            child_name,
                            error
                        );
                    }
                }
            }

            if self.settings.is_path_excluded(&child_path) {
                log::debug!("skipping excluded child entry {child_path:?}");
                self.state.lock().remove_path(&child_path);
                continue;
            }

            let child_metadata = match self.fs.metadata(&child_abs_path).await {
                Ok(Some(metadata)) => metadata,
                Ok(None) => continue,
                Err(err) => {
                    log::error!("error processing {child_abs_path:?}: {err:?}");
                    continue;
                }
            };

            let mut child_entry = Entry::new(
                child_path.clone(),
                &child_metadata,
                &next_entry_id,
                root_char_bag,
                None,
            );

            if job.is_external {
                child_entry.is_external = true;
            } else if child_metadata.is_symlink {
                let canonical_path = match self.fs.canonicalize(&child_abs_path).await {
                    Ok(path) => path,
                    Err(err) => {
                        log::error!(
                            "error reading target of symlink {:?}: {:?}",
                            child_abs_path,
                            err
                        );
                        continue;
                    }
                };

                // lazily canonicalize the root path in order to determine if
                // symlinks point outside of the worktree.
                let root_canonical_path = match &root_canonical_path {
                    Some(path) => path,
                    None => match self.fs.canonicalize(&root_abs_path).await {
                        Ok(path) => root_canonical_path.insert(path),
                        Err(err) => {
                            log::error!("error canonicalizing root {:?}: {:?}", root_abs_path, err);
                            continue;
                        }
                    },
                };

                if !canonical_path.starts_with(root_canonical_path) {
                    child_entry.is_external = true;
                }

                child_entry.canonical_path = Some(canonical_path.into());
            }

            if child_entry.is_dir() {
                child_entry.is_ignored = ignore_stack.is_abs_path_ignored(&child_abs_path, true);
                child_entry.is_always_included = self.settings.is_path_always_included(&child_path);

                // Avoid recursing until crash in the case of a recursive symlink
                if job.ancestor_inodes.contains(&child_entry.inode) {
                    new_jobs.push(None);
                } else {
                    let mut ancestor_inodes = job.ancestor_inodes.clone();
                    ancestor_inodes.insert(child_entry.inode);

                    new_jobs.push(Some(ScanJob {
                        abs_path: child_abs_path.clone(),
                        path: child_path,
                        is_external: child_entry.is_external,
                        ignore_stack: if child_entry.is_ignored {
                            IgnoreStack::all()
                        } else {
                            ignore_stack.clone()
                        },
                        ancestor_inodes,
                        scan_queue: job.scan_queue.clone(),
                    }));
                }
            } else {
                child_entry.is_ignored = ignore_stack.is_abs_path_ignored(&child_abs_path, false);
                child_entry.is_always_included = self.settings.is_path_always_included(&child_path);
            }

            {
                let relative_path = job.path.join(child_name);
                if self.is_path_private(&relative_path) {
                    log::debug!("detected private file: {relative_path:?}");
                    child_entry.is_private = true;
                }
            }

            new_entries.push(child_entry);
        }

        let task_state = self.state.clone();
        let phase = self.phase;
        let status_updates_tx = self.status_updates_tx.clone();
        let scans_running = self.scans_running.clone();
        self.executor
            .spawn(async move {
                if !git_status_update_jobs.is_empty() {
                    let status_updates = join_all(git_status_update_jobs).await;
                    let status_updated = status_updates
                        .iter()
                        .any(|update_result| update_result.is_ok());
                    dec_scans_running(&scans_running, status_updates.len() as i32);
                    if status_updated {
                        let scanning = scans_running.load(atomic::Ordering::Acquire) > 0;
                        send_status_update_inner(
                            phase,
                            task_state,
                            status_updates_tx,
                            scanning,
                            SmallVec::new(),
                        );
                    }
                }
            })
            .detach();

        let mut state = self.state.lock();

        // Identify any subdirectories that should not be scanned.
        let mut job_ix = 0;
        for entry in &mut new_entries {
            state.reuse_entry_id(entry);
            if entry.is_dir() {
                if state.should_scan_directory(entry) {
                    job_ix += 1;
                } else {
                    log::debug!("defer scanning directory {:?}", entry.path);
                    entry.kind = EntryKind::UnloadedDir;
                    new_jobs.remove(job_ix);
                }
            }
            if entry.is_always_included {
                state
                    .snapshot
                    .always_included_entries
                    .push(entry.path.clone());
            }
        }

        state.populate_dir(&job.path, new_entries, new_ignore);
        self.watcher.add(job.abs_path.as_ref()).log_err();

        for new_job in new_jobs.into_iter().flatten() {
            job.scan_queue
                .try_send(new_job)
                .expect("channel is unbounded");
        }

        Ok(())
    }

    /// All list arguments should be sorted before calling this function
    async fn reload_entries_for_paths(
        &self,
        root_abs_path: SanitizedPath,
        root_canonical_path: SanitizedPath,
        relative_paths: &[Arc<Path>],
        abs_paths: Vec<PathBuf>,
        scan_queue_tx: Option<Sender<ScanJob>>,
    ) {
        // grab metadata for all requested paths
        let metadata = futures::future::join_all(
            abs_paths
                .iter()
                .map(|abs_path| async move {
                    let metadata = self.fs.metadata(abs_path).await?;
                    if let Some(metadata) = metadata {
                        let canonical_path = self.fs.canonicalize(abs_path).await?;

                        // If we're on a case-insensitive filesystem (default on macOS), we want
                        // to only ignore metadata for non-symlink files if their absolute-path matches
                        // the canonical-path.
                        // Because if not, this might be a case-only-renaming (`mv test.txt TEST.TXT`)
                        // and we want to ignore the metadata for the old path (`test.txt`) so it's
                        // treated as removed.
                        if !self.fs_case_sensitive && !metadata.is_symlink {
                            let canonical_file_name = canonical_path.file_name();
                            let file_name = abs_path.file_name();
                            if canonical_file_name != file_name {
                                return Ok(None);
                            }
                        }

                        anyhow::Ok(Some((metadata, SanitizedPath::from(canonical_path))))
                    } else {
                        Ok(None)
                    }
                })
                .collect::<Vec<_>>(),
        )
        .await;

        let mut state = self.state.lock();
        let doing_recursive_update = scan_queue_tx.is_some();

        // Remove any entries for paths that no longer exist or are being recursively
        // refreshed. Do this before adding any new entries, so that renames can be
        // detected regardless of the order of the paths.
        for (path, metadata) in relative_paths.iter().zip(metadata.iter()) {
            if matches!(metadata, Ok(None)) || doing_recursive_update {
                log::trace!("remove path {:?}", path);
                state.remove_path(path);
            }
        }

        // Group all relative paths by their git repository.
        let mut paths_by_git_repo = HashMap::default();
        for (relative_path, abs_path) in relative_paths.iter().zip(&abs_paths) {
            let repository_data = state
                .snapshot
                .local_repo_containing_path(relative_path)
                .zip(state.snapshot.repository_containing_abs_path(abs_path));
            if let Some((local_repo, entry)) = repository_data {
                if let Ok(repo_path) = local_repo.relativize(relative_path) {
                    paths_by_git_repo
                        .entry(local_repo.work_directory.clone())
                        .or_insert_with(|| RepoPaths {
                            entry: entry.clone(),
                            repo: local_repo.repo_ptr.clone(),
                            repo_paths: Default::default(),
                        })
                        .add_path(repo_path);
                }
            }
        }

<<<<<<< HEAD
        for (work_directory, mut paths) in paths_by_git_repo {
            if let Ok(status) = self.executor.block(paths.repo.status(&paths.repo_paths)) {
=======
        for (_work_directory, mut paths) in paths_by_git_repo {
            if let Ok(status) = paths.repo.status(&paths.repo_paths) {
>>>>>>> 926d10cc
                let mut changed_path_statuses = Vec::new();
                let statuses = paths.entry.statuses_by_path.clone();
                let mut cursor = statuses.cursor::<PathProgress>(&());

                for (repo_path, status) in &*status.entries {
                    paths.remove_repo_path(repo_path);
                    if cursor.seek_forward(&PathTarget::Path(repo_path), Bias::Left, &()) {
                        if &cursor.item().unwrap().status == status {
                            continue;
                        }
                    }

                    changed_path_statuses.push(Edit::Insert(StatusEntry {
                        repo_path: repo_path.clone(),
                        status: *status,
                    }));
                }

                let mut cursor = statuses.cursor::<PathProgress>(&());
                for path in paths.repo_paths {
                    if cursor.seek_forward(&PathTarget::Path(&path), Bias::Left, &()) {
                        changed_path_statuses.push(Edit::Remove(PathKey(path.0)));
                    }
                }

                if !changed_path_statuses.is_empty() {
                    let work_directory_id = state.snapshot.repositories.update(
                        &AbsPathKey(paths.entry.work_directory_abs_path.as_path().into()),
                        &(),
                        move |repository_entry| {
                            repository_entry
                                .statuses_by_path
                                .edit(changed_path_statuses, &());

                            repository_entry.work_directory_id
                        },
                    );

                    if let Some(work_directory_id) = work_directory_id {
                        let scan_id = state.snapshot.scan_id;
                        state.snapshot.git_repositories.update(
                            &work_directory_id,
                            |local_repository_entry| {
                                local_repository_entry.status_scan_id = scan_id;
                            },
                        );
                    }
                }
            }
        }

        for (path, metadata) in relative_paths.iter().zip(metadata.into_iter()) {
            let abs_path: Arc<Path> = root_abs_path.as_path().join(path).into();
            match metadata {
                Ok(Some((metadata, canonical_path))) => {
                    let ignore_stack = state
                        .snapshot
                        .ignore_stack_for_abs_path(&abs_path, metadata.is_dir);
                    let is_external = !canonical_path.starts_with(&root_canonical_path);
                    let mut fs_entry = Entry::new(
                        path.clone(),
                        &metadata,
                        self.next_entry_id.as_ref(),
                        state.snapshot.root_char_bag,
                        if metadata.is_symlink {
                            Some(canonical_path.as_path().to_path_buf().into())
                        } else {
                            None
                        },
                    );

                    let is_dir = fs_entry.is_dir();
                    fs_entry.is_ignored = ignore_stack.is_abs_path_ignored(&abs_path, is_dir);
                    fs_entry.is_external = is_external;
                    fs_entry.is_private = self.is_path_private(path);
                    fs_entry.is_always_included = self.settings.is_path_always_included(path);

                    if let (Some(scan_queue_tx), true) = (&scan_queue_tx, is_dir) {
                        if state.should_scan_directory(&fs_entry)
                            || (fs_entry.path.as_os_str().is_empty()
                                && abs_path.file_name() == Some(*DOT_GIT))
                        {
                            state.enqueue_scan_dir(abs_path, &fs_entry, scan_queue_tx);
                        } else {
                            fs_entry.kind = EntryKind::UnloadedDir;
                        }
                    }

                    state.insert_entry(fs_entry.clone(), self.fs.as_ref(), self.watcher.as_ref());
                }
                Ok(None) => {
                    self.remove_repo_path(path, &mut state.snapshot);
                }
                Err(err) => {
                    log::error!("error reading file {abs_path:?} on event: {err:#}");
                }
            }
        }

        util::extend_sorted(
            &mut state.changed_paths,
            relative_paths.iter().cloned(),
            usize::MAX,
            Ord::cmp,
        );
    }

    fn remove_repo_path(&self, path: &Arc<Path>, snapshot: &mut LocalSnapshot) -> Option<()> {
        if !path
            .components()
            .any(|component| component.as_os_str() == *DOT_GIT)
        {
            if let Some(local_repo) = snapshot.local_repo_for_work_directory_path(path) {
                let id = local_repo.work_directory_id;
                log::debug!("remove repo path: {:?}", path);
                snapshot.git_repositories.remove(&id);
                snapshot
                    .repositories
                    .retain(&(), |repo_entry| repo_entry.work_directory_id != id);
                return Some(());
            }
        }

        Some(())
    }

    async fn update_ignore_statuses(&self, scan_job_tx: Sender<ScanJob>) {
        let mut ignores_to_update = Vec::new();
        let (ignore_queue_tx, ignore_queue_rx) = channel::unbounded();
        let prev_snapshot;
        {
            let snapshot = &mut self.state.lock().snapshot;
            let abs_path = snapshot.abs_path.clone();
            snapshot
                .ignores_by_parent_abs_path
                .retain(|parent_abs_path, (_, needs_update)| {
                    if let Ok(parent_path) = parent_abs_path.strip_prefix(abs_path.as_path()) {
                        if *needs_update {
                            *needs_update = false;
                            if snapshot.snapshot.entry_for_path(parent_path).is_some() {
                                ignores_to_update.push(parent_abs_path.clone());
                            }
                        }

                        let ignore_path = parent_path.join(*GITIGNORE);
                        if snapshot.snapshot.entry_for_path(ignore_path).is_none() {
                            return false;
                        }
                    }
                    true
                });

            ignores_to_update.sort_unstable();
            let mut ignores_to_update = ignores_to_update.into_iter().peekable();
            while let Some(parent_abs_path) = ignores_to_update.next() {
                while ignores_to_update
                    .peek()
                    .map_or(false, |p| p.starts_with(&parent_abs_path))
                {
                    ignores_to_update.next().unwrap();
                }

                let ignore_stack = snapshot.ignore_stack_for_abs_path(&parent_abs_path, true);
                ignore_queue_tx
                    .send_blocking(UpdateIgnoreStatusJob {
                        abs_path: parent_abs_path,
                        ignore_stack,
                        ignore_queue: ignore_queue_tx.clone(),
                        scan_queue: scan_job_tx.clone(),
                    })
                    .unwrap();
            }

            prev_snapshot = snapshot.clone();
        }
        drop(ignore_queue_tx);

        self.executor
            .scoped(|scope| {
                for _ in 0..self.executor.num_cpus() {
                    scope.spawn(async {
                        loop {
                            select_biased! {
                                // Process any path refresh requests before moving on to process
                                // the queue of ignore statuses.
                                request = self.next_scan_request().fuse() => {
                                    let Ok(request) = request else { break };
                                    if !self.process_scan_request(request, true).await {
                                        return;
                                    }
                                }

                                // Recursively process directories whose ignores have changed.
                                job = ignore_queue_rx.recv().fuse() => {
                                    let Ok(job) = job else { break };
                                    self.update_ignore_status(job, &prev_snapshot).await;
                                }
                            }
                        }
                    });
                }
            })
            .await;
    }

    async fn update_ignore_status(&self, job: UpdateIgnoreStatusJob, snapshot: &LocalSnapshot) {
        log::trace!("update ignore status {:?}", job.abs_path);

        let mut ignore_stack = job.ignore_stack;
        if let Some((ignore, _)) = snapshot.ignores_by_parent_abs_path.get(&job.abs_path) {
            ignore_stack = ignore_stack.append(job.abs_path.clone(), ignore.clone());
        }

        let mut entries_by_id_edits = Vec::new();
        let mut entries_by_path_edits = Vec::new();
        let path = job
            .abs_path
            .strip_prefix(snapshot.abs_path.as_path())
            .unwrap();

        for mut entry in snapshot.child_entries(path).cloned() {
            let was_ignored = entry.is_ignored;
            let abs_path: Arc<Path> = snapshot.abs_path().join(&entry.path).into();
            entry.is_ignored = ignore_stack.is_abs_path_ignored(&abs_path, entry.is_dir());

            if entry.is_dir() {
                let child_ignore_stack = if entry.is_ignored {
                    IgnoreStack::all()
                } else {
                    ignore_stack.clone()
                };

                // Scan any directories that were previously ignored and weren't previously scanned.
                if was_ignored && !entry.is_ignored && entry.kind.is_unloaded() {
                    let state = self.state.lock();
                    if state.should_scan_directory(&entry) {
                        state.enqueue_scan_dir(abs_path.clone(), &entry, &job.scan_queue);
                    }
                }

                job.ignore_queue
                    .send(UpdateIgnoreStatusJob {
                        abs_path: abs_path.clone(),
                        ignore_stack: child_ignore_stack,
                        ignore_queue: job.ignore_queue.clone(),
                        scan_queue: job.scan_queue.clone(),
                    })
                    .await
                    .unwrap();
            }

            if entry.is_ignored != was_ignored {
                let mut path_entry = snapshot.entries_by_id.get(&entry.id, &()).unwrap().clone();
                path_entry.scan_id = snapshot.scan_id;
                path_entry.is_ignored = entry.is_ignored;
                entries_by_id_edits.push(Edit::Insert(path_entry));
                entries_by_path_edits.push(Edit::Insert(entry));
            }
        }

        let state = &mut self.state.lock();
        for edit in &entries_by_path_edits {
            if let Edit::Insert(entry) = edit {
                if let Err(ix) = state.changed_paths.binary_search(&entry.path) {
                    state.changed_paths.insert(ix, entry.path.clone());
                }
            }
        }

        state
            .snapshot
            .entries_by_path
            .edit(entries_by_path_edits, &());
        state.snapshot.entries_by_id.edit(entries_by_id_edits, &());
    }

    fn update_git_repositories(&self, dot_git_paths: Vec<PathBuf>) -> Task<()> {
        log::info!("reloading repositories: {dot_git_paths:?}");

        let mut status_updates = Vec::new();
        {
            let mut state = self.state.lock();
            let scan_id = state.snapshot.scan_id;
            for dot_git_dir in dot_git_paths {
                let existing_repository_entry =
                    state
                        .snapshot
                        .git_repositories
                        .iter()
                        .find_map(|(_, repo)| {
                            if repo.dot_git_dir_abs_path.as_ref() == &dot_git_dir
                                || repo.dot_git_worktree_abs_path.as_deref() == Some(&dot_git_dir)
                            {
                                Some(repo.clone())
                            } else {
                                None
                            }
                        });

                let local_repository = match existing_repository_entry {
                    None => {
                        let Ok(relative) = dot_git_dir.strip_prefix(state.snapshot.abs_path())
                        else {
                            return Task::ready(());
                        };
                        match state.insert_git_repository(
                            relative.into(),
                            self.fs.as_ref(),
                            self.watcher.as_ref(),
                        ) {
                            Some(output) => output,
                            None => continue,
                        }
                    }
                    Some(local_repository) => {
                        if local_repository.git_dir_scan_id == scan_id {
                            continue;
                        }
                        local_repository.repo_ptr.reload_index();

                        state.snapshot.git_repositories.update(
                            &local_repository.work_directory_id,
                            |entry| {
                                entry.git_dir_scan_id = scan_id;
                                entry.status_scan_id = scan_id;
                            },
                        );
                        if let Some(repo_entry) = state
                            .snapshot
                            .repository_for_id(local_repository.work_directory_id)
                        {
                            let abs_path_key =
                                AbsPathKey(repo_entry.work_directory_abs_path.as_path().into());
                            state
                                .snapshot
                                .repositories
                                .update(&abs_path_key, &(), |repo| repo.worktree_scan_id = scan_id);
                        }

                        local_repository
                    }
                };

                inc_scans_running(&self.scans_running);
                status_updates
                    .push(self.schedule_git_statuses_update(&mut state, local_repository));
            }

            // Remove any git repositories whose .git entry no longer exists.
            let snapshot = &mut state.snapshot;
            let mut ids_to_preserve = HashSet::default();
            for (&work_directory_id, entry) in snapshot.git_repositories.iter() {
                let exists_in_snapshot = snapshot
                    .entry_for_id(work_directory_id)
                    .map_or(false, |entry| {
                        snapshot.entry_for_path(entry.path.join(*DOT_GIT)).is_some()
                    });

                if exists_in_snapshot
                    || matches!(
                        smol::block_on(self.fs.metadata(&entry.dot_git_dir_abs_path)),
                        Ok(Some(_))
                    )
                {
                    ids_to_preserve.insert(work_directory_id);
                }
            }

            snapshot
                .git_repositories
                .retain(|work_directory_id, _| ids_to_preserve.contains(work_directory_id));
            snapshot.repositories.retain(&(), |entry| {
                ids_to_preserve.contains(&entry.work_directory_id)
            });
        }

        let scans_running = self.scans_running.clone();
        self.executor.spawn(async move {
            let updates_finished: Vec<Result<(), oneshot::Canceled>> =
                join_all(status_updates).await;
            let n = updates_finished.len();
            dec_scans_running(&scans_running, n as i32);
        })
    }

    /// Update the git statuses for a given batch of entries.
    fn schedule_git_statuses_update(
        &self,
        state: &mut BackgroundScannerState,
        local_repository: LocalRepositoryEntry,
    ) -> oneshot::Receiver<()> {
        let job_state = self.state.clone();
        let (tx, rx) = oneshot::channel();

        state.repository_scans.insert(
            local_repository.work_directory.path_key(),
            self.executor
                .spawn(do_git_status_update(job_state, local_repository, tx)),
        );
        rx
    }

    async fn progress_timer(&self, running: bool) {
        if !running {
            return futures::future::pending().await;
        }

        #[cfg(any(test, feature = "test-support"))]
        if self.fs.is_fake() {
            return self.executor.simulate_random_delay().await;
        }

        smol::Timer::after(FS_WATCH_LATENCY).await;
    }

    fn is_path_private(&self, path: &Path) -> bool {
        !self.share_private_files && self.settings.is_path_private(path)
    }

    async fn next_scan_request(&self) -> Result<ScanRequest> {
        let mut request = self.scan_requests_rx.recv().await?;
        while let Ok(next_request) = self.scan_requests_rx.try_recv() {
            request.relative_paths.extend(next_request.relative_paths);
            request.done.extend(next_request.done);
        }
        Ok(request)
    }
}

fn inc_scans_running(scans_running: &AtomicI32) {
    scans_running.fetch_add(1, atomic::Ordering::Release);
}

fn dec_scans_running(scans_running: &AtomicI32, by: i32) {
    let old = scans_running.fetch_sub(by, atomic::Ordering::Release);
    debug_assert!(old >= by);
}

fn send_status_update_inner(
    phase: BackgroundScannerPhase,
    state: Arc<Mutex<BackgroundScannerState>>,
    status_updates_tx: UnboundedSender<ScanState>,
    scanning: bool,
    barrier: SmallVec<[barrier::Sender; 1]>,
) -> bool {
    let mut state = state.lock();
    if state.changed_paths.is_empty() && scanning {
        return true;
    }

    let new_snapshot = state.snapshot.clone();
    let old_snapshot = mem::replace(&mut state.prev_snapshot, new_snapshot.snapshot.clone());
    let changes = build_diff(phase, &old_snapshot, &new_snapshot, &state.changed_paths);
    state.changed_paths.clear();

    status_updates_tx
        .unbounded_send(ScanState::Updated {
            snapshot: new_snapshot,
            changes,
            scanning,
            barrier,
        })
        .is_ok()
}

async fn update_branches(
    state: &Mutex<BackgroundScannerState>,
    repository: &mut LocalRepositoryEntry,
) -> Result<()> {
    let branches = repository.repo().branches().await?;
    let snapshot = state.lock().snapshot.snapshot.clone();
    let mut repository = snapshot
        .repositories
        .iter()
        .find(|repo_entry| repo_entry.work_directory_id == repository.work_directory_id)
        .context("missing repository")?
        .clone();
    repository.current_branch = branches.into_iter().find(|branch| branch.is_head);

    let mut state = state.lock();
    state
        .snapshot
        .repositories
        .insert_or_replace(repository, &());

    Ok(())
}

async fn do_git_status_update(
    job_state: Arc<Mutex<BackgroundScannerState>>,
    mut local_repository: LocalRepositoryEntry,
    tx: oneshot::Sender<()>,
) {
    let repository_name = local_repository.work_directory.display_name();
    log::trace!("updating git branches for repo {repository_name}");
    update_branches(&job_state, &mut local_repository)
        .await
        .log_err();
    let t0 = Instant::now();

    log::trace!("updating git statuses for repo {repository_name}");
    let Some(statuses) = local_repository
        .repo()
        .status(&[git::WORK_DIRECTORY_REPO_PATH.clone()])
        .await
        .log_err()
    else {
        return;
    };
    log::trace!(
        "computed git statuses for repo {repository_name} in {:?}",
        t0.elapsed()
    );

    let t0 = Instant::now();
    let mut changed_paths = Vec::new();
    let snapshot = job_state.lock().snapshot.snapshot.clone();

    let Some(mut repository) = snapshot
        .repository_for_id(local_repository.work_directory_id)
        .context("tried to update git statuses for a repository that isn't in the snapshot")
        .log_err()
        .cloned()
    else {
        return;
    };

    let merge_head_shas = local_repository.repo().merge_head_shas();
    if merge_head_shas != local_repository.current_merge_head_shas {
        mem::take(&mut repository.current_merge_conflicts);
    }

    let mut new_entries_by_path = SumTree::new(&());
    for (repo_path, status) in statuses.entries.iter() {
        let project_path = local_repository.work_directory.try_unrelativize(repo_path);

        new_entries_by_path.insert_or_replace(
            StatusEntry {
                repo_path: repo_path.clone(),
                status: *status,
            },
            &(),
        );
        if status.is_conflicted() {
            repository.current_merge_conflicts.insert(repo_path.clone());
        }

        if let Some(path) = project_path {
            changed_paths.push(path);
        }
    }

    log::trace!("statuses: {:#?}", new_entries_by_path);
    repository.statuses_by_path = new_entries_by_path;
    let mut state = job_state.lock();
    state
        .snapshot
        .repositories
        .insert_or_replace(repository, &());
    state
        .snapshot
        .git_repositories
        .update(&local_repository.work_directory_id, |entry| {
            entry.current_merge_head_shas = merge_head_shas;
            entry.merge_message =
                std::fs::read_to_string(local_repository.dot_git_dir_abs_path.join("MERGE_MSG"))
                    .ok()
                    .and_then(|merge_msg| Some(merge_msg.lines().next()?.to_owned()));
            entry.status_scan_id += 1;
        });

    util::extend_sorted(
        &mut state.changed_paths,
        changed_paths,
        usize::MAX,
        Ord::cmp,
    );

    log::trace!(
        "applied git status updates for repo {repository_name} in {:?}",
        t0.elapsed(),
    );
    tx.send(()).ok();
}

fn build_diff(
    phase: BackgroundScannerPhase,
    old_snapshot: &Snapshot,
    new_snapshot: &Snapshot,
    event_paths: &[Arc<Path>],
) -> UpdatedEntriesSet {
    use BackgroundScannerPhase::*;
    use PathChange::{Added, AddedOrUpdated, Loaded, Removed, Updated};

    // Identify which paths have changed. Use the known set of changed
    // parent paths to optimize the search.
    let mut changes = Vec::new();
    let mut old_paths = old_snapshot.entries_by_path.cursor::<PathKey>(&());
    let mut new_paths = new_snapshot.entries_by_path.cursor::<PathKey>(&());
    let mut last_newly_loaded_dir_path = None;
    old_paths.next(&());
    new_paths.next(&());
    for path in event_paths {
        let path = PathKey(path.clone());
        if old_paths.item().map_or(false, |e| e.path < path.0) {
            old_paths.seek_forward(&path, Bias::Left, &());
        }
        if new_paths.item().map_or(false, |e| e.path < path.0) {
            new_paths.seek_forward(&path, Bias::Left, &());
        }
        loop {
            match (old_paths.item(), new_paths.item()) {
                (Some(old_entry), Some(new_entry)) => {
                    if old_entry.path > path.0
                        && new_entry.path > path.0
                        && !old_entry.path.starts_with(&path.0)
                        && !new_entry.path.starts_with(&path.0)
                    {
                        break;
                    }

                    match Ord::cmp(&old_entry.path, &new_entry.path) {
                        Ordering::Less => {
                            changes.push((old_entry.path.clone(), old_entry.id, Removed));
                            old_paths.next(&());
                        }
                        Ordering::Equal => {
                            if phase == EventsReceivedDuringInitialScan {
                                if old_entry.id != new_entry.id {
                                    changes.push((old_entry.path.clone(), old_entry.id, Removed));
                                }
                                // If the worktree was not fully initialized when this event was generated,
                                // we can't know whether this entry was added during the scan or whether
                                // it was merely updated.
                                changes.push((
                                    new_entry.path.clone(),
                                    new_entry.id,
                                    AddedOrUpdated,
                                ));
                            } else if old_entry.id != new_entry.id {
                                changes.push((old_entry.path.clone(), old_entry.id, Removed));
                                changes.push((new_entry.path.clone(), new_entry.id, Added));
                            } else if old_entry != new_entry {
                                if old_entry.kind.is_unloaded() {
                                    last_newly_loaded_dir_path = Some(&new_entry.path);
                                    changes.push((new_entry.path.clone(), new_entry.id, Loaded));
                                } else {
                                    changes.push((new_entry.path.clone(), new_entry.id, Updated));
                                }
                            }
                            old_paths.next(&());
                            new_paths.next(&());
                        }
                        Ordering::Greater => {
                            let is_newly_loaded = phase == InitialScan
                                || last_newly_loaded_dir_path
                                    .as_ref()
                                    .map_or(false, |dir| new_entry.path.starts_with(dir));
                            changes.push((
                                new_entry.path.clone(),
                                new_entry.id,
                                if is_newly_loaded { Loaded } else { Added },
                            ));
                            new_paths.next(&());
                        }
                    }
                }
                (Some(old_entry), None) => {
                    changes.push((old_entry.path.clone(), old_entry.id, Removed));
                    old_paths.next(&());
                }
                (None, Some(new_entry)) => {
                    let is_newly_loaded = phase == InitialScan
                        || last_newly_loaded_dir_path
                            .as_ref()
                            .map_or(false, |dir| new_entry.path.starts_with(dir));
                    changes.push((
                        new_entry.path.clone(),
                        new_entry.id,
                        if is_newly_loaded { Loaded } else { Added },
                    ));
                    new_paths.next(&());
                }
                (None, None) => break,
            }
        }
    }

    changes.into()
}

fn swap_to_front(child_paths: &mut Vec<PathBuf>, file: &OsStr) {
    let position = child_paths
        .iter()
        .position(|path| path.file_name().unwrap() == file);
    if let Some(position) = position {
        let temp = child_paths.remove(position);
        child_paths.insert(0, temp);
    }
}

fn char_bag_for_path(root_char_bag: CharBag, path: &Path) -> CharBag {
    let mut result = root_char_bag;
    result.extend(
        path.to_string_lossy()
            .chars()
            .map(|c| c.to_ascii_lowercase()),
    );
    result
}

#[derive(Debug)]
struct RepoPaths {
    repo: Arc<dyn GitRepository>,
    entry: RepositoryEntry,
    // sorted
    repo_paths: Vec<RepoPath>,
}

impl RepoPaths {
    fn add_path(&mut self, repo_path: RepoPath) {
        match self.repo_paths.binary_search(&repo_path) {
            Ok(_) => {}
            Err(ix) => self.repo_paths.insert(ix, repo_path),
        }
    }

    fn remove_repo_path(&mut self, repo_path: &RepoPath) {
        match self.repo_paths.binary_search(&repo_path) {
            Ok(ix) => {
                self.repo_paths.remove(ix);
            }
            Err(_) => {}
        }
    }
}

#[derive(Debug)]
struct ScanJob {
    abs_path: Arc<Path>,
    path: Arc<Path>,
    ignore_stack: Arc<IgnoreStack>,
    scan_queue: Sender<ScanJob>,
    ancestor_inodes: TreeSet<u64>,
    is_external: bool,
}

struct UpdateIgnoreStatusJob {
    abs_path: Arc<Path>,
    ignore_stack: Arc<IgnoreStack>,
    ignore_queue: Sender<UpdateIgnoreStatusJob>,
    scan_queue: Sender<ScanJob>,
}

pub trait WorktreeModelHandle {
    #[cfg(any(test, feature = "test-support"))]
    fn flush_fs_events<'a>(
        &self,
        cx: &'a mut gpui::TestAppContext,
    ) -> futures::future::LocalBoxFuture<'a, ()>;

    #[cfg(any(test, feature = "test-support"))]
    fn flush_fs_events_in_root_git_repository<'a>(
        &self,
        cx: &'a mut gpui::TestAppContext,
    ) -> futures::future::LocalBoxFuture<'a, ()>;
}

impl WorktreeModelHandle for Entity<Worktree> {
    // When the worktree's FS event stream sometimes delivers "redundant" events for FS changes that
    // occurred before the worktree was constructed. These events can cause the worktree to perform
    // extra directory scans, and emit extra scan-state notifications.
    //
    // This function mutates the worktree's directory and waits for those mutations to be picked up,
    // to ensure that all redundant FS events have already been processed.
    #[cfg(any(test, feature = "test-support"))]
    fn flush_fs_events<'a>(
        &self,
        cx: &'a mut gpui::TestAppContext,
    ) -> futures::future::LocalBoxFuture<'a, ()> {
        let file_name = "fs-event-sentinel";

        let tree = self.clone();
        let (fs, root_path) = self.update(cx, |tree, _| {
            let tree = tree.as_local().unwrap();
            (tree.fs.clone(), tree.abs_path().clone())
        });

        async move {
            fs.create_file(&root_path.join(file_name), Default::default())
                .await
                .unwrap();

            let mut events = cx.events(&tree);
            while events.next().await.is_some() {
                if tree.update(cx, |tree, _| tree.entry_for_path(file_name).is_some()) {
                    break;
                }
            }

            fs.remove_file(&root_path.join(file_name), Default::default())
                .await
                .unwrap();
            while events.next().await.is_some() {
                if tree.update(cx, |tree, _| tree.entry_for_path(file_name).is_none()) {
                    break;
                }
            }

            cx.update(|cx| tree.read(cx).as_local().unwrap().scan_complete())
                .await;
        }
        .boxed_local()
    }

    // This function is similar to flush_fs_events, except that it waits for events to be flushed in
    // the .git folder of the root repository.
    // The reason for its existence is that a repository's .git folder might live *outside* of the
    // worktree and thus its FS events might go through a different path.
    // In order to flush those, we need to create artificial events in the .git folder and wait
    // for the repository to be reloaded.
    #[cfg(any(test, feature = "test-support"))]
    fn flush_fs_events_in_root_git_repository<'a>(
        &self,
        cx: &'a mut gpui::TestAppContext,
    ) -> futures::future::LocalBoxFuture<'a, ()> {
        let file_name = "fs-event-sentinel";

        let tree = self.clone();
        let (fs, root_path, mut git_dir_scan_id) = self.update(cx, |tree, _| {
            let tree = tree.as_local().unwrap();
            let repository = tree.repositories.first().unwrap();
            let local_repo_entry = tree.get_local_repo(&repository).unwrap();
            (
                tree.fs.clone(),
                local_repo_entry.dot_git_dir_abs_path.clone(),
                local_repo_entry.git_dir_scan_id,
            )
        });

        let scan_id_increased = |tree: &mut Worktree, git_dir_scan_id: &mut usize| {
            let repository = tree.repositories.first().unwrap();
            let local_repo_entry = tree
                .as_local()
                .unwrap()
                .get_local_repo(&repository)
                .unwrap();

            if local_repo_entry.git_dir_scan_id > *git_dir_scan_id {
                *git_dir_scan_id = local_repo_entry.git_dir_scan_id;
                true
            } else {
                false
            }
        };

        async move {
            fs.create_file(&root_path.join(file_name), Default::default())
                .await
                .unwrap();

            let mut events = cx.events(&tree);
            while events.next().await.is_some() {
                if tree.update(cx, |tree, _| scan_id_increased(tree, &mut git_dir_scan_id)) {
                    break;
                }
            }

            fs.remove_file(&root_path.join(file_name), Default::default())
                .await
                .unwrap();

            while events.next().await.is_some() {
                if tree.update(cx, |tree, _| scan_id_increased(tree, &mut git_dir_scan_id)) {
                    break;
                }
            }

            cx.update(|cx| tree.read(cx).as_local().unwrap().scan_complete())
                .await;
        }
        .boxed_local()
    }
}

#[derive(Clone, Debug)]
struct TraversalProgress<'a> {
    max_path: &'a Path,
    count: usize,
    non_ignored_count: usize,
    file_count: usize,
    non_ignored_file_count: usize,
}

impl TraversalProgress<'_> {
    fn count(&self, include_files: bool, include_dirs: bool, include_ignored: bool) -> usize {
        match (include_files, include_dirs, include_ignored) {
            (true, true, true) => self.count,
            (true, true, false) => self.non_ignored_count,
            (true, false, true) => self.file_count,
            (true, false, false) => self.non_ignored_file_count,
            (false, true, true) => self.count - self.file_count,
            (false, true, false) => self.non_ignored_count - self.non_ignored_file_count,
            (false, false, _) => 0,
        }
    }
}

impl<'a> sum_tree::Dimension<'a, EntrySummary> for TraversalProgress<'a> {
    fn zero(_cx: &()) -> Self {
        Default::default()
    }

    fn add_summary(&mut self, summary: &'a EntrySummary, _: &()) {
        self.max_path = summary.max_path.as_ref();
        self.count += summary.count;
        self.non_ignored_count += summary.non_ignored_count;
        self.file_count += summary.file_count;
        self.non_ignored_file_count += summary.non_ignored_file_count;
    }
}

impl Default for TraversalProgress<'_> {
    fn default() -> Self {
        Self {
            max_path: Path::new(""),
            count: 0,
            non_ignored_count: 0,
            file_count: 0,
            non_ignored_file_count: 0,
        }
    }
}

#[derive(Debug)]
pub struct Traversal<'a> {
    snapshot: &'a Snapshot,
    cursor: sum_tree::Cursor<'a, Entry, TraversalProgress<'a>>,
    include_ignored: bool,
    include_files: bool,
    include_dirs: bool,
}

impl<'a> Traversal<'a> {
    fn new(
        snapshot: &'a Snapshot,
        include_files: bool,
        include_dirs: bool,
        include_ignored: bool,
        start_path: &Path,
    ) -> Self {
        let mut cursor = snapshot.entries_by_path.cursor(&());
        cursor.seek(&TraversalTarget::path(start_path), Bias::Left, &());
        let mut traversal = Self {
            snapshot,
            cursor,
            include_files,
            include_dirs,
            include_ignored,
        };
        if traversal.end_offset() == traversal.start_offset() {
            traversal.next();
        }
        traversal
    }

    pub fn advance(&mut self) -> bool {
        self.advance_by(1)
    }

    pub fn advance_by(&mut self, count: usize) -> bool {
        self.cursor.seek_forward(
            &TraversalTarget::Count {
                count: self.end_offset() + count,
                include_dirs: self.include_dirs,
                include_files: self.include_files,
                include_ignored: self.include_ignored,
            },
            Bias::Left,
            &(),
        )
    }

    pub fn advance_to_sibling(&mut self) -> bool {
        while let Some(entry) = self.cursor.item() {
            self.cursor
                .seek_forward(&TraversalTarget::successor(&entry.path), Bias::Left, &());
            if let Some(entry) = self.cursor.item() {
                if (self.include_files || !entry.is_file())
                    && (self.include_dirs || !entry.is_dir())
                    && (self.include_ignored || !entry.is_ignored || entry.is_always_included)
                {
                    return true;
                }
            }
        }
        false
    }

    pub fn back_to_parent(&mut self) -> bool {
        let Some(parent_path) = self.cursor.item().and_then(|entry| entry.path.parent()) else {
            return false;
        };
        self.cursor
            .seek(&TraversalTarget::path(parent_path), Bias::Left, &())
    }

    pub fn entry(&self) -> Option<&'a Entry> {
        self.cursor.item()
    }

    pub fn snapshot(&self) -> &'a Snapshot {
        self.snapshot
    }

    pub fn start_offset(&self) -> usize {
        self.cursor
            .start()
            .count(self.include_files, self.include_dirs, self.include_ignored)
    }

    pub fn end_offset(&self) -> usize {
        self.cursor
            .end(&())
            .count(self.include_files, self.include_dirs, self.include_ignored)
    }
}

impl<'a> Iterator for Traversal<'a> {
    type Item = &'a Entry;

    fn next(&mut self) -> Option<Self::Item> {
        if let Some(item) = self.entry() {
            self.advance();
            Some(item)
        } else {
            None
        }
    }
}

#[derive(Debug, Clone, Copy)]
pub enum PathTarget<'a> {
    Path(&'a Path),
    Successor(&'a Path),
}

impl PathTarget<'_> {
    fn cmp_path(&self, other: &Path) -> Ordering {
        match self {
            PathTarget::Path(path) => path.cmp(&other),
            PathTarget::Successor(path) => {
                if other.starts_with(path) {
                    Ordering::Greater
                } else {
                    Ordering::Equal
                }
            }
        }
    }
}

impl<'a, S: Summary> SeekTarget<'a, PathSummary<S>, PathProgress<'a>> for PathTarget<'_> {
    fn cmp(&self, cursor_location: &PathProgress<'a>, _: &S::Context) -> Ordering {
        self.cmp_path(&cursor_location.max_path)
    }
}

impl<'a, S: Summary> SeekTarget<'a, PathSummary<S>, TraversalProgress<'a>> for PathTarget<'_> {
    fn cmp(&self, cursor_location: &TraversalProgress<'a>, _: &S::Context) -> Ordering {
        self.cmp_path(&cursor_location.max_path)
    }
}

impl<'a> SeekTarget<'a, PathSummary<GitSummary>, (TraversalProgress<'a>, GitSummary)>
    for PathTarget<'_>
{
    fn cmp(&self, cursor_location: &(TraversalProgress<'a>, GitSummary), _: &()) -> Ordering {
        self.cmp_path(&cursor_location.0.max_path)
    }
}

#[derive(Debug)]
enum TraversalTarget<'a> {
    Path(PathTarget<'a>),
    Count {
        count: usize,
        include_files: bool,
        include_ignored: bool,
        include_dirs: bool,
    },
}

impl<'a> TraversalTarget<'a> {
    fn path(path: &'a Path) -> Self {
        Self::Path(PathTarget::Path(path))
    }

    fn successor(path: &'a Path) -> Self {
        Self::Path(PathTarget::Successor(path))
    }

    fn cmp_progress(&self, progress: &TraversalProgress) -> Ordering {
        match self {
            TraversalTarget::Path(path) => path.cmp_path(&progress.max_path),
            TraversalTarget::Count {
                count,
                include_files,
                include_dirs,
                include_ignored,
            } => Ord::cmp(
                count,
                &progress.count(*include_files, *include_dirs, *include_ignored),
            ),
        }
    }
}

impl<'a> SeekTarget<'a, EntrySummary, TraversalProgress<'a>> for TraversalTarget<'_> {
    fn cmp(&self, cursor_location: &TraversalProgress<'a>, _: &()) -> Ordering {
        self.cmp_progress(cursor_location)
    }
}

impl<'a> SeekTarget<'a, PathSummary<Unit>, TraversalProgress<'a>> for TraversalTarget<'_> {
    fn cmp(&self, cursor_location: &TraversalProgress<'a>, _: &()) -> Ordering {
        self.cmp_progress(cursor_location)
    }
}

pub struct ChildEntriesOptions {
    pub include_files: bool,
    pub include_dirs: bool,
    pub include_ignored: bool,
}

pub struct ChildEntriesIter<'a> {
    parent_path: &'a Path,
    traversal: Traversal<'a>,
}

impl<'a> Iterator for ChildEntriesIter<'a> {
    type Item = &'a Entry;

    fn next(&mut self) -> Option<Self::Item> {
        if let Some(item) = self.traversal.entry() {
            if item.path.starts_with(self.parent_path) {
                self.traversal.advance_to_sibling();
                return Some(item);
            }
        }
        None
    }
}

impl<'a> From<&'a Entry> for proto::Entry {
    fn from(entry: &'a Entry) -> Self {
        Self {
            id: entry.id.to_proto(),
            is_dir: entry.is_dir(),
            path: entry.path.as_ref().to_proto(),
            inode: entry.inode,
            mtime: entry.mtime.map(|time| time.into()),
            is_ignored: entry.is_ignored,
            is_external: entry.is_external,
            is_fifo: entry.is_fifo,
            size: Some(entry.size),
            canonical_path: entry
                .canonical_path
                .as_ref()
                .map(|path| path.as_ref().to_proto()),
        }
    }
}

impl<'a> TryFrom<(&'a CharBag, &PathMatcher, proto::Entry)> for Entry {
    type Error = anyhow::Error;

    fn try_from(
        (root_char_bag, always_included, entry): (&'a CharBag, &PathMatcher, proto::Entry),
    ) -> Result<Self> {
        let kind = if entry.is_dir {
            EntryKind::Dir
        } else {
            EntryKind::File
        };

        let path = Arc::<Path>::from_proto(entry.path);
        let char_bag = char_bag_for_path(*root_char_bag, &path);
        let is_always_included = always_included.is_match(path.as_ref());
        Ok(Entry {
            id: ProjectEntryId::from_proto(entry.id),
            kind,
            path,
            inode: entry.inode,
            mtime: entry.mtime.map(|time| time.into()),
            size: entry.size.unwrap_or(0),
            canonical_path: entry
                .canonical_path
                .map(|path_string| Arc::from(PathBuf::from_proto(path_string))),
            is_ignored: entry.is_ignored,
            is_always_included,
            is_external: entry.is_external,
            is_private: false,
            char_bag,
            is_fifo: entry.is_fifo,
        })
    }
}

fn status_from_proto(
    simple_status: i32,
    status: Option<proto::GitFileStatus>,
) -> anyhow::Result<FileStatus> {
    use proto::git_file_status::Variant;

    let Some(variant) = status.and_then(|status| status.variant) else {
        let code = proto::GitStatus::from_i32(simple_status)
            .ok_or_else(|| anyhow!("Invalid git status code: {simple_status}"))?;
        let result = match code {
            proto::GitStatus::Added => TrackedStatus {
                worktree_status: StatusCode::Added,
                index_status: StatusCode::Unmodified,
            }
            .into(),
            proto::GitStatus::Modified => TrackedStatus {
                worktree_status: StatusCode::Modified,
                index_status: StatusCode::Unmodified,
            }
            .into(),
            proto::GitStatus::Conflict => UnmergedStatus {
                first_head: UnmergedStatusCode::Updated,
                second_head: UnmergedStatusCode::Updated,
            }
            .into(),
            proto::GitStatus::Deleted => TrackedStatus {
                worktree_status: StatusCode::Deleted,
                index_status: StatusCode::Unmodified,
            }
            .into(),
            _ => return Err(anyhow!("Invalid code for simple status: {simple_status}")),
        };
        return Ok(result);
    };

    let result = match variant {
        Variant::Untracked(_) => FileStatus::Untracked,
        Variant::Ignored(_) => FileStatus::Ignored,
        Variant::Unmerged(unmerged) => {
            let [first_head, second_head] =
                [unmerged.first_head, unmerged.second_head].map(|head| {
                    let code = proto::GitStatus::from_i32(head)
                        .ok_or_else(|| anyhow!("Invalid git status code: {head}"))?;
                    let result = match code {
                        proto::GitStatus::Added => UnmergedStatusCode::Added,
                        proto::GitStatus::Updated => UnmergedStatusCode::Updated,
                        proto::GitStatus::Deleted => UnmergedStatusCode::Deleted,
                        _ => return Err(anyhow!("Invalid code for unmerged status: {code:?}")),
                    };
                    Ok(result)
                });
            let [first_head, second_head] = [first_head?, second_head?];
            UnmergedStatus {
                first_head,
                second_head,
            }
            .into()
        }
        Variant::Tracked(tracked) => {
            let [index_status, worktree_status] = [tracked.index_status, tracked.worktree_status]
                .map(|status| {
                    let code = proto::GitStatus::from_i32(status)
                        .ok_or_else(|| anyhow!("Invalid git status code: {status}"))?;
                    let result = match code {
                        proto::GitStatus::Modified => StatusCode::Modified,
                        proto::GitStatus::TypeChanged => StatusCode::TypeChanged,
                        proto::GitStatus::Added => StatusCode::Added,
                        proto::GitStatus::Deleted => StatusCode::Deleted,
                        proto::GitStatus::Renamed => StatusCode::Renamed,
                        proto::GitStatus::Copied => StatusCode::Copied,
                        proto::GitStatus::Unmodified => StatusCode::Unmodified,
                        _ => return Err(anyhow!("Invalid code for tracked status: {code:?}")),
                    };
                    Ok(result)
                });
            let [index_status, worktree_status] = [index_status?, worktree_status?];
            TrackedStatus {
                index_status,
                worktree_status,
            }
            .into()
        }
    };
    Ok(result)
}

fn status_to_proto(status: FileStatus) -> proto::GitFileStatus {
    use proto::git_file_status::{Tracked, Unmerged, Variant};

    let variant = match status {
        FileStatus::Untracked => Variant::Untracked(Default::default()),
        FileStatus::Ignored => Variant::Ignored(Default::default()),
        FileStatus::Unmerged(UnmergedStatus {
            first_head,
            second_head,
        }) => Variant::Unmerged(Unmerged {
            first_head: unmerged_status_to_proto(first_head),
            second_head: unmerged_status_to_proto(second_head),
        }),
        FileStatus::Tracked(TrackedStatus {
            index_status,
            worktree_status,
        }) => Variant::Tracked(Tracked {
            index_status: tracked_status_to_proto(index_status),
            worktree_status: tracked_status_to_proto(worktree_status),
        }),
    };
    proto::GitFileStatus {
        variant: Some(variant),
    }
}

fn unmerged_status_to_proto(code: UnmergedStatusCode) -> i32 {
    match code {
        UnmergedStatusCode::Added => proto::GitStatus::Added as _,
        UnmergedStatusCode::Deleted => proto::GitStatus::Deleted as _,
        UnmergedStatusCode::Updated => proto::GitStatus::Updated as _,
    }
}

fn tracked_status_to_proto(code: StatusCode) -> i32 {
    match code {
        StatusCode::Added => proto::GitStatus::Added as _,
        StatusCode::Deleted => proto::GitStatus::Deleted as _,
        StatusCode::Modified => proto::GitStatus::Modified as _,
        StatusCode::Renamed => proto::GitStatus::Renamed as _,
        StatusCode::TypeChanged => proto::GitStatus::TypeChanged as _,
        StatusCode::Copied => proto::GitStatus::Copied as _,
        StatusCode::Unmodified => proto::GitStatus::Unmodified as _,
    }
}

#[derive(Clone, Copy, Debug, Default, Hash, PartialEq, Eq, PartialOrd, Ord)]
pub struct ProjectEntryId(usize);

impl ProjectEntryId {
    pub const MAX: Self = Self(usize::MAX);
    pub const MIN: Self = Self(usize::MIN);

    pub fn new(counter: &AtomicUsize) -> Self {
        Self(counter.fetch_add(1, SeqCst))
    }

    pub fn from_proto(id: u64) -> Self {
        Self(id as usize)
    }

    pub fn to_proto(&self) -> u64 {
        self.0 as u64
    }

    pub fn to_usize(&self) -> usize {
        self.0
    }
}

#[cfg(any(test, feature = "test-support"))]
impl CreatedEntry {
    pub fn to_included(self) -> Option<Entry> {
        match self {
            CreatedEntry::Included(entry) => Some(entry),
            CreatedEntry::Excluded { .. } => None,
        }
    }
}<|MERGE_RESOLUTION|>--- conflicted
+++ resolved
@@ -1035,13 +1035,8 @@
             Worktree::Local(this) => {
                 let path = Arc::from(path);
                 let snapshot = this.snapshot();
-<<<<<<< HEAD
                 cx.spawn(async move |_cx| {
-                    if let Some(repo) = snapshot.repository_for_path(&path) {
-=======
-                cx.spawn(async move |cx| {
                     if let Some(repo) = snapshot.local_repo_containing_path(&path) {
->>>>>>> 926d10cc
                         if let Some(repo_path) = repo.relativize(&path).log_err() {
                             if let Some(git_repo) =
                                 snapshot.git_repositories.get(&repo.work_directory_id)
@@ -1064,13 +1059,8 @@
             Worktree::Local(this) => {
                 let path = Arc::from(path);
                 let snapshot = this.snapshot();
-<<<<<<< HEAD
                 cx.spawn(async move |_cx| {
-                    if let Some(repo) = snapshot.repository_for_path(&path) {
-=======
-                cx.spawn(async move |cx| {
                     if let Some(repo) = snapshot.local_repo_containing_path(&path) {
->>>>>>> 926d10cc
                         if let Some(repo_path) = repo.relativize(&path).log_err() {
                             if let Some(git_repo) =
                                 snapshot.git_repositories.get(&repo.work_directory_id)
@@ -5030,13 +5020,8 @@
             }
         }
 
-<<<<<<< HEAD
-        for (work_directory, mut paths) in paths_by_git_repo {
+        for (_work_directory, mut paths) in paths_by_git_repo {
             if let Ok(status) = self.executor.block(paths.repo.status(&paths.repo_paths)) {
-=======
-        for (_work_directory, mut paths) in paths_by_git_repo {
-            if let Ok(status) = paths.repo.status(&paths.repo_paths) {
->>>>>>> 926d10cc
                 let mut changed_path_statuses = Vec::new();
                 let statuses = paths.entry.statuses_by_path.clone();
                 let mut cursor = statuses.cursor::<PathProgress>(&());
