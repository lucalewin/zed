--- conflicted
+++ resolved
@@ -74,13 +74,7 @@
 ]
 ```
 
-<<<<<<< HEAD
-All configuration fields support task variables. See [Tasks Variables](./tasks.md#variables).
-
-#### Build Tasks
-=======
 All configuration fields support task variables. See [Tasks Variables](./tasks.md#variables)
->>>>>>> e7937401
 
 ### Build tasks
 
@@ -141,9 +135,6 @@
 
 ##### Attach debugger to a server running in web browser (`npx serve`)
 
-<<<<<<< HEAD
-See an example [here](#build-binary-then-debug).
-=======
 Given an externally-ran web server (e.g. with `npx serve` or `npx live-server`) one can attach to it and open it with a browser.
 
 ```json
@@ -159,15 +150,10 @@
   }
 ]
 ```
->>>>>>> e7937401
 
 #### Python
 
-<<<<<<< HEAD
-##### Debug the Current File
-=======
 ##### Debug Active File
->>>>>>> e7937401
 
 ```json
 [
